--- conflicted
+++ resolved
@@ -19,13 +19,10 @@
 RESOURCES = "resources/" + RDIR if not run.get("shared_resources") else "resources/"
 RESULTS = "results/" + RDIR
 
-<<<<<<< HEAD
-=======
 envvars:
     "IIASA_USERNAME",
     "IIASA_PASSWORD"
 
->>>>>>> 07ac3da5
 wildcard_constraints:
     simpl="[a-zA-Z0-9]*",
     clusters="[0-9]+(m|c)?|all",
