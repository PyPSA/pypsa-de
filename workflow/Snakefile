# SPDX-FileCopyrightText: : 2017-2024 The PyPSA-Eur Authors
#
# SPDX-License-Identifier: MIT

from shutil import unpack_archive

from snakemake.utils import min_version


include: "submodules/pypsa-eur/rules/common.smk"


import yaml, sys
from shutil import move

sys.path.append("workflow/submodules/pypsa-eur/scripts")

from _helpers import path_provider, get_scenarios, get_rdir

min_version("8.5")


configfile: "workflow/submodules/pypsa-eur/config/config.default.yaml"
configfile: "config/config.yaml"
configfile: "config/config.personal.yaml"


run = config["run"]
scenarios = get_scenarios(run)  # global variable
RDIR = get_rdir(run)
policy = run["shared_resources"]["policy"]
exclude = run["shared_resources"]["exclude"]
logs = path_provider("logs/", RDIR, policy, exclude)
benchmarks = path_provider("benchmarks/", RDIR, policy, exclude)
resources = path_provider("resources/", RDIR, policy, exclude)

RESULTS = "results/" + RDIR


wildcard_constraints:
    simpl="[a-zA-Z0-9]*",
    clusters="[0-9]+(m|c)?|all",
    ll="(v|c)([0-9\.]+|opt)",
    opts="[-+a-zA-Z0-9\.]*",
    sector_opts="[-+a-zA-Z0-9\.\s]*",
    planning_horizons="[0-9]*",
    year="[0-9]*",


module pypsaeur:
    snakefile:
        "submodules/pypsa-eur/Snakefile"
    config:
        config


use rule * from pypsaeur


from pathlib import Path

data_dir = Path("workflow/submodules/pypsa-eur/data")


rule get_data:
    output:
        [
            str(Path("data") / p.relative_to(data_dir))
            for p in data_dir.rglob("*")
            if p.is_file()
        ],
    shell:
        """
        mkdir -p data
        cp -nR {data_dir}/. data/
        """


rule clean:
    message:
        "Remove all build results but keep downloaded data."
    run:
        import shutil

        shutil.rmtree("resources")
        shutil.rmtree("results")
        print("Data downloaded to data/ has not been cleaned.")


rule retrieve_egon_data:
    output:
        spatial="data/egon/demandregio_spatial_2018.json",
        mapping="data/egon/mapping_technologies.json",
    shell:
        """
        wget -O {output.spatial} "https://api.opendata.ffe.de/demandregio/demandregio_spatial?id_spatial=5&year=2018"
        wget -O {output.mapping} "https://api.opendata.ffe.de/demandregio/demandregio_spatial_description?id_spatial=5"
        """


rule retrieve_ariadne_database:
    params:
        db_name=config_provider("iiasa_database", "db_name"),
        leitmodelle=config_provider("iiasa_database", "leitmodelle"),
        scenarios=config_provider("iiasa_database", "scenarios"),
    output:
        data=resources("ariadne_database.csv"),
    log:
        "logs/retrieve_ariadne_database.log",
    resources:
        mem_mb=1000,
    script:
        "scripts/retrieve_ariadne_database.py"


def input_profile_offwind(w):
    return {
        f"profile_{tech}": resources(f"profile_{tech}.nc")
        for tech in ["offwind-ac", "offwind-dc", "offwind-float"]
        if (tech in config["electricity"]["renewable_carriers"])
    }


use rule prepare_sector_network from pypsaeur with:
    input:
        unpack(input_profile_offwind),
        **{
            k: v
            for k, v in rules.prepare_sector_network.input.items()
            if k != "district_heat_share"
        },
        district_heat_share=resources(
            "district_heat_share_elec_s{simpl}_{clusters}_{planning_horizons}-modified.csv"
        ),


rule modify_cost_data:
    params:
        file_path="ariadne-data/costs/",
        file_name="costs_{planning_horizons}.csv",
        cost_horizon=config_provider("costs", "horizon"),
        NEP=config_provider("costs", "NEP"),
        planning_horizons=config_provider("scenario", "planning_horizons"),
        co2_price_add_on_fossils=config_provider("co2_price_add_on_fossils"),
    input:
        modifications=lambda w: (
            "ariadne-data/costs_2019-modifications.csv"
            if w.planning_horizons == "2020"
            and config_provider("energy", "energy_totals_year") == 2019
            else "ariadne-data/costs_{planning_horizons}-modifications.csv"
        ),
    output:
        resources("costs_{planning_horizons}.csv"),
    resources:
        mem_mb=1000,
    script:
        "scripts/modify_cost_data.py"


if config["enable"]["retrieve"] and config["enable"].get("retrieve_cost_data", True):

    ruleorder: modify_cost_data > retrieve_cost_data


rule build_mobility_demand:
    params:
        db_name=config_provider("iiasa_database", "db_name"),
        reference_scenario=config_provider("iiasa_database", "reference_scenario"),
        planning_horizons=config_provider("scenario", "planning_horizons"),
        leitmodelle=config_provider("iiasa_database", "leitmodelle"),
    input:
        ariadne=resources("ariadne_database.csv"),
        clustered_pop_layout=resources("pop_layout_elec_s{simpl}_{clusters}.csv"),
    output:
        mobility_demand=resources(
            "mobility_demand_aladin_{simpl}_{clusters}_{planning_horizons}.csv"
        ),
    resources:
        mem_mb=1000,
    script:
        "scripts/build_mobility_demand.py"

rule modify_dh_systems:
    params:
        enable_subnodes_de=config_provider("district_heating", "enable_subnodes_de"),
    input:
        network=RESULTS
        + "prenetworks-brownfield/elec_s{simpl}_{clusters}_l{ll}_{opts}_{sector_opts}_{planning_horizons}.nc",
        fn="data/demandregio_spatial.json",
        fn_map="data/mapping_from_4_to_38.json",
        nuts3=resources("nuts3_shapes.geojson"),
        regions_onshore=resources("regions_onshore_elec_s{simpl}_{clusters}.geojson"),
        triebs="data/Gesamtdaten_Triebs.xlsx",
    output:
        network=RESULTS
        + "prenetworks-brownfield/elec_s{simpl}_{clusters}_l{ll}_{opts}_{sector_opts}_{planning_horizons}_dh.nc"
    resources:
        mem_mb=1000
    script:
        "scripts/modify_prenetwork.py"

rule build_egon_data:
    input:
        demandregio_spatial="data/egon/demandregio_spatial_2018.json",
        mapping_38_to_4=storage(
            "https://ffeopendatastorage.blob.core.windows.net/opendata/mapping_from_4_to_38.json",
            keep_local=True,
        ),
        mapping_technologies="data/egon/mapping_technologies.json",
        nuts3=resources("nuts3_shapes.geojson"),
    output:
        heating_technologies_nuts3=resources("heating_technologies_nuts3.geojson"),
    script:
        "scripts/build_egon_data.py"


ruleorder: modify_district_heat_share > build_district_heat_share


rule modify_district_heat_share:
    params:
        district_heating=config_provider("sector", "district_heating"),
    input:
        heating_technologies_nuts3=resources("heating_technologies_nuts3.geojson"),
        regions_onshore=resources("regions_onshore_elec_s{simpl}_{clusters}.geojson"),
        district_heat_share=resources(
            "district_heat_share_elec_s{simpl}_{clusters}_{planning_horizons}.csv"
        ),
    output:
        district_heat_share=resources(
            "district_heat_share_elec_s{simpl}_{clusters}_{planning_horizons}-modified.csv"
        ),
    resources:
        mem_mb=1000,
    script:
        "scripts/modify_district_heat_share.py"


rule modify_prenetwork:
    params:
        enable_kernnetz=config_provider("wasserstoff_kernnetz", "enable"),
        costs=config_provider("costs"),
        max_hours=config_provider("electricity", "max_hours"),
        length_factor=config_provider("lines", "length_factor"),
        technology_occurrence=config_provider("first_technology_occurrence"),
        fossil_boiler_ban=config_provider("new_decentral_fossil_boiler_ban"),
        coal_ban=config_provider("coal_generation_ban"),
        nuclear_ban=config_provider("nuclear_generation_ban"),
        planning_horizons=config_provider("scenario", "planning_horizons"),
        H2_transmission_efficiency=config_provider(
            "sector", "transmission_efficiency", "H2 pipeline"
        ),
        H2_retrofit=config_provider("sector", "H2_retrofit"),
        H2_retrofit_capacity_per_CH4=config_provider(
            "sector", "H2_retrofit_capacity_per_CH4"
        ),
        transmission_costs=config_provider("costs", "transmission"),
        biomass_must_run=config_provider("must_run_biomass"),
        clustering=config_provider("clustering", "temporal", "resolution_sector"),
        H2_plants=config_provider("electricity", "H2_plants_DE"),
        land_transport_electric_share=config_provider(
            "sector", "land_transport_electric_share"
        ),
    input:
        network=RESULTS
<<<<<<< HEAD
        + "prenetworks-brownfield/elec_s{simpl}_{clusters}_l{ll}_{opts}_{sector_opts}_{planning_horizons}_dh.nc",
        wkn=resources("wasserstoff_kernnetz_elec_s{simpl}_{clusters}.csv") if config_provider("wasserstoff_kernnetz", "enable") else [],
=======
        + "prenetworks-brownfield/elec_s{simpl}_{clusters}_l{ll}_{opts}_{sector_opts}_{planning_horizons}.nc",
        wkn=(
            resources("wasserstoff_kernnetz_elec_s{simpl}_{clusters}.csv")
            if config_provider("wasserstoff_kernnetz", "enable")
            else []
        ),
>>>>>>> 0e537995
        costs=resources("costs_{planning_horizons}.csv"),
        aladin_demand=resources(
            "mobility_demand_aladin_{simpl}_{clusters}_{planning_horizons}.csv"
        ),
        transport_data=resources("transport_data_s{simpl}_{clusters}.csv"),
        biomass_potentials=resources(
            "biomass_potentials_s{simpl}_{clusters}_{planning_horizons}.csv"
        ),
        industrial_demand=resources(
            "industrial_energy_demand_elec_s{simpl}_{clusters}_{planning_horizons}.csv"
        ),
    output:
        network=RESULTS
        + "prenetworks-final/elec_s{simpl}_{clusters}_l{ll}_{opts}_{sector_opts}_{planning_horizons}.nc",
    resources:
        mem_mb=1000,
    script:
        "scripts/modify_prenetwork.py"


ruleorder: modify_industry_demand > build_industrial_production_per_country_tomorrow


use rule solve_sector_network_myopic from pypsaeur with:
    params:
        **{
            k: v
            for k, v in rules.solve_sector_network_myopic.params.items()
            if k != "custom_extra_functionality"
        },
        custom_extra_functionality=os.path.join(
            os.path.dirname(workflow.snakefile), "scripts/additional_functionality.py"
        ),
    input:
        **{
            k: v
            for k, v in rules.solve_sector_network_myopic.input.items()
            if k != "network"
        },
        network=RESULTS
        + "prenetworks-final/elec_s{simpl}_{clusters}_l{ll}_{opts}_{sector_opts}_{planning_horizons}.nc",
        co2_totals_name=resources("co2_totals.csv"),


rule modify_existing_heating:
    params:
        iiasa_reference_scenario=config_provider("iiasa_database", "reference_scenario"),
        fallback_reference_scenario=config_provider(
            "iiasa_database", "fallback_reference_scenario"
        ),
    input:
        ariadne=resources("ariadne_database.csv"),
        existing_heating="data/existing_infrastructure/existing_heating_raw.csv",
    output:
        existing_heating=resources("existing_heating.csv"),
    resources:
        mem_mb=1000,
    script:
        "scripts/modify_existing_heating.py"


rule retrieve_mastr:
    input:
        storage(
            "https://zenodo.org/records/8225106/files/bnetza_open_mastr_2023-08-08_B.zip",
            keep_local=True,
        ),
    params:
        "data/mastr",
    output:
        "data/mastr/bnetza_open_mastr_2023-08-08_B_biomass.csv",
        "data/mastr/bnetza_open_mastr_2023-08-08_B_combustion.csv",
    run:
        unpack_archive(input[0], params[0])


rule build_existing_chp_de:
    input:
        mastr_biomass="data/mastr/bnetza_open_mastr_2023-08-08_B_biomass.csv",
        mastr_combustion="data/mastr/bnetza_open_mastr_2023-08-08_B_combustion.csv",
        plz_mapping=storage(
            "https://raw.githubusercontent.com/WZBSocialScienceCenter/plz_geocoord/master/plz_geocoord.csv",
            keep_local=True,
        ),
        busmap=resources("networks/base.nc"),
    output:
        german_chp=resources("german_chp.csv"),
    script:
        "scripts/build_existing_chp_de.py"


use rule add_existing_baseyear from pypsaeur with:
    input:
        **rules.add_existing_baseyear.input,
        custom_powerplants=resources("german_chp.csv"),


use rule build_existing_heating_distribution from pypsaeur with:
    input:
        **{
            k: v
            for k, v in rules.build_existing_heating_distribution.input.items()
            if k != "existing_heating"
        },
        existing_heating=resources("existing_heating.csv"),


rule modify_industry_demand:
    params:
        db_name=config_provider("iiasa_database", "db_name"),
    input:
        ariadne=resources("ariadne_database.csv"),
        industrial_production_per_country_tomorrow=resources(
            "industrial_production_per_country_tomorrow_{planning_horizons}.csv"
        ),
    output:
        industrial_production_per_country_tomorrow=resources(
            "industrial_production_per_country_tomorrow_{planning_horizons}-modified.csv"
        ),
    resources:
        mem_mb=1000,
    script:
        "scripts/modify_industry_demand.py"


use rule build_industrial_production_per_node from pypsaeur with:
    input:
        **{
            k: v
            for k, v in rules.build_industrial_production_per_node.input.items()
            if k != "industrial_production_per_country_tomorrow"
        },
        industrial_production_per_country_tomorrow=resources(
            "industrial_production_per_country_tomorrow_{planning_horizons}-modified.csv"
        ),


rule modify_energy_totals:
    input:
        ariadne=resources("ariadne_database.csv"),
        energy_totals=resources("energy_totals.csv"),
    output:
        energy_totals=resources("energy_totals-modified.csv"),
    resources:
        mem_mb=1000,
    script:
        "scripts/modify_energy_totals.py"


use rule build_population_weighted_energy_totals from pypsaeur with:
    input:
        **{
            k: v
            for k, v in rules.build_population_weighted_energy_totals.input.items()
            if k != "energy_totals"
        },
        energy_totals=resources("energy_totals-modified.csv"),


rule build_wasserstoff_kernnetz:
    params:
        reload_locations=config_provider("wasserstoff_kernnetz", "reload_locations"),
    input:
        wasserstoff_kernnetz_1=storage(
            "https://fnb-gas.de/wp-content/uploads/2023/11/2023_11_15_Anlage2_Leitungsmeldungen_weiterer_potenzieller_Wasserstoffnetzbetreiber_Veroeffentlichung_final.xlsx",
            keep_local=True,
        ),
        wasserstoff_kernnetz_2=storage(
            "https://fnb-gas.de/wp-content/uploads/2023/11/2023_11_15_Anlage3_FNB_Massnahmenliste_Veroeffentlichung_final.xlsx",
            keep_local=True,
        ),
        gadm=storage(
            "https://geodata.ucdavis.edu/gadm/gadm4.1/json/gadm41_DEU_1.json.zip",
            keep_local=True,
        ),
        locations="ariadne-data/wasserstoff_kernnetz/locations_wasserstoff_kernnetz.csv",
    output:
        cleaned_wasserstoff_kernnetz=resources("wasserstoff_kernnetz.csv"),
    script:
        "scripts/build_wasserstoff_kernnetz.py"


rule cluster_wasserstoff_kernnetz:
    params:
        kernnetz=config_provider("wasserstoff_kernnetz"),
    input:
        cleaned_h2_network=resources("wasserstoff_kernnetz.csv"),
        regions_onshore=resources("regions_onshore_elec_s{simpl}_{clusters}.geojson"),
        regions_offshore=resources("regions_offshore_elec_s{simpl}_{clusters}.geojson"),
    output:
        clustered_h2_network=resources(
            "wasserstoff_kernnetz_elec_s{simpl}_{clusters}.csv"
        ),
    script:
        "scripts/cluster_wasserstoff_kernnetz.py"


rule download_ariadne_template:
    input:
        storage(
            "https://github.com/iiasa/ariadne-intern-workflow/raw/main/attachments/2024-05-29_template_Ariadne.xlsx",
            keep_local=True,
        ),
    output:
        resources("template_ariadne_database.xlsx"),
    run:
        move(input[0], output[0])


rule export_ariadne_variables:
    params:
        length_factor=config_provider("lines", "length_factor"),
        dg_cost_factor=config_provider(
            "sector", "electricity_distribution_grid_cost_factor"
        ),
        planning_horizons=config_provider("scenario", "planning_horizons"),
        hours=config_provider("clustering", "temporal", "resolution_sector"),
        costs=config_provider("costs"),
        energy_totals_year=config_provider("energy", "energy_totals_year"),
        co2_price_add_on_fossils=config_provider("co2_price_add_on_fossils"),
        co2_sequestration_cost=config_provider("sector", "co2_sequestration_cost"),
    input:
        template=resources("template_ariadne_database.xlsx"),
        industry_demands=expand(
            resources(
                "industrial_energy_demand_elec_s{simpl}_{clusters}_{planning_horizons}.csv"
            ),
            **config["scenario"],
            allow_missing=True,
        ),
        networks=expand(
            RESULTS
            + "postnetworks/elec_s{simpl}_{clusters}_l{ll}_{opts}_{sector_opts}_{planning_horizons}.nc",
            **config["scenario"],
            allow_missing=True,
        ),
        costs=expand(
            resources("costs_{planning_horizons}.csv"),
            **config["scenario"],
            allow_missing=True,
        ),
        industrial_production_per_country_tomorrow=expand(
            resources(
                "industrial_production_per_country_tomorrow_{planning_horizons}-modified.csv"
            ),
            **config["scenario"],
            allow_missing=True,
        ),
        industry_sector_ratios=expand(
            resources("industry_sector_ratios_{planning_horizons}.csv"),
            **config["scenario"],
            allow_missing=True,
        ),
        industrial_production=resources("industrial_production_per_country.csv"),
        energy_totals=resources("energy_totals.csv"),
    output:
        exported_variables=RESULTS + "ariadne/exported_variables.xlsx",
        exported_variables_full=RESULTS + "ariadne/exported_variables_full.xlsx",
    log:
        RESULTS + "logs/export_ariadne_variables.log",
    script:
        "scripts/export_ariadne_variables.py"


rule plot_ariadne_variables:
    params:
        iiasa_scenario=config_provider("iiasa_database", "reference_scenario"),
        fallback_reference_scenario=config_provider(
            "iiasa_database", "fallback_reference_scenario"
        ),
    input:
        exported_variables_full=RESULTS + "ariadne/exported_variables_full.xlsx",
        ariadne_database=resources("ariadne_database.csv"),
    output:
        primary_energy=RESULTS + "ariadne/primary_energy.png",
        primary_energy_detailed=RESULTS + "ariadne/primary_energy_detailed.png",
        secondary_energy=RESULTS + "ariadne/secondary_energy.png",
        secondary_energy_detailed=RESULTS + "ariadne/secondary_energy_detailed.png",
        final_energy=RESULTS + "ariadne/final_energy.png",
        final_energy_detailed=RESULTS + "ariadne/final_energy_detailed.png",
        capacity=RESULTS + "ariadne/capacity.png",
        capacity_detailed=RESULTS + "ariadne/capacity_detailed.png",
        energy_demand_emissions=RESULTS + "ariadne/energy_demand_emissions.png",
        energy_supply_emissions=RESULTS + "ariadne/energy_supply_emissions.png",
        co2_emissions=RESULTS + "ariadne/co2_emissions.png",
        primary_energy_price=RESULTS + "ariadne/primary_energy_price.png",
        secondary_energy_price=RESULTS + "ariadne/secondary_energy_price.png",
        #final_energy_residential_price = RESULTS + "ariadne/final_energy_residential_price.png",
        final_energy_industry_price=RESULTS + "ariadne/final_energy_industry_price.png",
        final_energy_transportation_price=RESULTS
        + "ariadne/final_energy_transportation_price.png",
        final_energy_residential_commercial_price=RESULTS
        + "ariadne/final_energy_residential_commercial_price.png",
        all_prices=RESULTS + "ariadne/all_prices.png",
        policy_carbon=RESULTS + "ariadne/policy_carbon.png",
        investment_energy_supply=RESULTS + "ariadne/investment_energy_supply.png",
        elec_val_2020=RESULTS + "ariadne/elec_val_2020.png",
        trade=RESULTS + "ariadne/trade.png",
    script:
        "scripts/plot_ariadne_variables.py"


rule ariadne_all:
    input:
        expand(RESULTS + "graphs/costs.svg", run=config_provider("run", "name")),
        expand(
            RESULTS + "ariadne/capacity_detailed.png",
            run=config_provider("run", "name"),
        ),
        exported_variables=expand(
            RESULTS + "ariadne/exported_variables_full.xlsx",
            run=config_provider("run", "name"),
        ),
    script:
        "scripts/plot_ariadne_scenario_comparison.py"


rule build_scenarios:
    params:
        scenarios=config_provider("run", "name"),
        db_name=config_provider("iiasa_database", "db_name"),
        leitmodelle=config_provider("iiasa_database", "leitmodelle"),
    input:
        ariadne_database=resources("ariadne_database.csv"),
        scenario_yaml=config["run"]["scenarios"]["manual_file"],
    output:
        scenario_yaml=config["run"]["scenarios"]["file"],
    log:
        "logs/build_scenarios.log",
    script:
        "scripts/build_scenarios.py"


rule check_sector_ratios:
    input:
        network=RESULTS
        + "postnetworks/elec_s{simpl}_{clusters}_l{ll}_{opts}_{sector_opts}_{planning_horizons}.nc",
    log:
        "logs/check_sector_ratios.log",
    script:
        "scripts/check_sector_ratios.py"<|MERGE_RESOLUTION|>--- conflicted
+++ resolved
@@ -180,6 +180,7 @@
     script:
         "scripts/build_mobility_demand.py"
 
+
 rule modify_dh_systems:
     params:
         enable_subnodes_de=config_provider("district_heating", "enable_subnodes_de"),
@@ -193,11 +194,12 @@
         triebs="data/Gesamtdaten_Triebs.xlsx",
     output:
         network=RESULTS
-        + "prenetworks-brownfield/elec_s{simpl}_{clusters}_l{ll}_{opts}_{sector_opts}_{planning_horizons}_dh.nc"
-    resources:
-        mem_mb=1000
+        + "prenetworks-brownfield/elec_s{simpl}_{clusters}_l{ll}_{opts}_{sector_opts}_{planning_horizons}_dh.nc",
+    resources:
+        mem_mb=1000,
     script:
         "scripts/modify_prenetwork.py"
+
 
 rule build_egon_data:
     input:
@@ -263,17 +265,12 @@
         ),
     input:
         network=RESULTS
-<<<<<<< HEAD
-        + "prenetworks-brownfield/elec_s{simpl}_{clusters}_l{ll}_{opts}_{sector_opts}_{planning_horizons}_dh.nc",
-        wkn=resources("wasserstoff_kernnetz_elec_s{simpl}_{clusters}.csv") if config_provider("wasserstoff_kernnetz", "enable") else [],
-=======
         + "prenetworks-brownfield/elec_s{simpl}_{clusters}_l{ll}_{opts}_{sector_opts}_{planning_horizons}.nc",
         wkn=(
             resources("wasserstoff_kernnetz_elec_s{simpl}_{clusters}.csv")
             if config_provider("wasserstoff_kernnetz", "enable")
             else []
         ),
->>>>>>> 0e537995
         costs=resources("costs_{planning_horizons}.csv"),
         aladin_demand=resources(
             "mobility_demand_aladin_{simpl}_{clusters}_{planning_horizons}.csv"
