--- conflicted
+++ resolved
@@ -333,11 +333,8 @@
         hours=config_provider("clustering","temporal","resolution_sector"),
         costs=config_provider("costs"),
         energy_totals_year=config_provider("energy", "energy_totals_year"),
-<<<<<<< HEAD
+        co2_price_add_on_fossils = config_provider("co2_price_add_on_fossils"),
         co2_sequestration_cost=config_provider("sector","co2_sequestration_cost"),
-=======
-        co2_price_add_on_fossils = config_provider("co2_price_add_on_fossils"),
->>>>>>> 75512466
     input:
         template=resources("template_ariadne_database.xlsx"),
         industry_demands=expand(
