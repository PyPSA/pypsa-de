# SPDX-FileCopyrightText: : 2017-2023 The PyPSA-Eur Authors
#
# SPDX-License-Identifier: MIT

from snakemake.utils import min_version
import yaml, sys
from shutil import  move
sys.path.append("workflow/submodules/pypsa-eur/scripts")

from _helpers import path_provider, validate_checksum

min_version("8.5")

configfile: "workflow/submodules/pypsa-eur/config/config.default.yaml"
configfile: "config/config.yaml"
configfile: "config/config.personal.yaml"

run = config["run"]
scenarios = run.get("scenarios", {})
if run["name"] and scenarios.get("enable"):
    fn = Path(scenarios["file"])
    scenarios = yaml.safe_load(fn.read_text())
    RDIR = "{run}/"
    if run["name"] == "all":
        config["run"]["name"] = list(scenarios.keys())
elif run["name"]:
    RDIR = run["name"] + "/"
else:
    RDIR = ""

logs = path_provider("logs/", RDIR, run["shared_resources"])
benchmarks = path_provider("benchmarks/", RDIR, run["shared_resources"])
resources = path_provider("resources/", RDIR, run["shared_resources"])

RESULTS = "results/" + RDIR

envvars:
    "IIASA_USERNAME",
    "IIASA_PASSWORD"

wildcard_constraints:
    simpl="[a-zA-Z0-9]*",
    clusters="[0-9]+(m|c)?|all",
    ll="(v|c)([0-9\.]+|opt)",
    opts="[-+a-zA-Z0-9\.]*",
    sector_opts="[-+a-zA-Z0-9\.\s]*",
    planning_horizons="[0-9]*",
    year="[0-9]*",

module pypsaeur:
    snakefile:
        "submodules/pypsa-eur/Snakefile"
    config:
        config


use rule * from pypsaeur


from pathlib import Path

data_dir = Path("workflow/submodules/pypsa-eur/data")
rule get_data:
    output:
        [
            str(Path("data") / p.relative_to(data_dir))
            for p in data_dir.rglob("*")
            if p.is_file()
        ],
    shell:
        """
        mkdir -p data
        cp -nR {data_dir}/. data/
        """


rule clean:
    message: "Remove all build results but keep downloaded data."
    run:
         import shutil

         shutil.rmtree("resources")
         shutil.rmtree("results")
         print("Data downloaded to data/ has not been cleaned.")


rule retrieve_ariadne_database:
    params:
        leitmodelle=config["iiasa_database"]["leitmodelle"],
        scenarios=config["iiasa_database"]["scenarios"],
        iiasa_usr=os.environ["IIASA_USERNAME"],
        iiasa_pwd=os.environ["IIASA_PASSWORD"]
    output:
        data=resources("ariadne_database.csv"),
    log:
        "logs/retrieve_ariadne_database.log"
    resources:
        mem_mb=1000
    script:
        "scripts/retrieve_ariadne_database.py"


#if config["enable"]["retrieve"] and config["enable"].get("retrieve_cost_data", True):
#
#    use rule retrieve_cost_data from pypsaeur with:
#        output:
#            resources("costs_{year}-original.csv"),

def input_profile_offwind(w):
    return {
        f"profile_{tech}": resources(f"profile_{tech}.nc")
        for tech in ["offwind-ac", "offwind-dc"]
        if (tech in config["electricity"]["renewable_carriers"])
    }

use rule prepare_sector_network from pypsaeur with:
    input:
        unpack(input_profile_offwind),
        **{k: v for k, v in rules.prepare_sector_network.input.items() if k != "costs"},
	    costs=resources("modified-costs_{planning_horizons}.csv"),

rule modify_cost_data:
    input:
        costs=resources("costs_{planning_horizons}.csv"),
        modifications="ariadne-data/costs_{planning_horizons}-modifications.csv",
    output:
        resources("modified-costs_{planning_horizons}.csv"),
    resources:
        mem_mb=1000
    script:
        "scripts/modify_cost_data.py"


rule modify_prenetwork:
    params:
        enable_kernnetz=config["wasserstoff_kernnetz"]["enable"],
        costs=config["costs"],
    input:
        network=RESULTS
        + "prenetworks-brownfield/elec_s{simpl}_{clusters}_l{ll}_{opts}_{sector_opts}_{planning_horizons}.nc",
        wkn="resources/wasserstoff_kernnetz_elec_s{simpl}_{clusters}.csv",
        costs=resources("costs_{planning_horizons}.csv"),
    output:
        network=RESULTS
        + "prenetworks-final/elec_s{simpl}_{clusters}_l{ll}_{opts}_{sector_opts}_{planning_horizons}.nc"
    resources:
        mem_mb=1000
    script:
        "scripts/modify_prenetwork.py"


use rule solve_sector_network_myopic from pypsaeur with:
    params:
        **{k: v for k, v in rules.solve_sector_network_myopic.params.items() if k != "custom_extra_functionality"},
        custom_extra_functionality=os.path.join(os.path.dirname(workflow.snakefile), "scripts/additional_functionality.py"),
    input:
        **{k: v for k, v in rules.solve_sector_network_myopic.input.items() if k != "network"},
        network=RESULTS
        + "prenetworks-final/elec_s{simpl}_{clusters}_l{ll}_{opts}_{sector_opts}_{planning_horizons}.nc",
        co2_totals_name=resources("co2_totals.csv"),


rule modify_existing_heating:
    input:
        ariadne=resources("ariadne_database.csv"),
        existing_heating="data/existing_infrastructure/existing_heating_raw.csv",
    output:
        existing_heating=resources("existing_heating.csv"),
    resources:
        mem_mb=1000
    script:
        "scripts/modify_existing_heating.py"



use rule build_existing_heating_distribution from pypsaeur with:
    input:
        **{k: v for k, v in rules.build_existing_heating_distribution.input.items() if k != "existing_heating"},
        existing_heating=resources("existing_heating.csv"),



rule modify_energy_totals:
    input:
        ariadne=resources("ariadne_database.csv"),
        energy_totals=resources("energy_totals.csv"),
    output:
        energy_totals=resources("energy_totals-modified.csv"),
    resources:
        mem_mb=1000
    script:
        "scripts/modify_energy_totals.py"


use rule build_population_weighted_energy_totals from pypsaeur with:
    input:
        **{k: v for k, v in rules.build_population_weighted_energy_totals.input.items() if k != "energy_totals"},
        energy_totals=resources("energy_totals-modified.csv"),

if config["wasserstoff_kernnetz"]["enable"]:

    rule build_wasserstoff_kernnetz:
        input:
            wasserstoff_kernnetz_1=storage(
                "https://fnb-gas.de/wp-content/uploads/2023/11/2023_11_15_Anlage2_Leitungsmeldungen_weiterer_potenzieller_Wasserstoffnetzbetreiber_Veroeffentlichung_final.xlsx",
                keep_local=True,
            ),
            wasserstoff_kernnetz_2=storage(
                "https://fnb-gas.de/wp-content/uploads/2023/11/2023_11_15_Anlage3_FNB_Massnahmenliste_Veroeffentlichung_final.xlsx",
                keep_local=True,
            ),
            gadm=storage(
                "https://geodata.ucdavis.edu/gadm/gadm4.1/json/gadm41_DEU_1.json.zip",
                keep_local=True,
            ),
            locations="ariadne-data/wasserstoff_kernnetz/locations_wasserstoff_kernnetz.csv",
        output:
            cleaned_wasserstoff_kernnetz="resources/wasserstoff_kernnetz.csv",
        script:
            "scripts/build_wasserstoff_kernnetz.py"


    rule cluster_wasserstoff_kernnetz:
        input:
            cleaned_h2_network="resources/wasserstoff_kernnetz.csv",
            regions_onshore="resources/regions_onshore_elec_s{simpl}_{clusters}.geojson",
            regions_offshore="resources/regions_offshore_elec_s{simpl}_{clusters}.geojson",
        output:
            clustered_h2_network="resources/wasserstoff_kernnetz_elec_s{simpl}_{clusters}.csv",
        script:
            "scripts/cluster_wasserstoff_kernnetz.py"

<<<<<<< HEAD

rule download_ariadne_template:
    input:
        HTTP.remote("https://github.com/iiasa/ariadne-intern-workflow/raw/master/attachments/2024-02-23_template_Ariadne.xlsx")
    output:
        resources("template_ariadne_database.xlsx")
    run:
        move(input[0], output[0])
        #validate_checksum(output[0], input[0])

rule export_ariadne_variables:
    input:
        template=resources("template_ariadne_database.xlsx"),
        industry_demands=expand(
            resources("industrial_energy_demand_elec_s{simpl}_{clusters}_{planning_horizons}.csv"),
            **config["scenario"]
        ),
        networks=expand(
            RESULTS + "postnetworks/elec_s{simpl}_{clusters}_l{ll}_{opts}_{sector_opts}_{planning_horizons}.nc",
            **config["scenario"],
            allow_missing=True,
        ),

        energy_totals=resources("energy_totals.csv"),

    output:
        ariadne_variables=RESULTS + "ariadne/ariadne_variables.csv"
    log:
        RESULTS + "logs/export_ariadne_variables.log"
    script:
        "scripts/export_ariadne_variables.py"


rule plot_ariadne_variables:
    input:
        ariadne_variables=RESULTS + "ariadne/ariadne_variables.csv"
    output:
        primary_energy=RESULTS + "ariadne/primary_energy.png",
        primary_energy_detailed=RESULTS + "ariadne/primary_energy_detailed.png",
        secondary_energy=RESULTS + "ariadne/secondary_energy.png",
        secondary_energy_detailed=RESULTS + "ariadne/secondary_energy_detailed.png",
        final_energy=RESULTS + "ariadne/final_energy.png",
        final_energy_detailed=RESULTS + "ariadne/final_energy_detailed.png",
        capacity=RESULTS + "ariadne/capacity.png",
        capacity_detailed=RESULTS + "ariadne/capacity_detailed.png",
        energy_demand_emissions=RESULTS + "ariadne/energy_demand_emissions.png",
        energy_supply_emissions=RESULTS + "ariadne/energy_supply_emissions.png",
        co2_emissions=RESULTS + "ariadne/co2_emissions.png",
        primary_energy_price = RESULTS + "ariadne/prices/primary_energy_price.png",
        secondary_energy_price = RESULTS + "ariadne/prices/secondary_energy_price.png",
        final_energy_residential_price = RESULTS + "ariadne/prices/final_energy_residential_price.png",
        final_energy_industry_price = RESULTS + "ariadne/prices/final_energy_industry_price.png",
        final_energy_transportation_price = RESULTS + "ariadne/prices/final_energy_transportation_price.png",
        final_energy_residential_commercial_price = RESULTS + "ariadne/prices/final_energy_residential_commercial_price.png",
        all_prices = RESULTS + "ariadne/prices/all_prices.png",
    script:
        "scripts/plot_ariadne_variables.py"

rule ariadne_all:
    input:
        expand(RESULTS + "ariadne/capacity_detailed.png", run=config["run"]["name"])
=======
rule build_scenarios:
    params:
        iiasa_scenario=config["iiasa_database"]["reference_scenario"],
        scenario_name=config["run"]["name"],
    input:
        ariadne_database=resources("ariadne_database.csv"),
        scenario_yaml=config["run"]["scenarios"]["file"],
    log:
        "logs/build_scenarios.log"
    script:
        "scripts/build_scenarios.py"

rule check_sector_ratios:
    input:
        network=RESULTS + "postnetworks/elec_s{simpl}_{clusters}_l{ll}_{opts}_{sector_opts}_{planning_horizons}.nc",
    log:
        "logs/check_sector_ratios.log"
    script:
        "scripts/check_sector_ratios.py"
>>>>>>> 159886a0
<|MERGE_RESOLUTION|>--- conflicted
+++ resolved
@@ -230,7 +230,6 @@
         script:
             "scripts/cluster_wasserstoff_kernnetz.py"
 
-<<<<<<< HEAD
 
 rule download_ariadne_template:
     input:
@@ -292,7 +291,6 @@
 rule ariadne_all:
     input:
         expand(RESULTS + "ariadne/capacity_detailed.png", run=config["run"]["name"])
-=======
 rule build_scenarios:
     params:
         iiasa_scenario=config["iiasa_database"]["reference_scenario"],
@@ -311,5 +309,4 @@
     log:
         "logs/check_sector_ratios.log"
     script:
-        "scripts/check_sector_ratios.py"
->>>>>>> 159886a0
+        "scripts/check_sector_ratios.py"