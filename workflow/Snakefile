--- conflicted
+++ resolved
@@ -10,11 +10,7 @@
 from shutil import  move
 sys.path.append("workflow/submodules/pypsa-eur/scripts")
 
-<<<<<<< HEAD
-from _helpers import path_provider, validate_checksum
-=======
 from _helpers import path_provider, get_scenarios, get_rdir
->>>>>>> babfaf72
 
 min_version("8.5")
 
@@ -297,7 +293,7 @@
 
 rule plot_ariadne_variables:
     params:
-        iiasa_scenario=config["iiasa_database"]["reference_scenario"],
+        iiasa_scenario=config_provider("iiasa_database", "reference_scenario"),
     input:
         exported_variables=RESULTS + "ariadne/exported_variables.xlsx",
         ariadne_database=resources("ariadne_database.csv"),
@@ -325,7 +321,7 @@
 
 rule ariadne_all:
     input:
-        expand(RESULTS + "ariadne/capacity_detailed.png", run=config["run"]["name"])
+        expand(RESULTS + "ariadne/capacity_detailed.png", run=config_provider("run", "name"))
 
 rule build_scenarios:
     params:
