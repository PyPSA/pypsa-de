# SPDX-FileCopyrightText: : 2017-2024 The PyPSA-Eur Authors
#
# SPDX-License-Identifier: MIT

<<<<<<< HEAD
from shutil import unpack_archive

from snakemake.remote.HTTP import RemoteProvider as HTTPRemoteProvider
=======
from snakemake.utils import min_version
import yaml, sys
>>>>>>> e8d9c766

sys.path.append("workflow/submodules/pypsa-eur/scripts")

from _helpers import path_provider

min_version("8.5")

configfile: "workflow/submodules/pypsa-eur/config/config.default.yaml"
configfile: "config/config.yaml"
configfile: "config/config.personal.yaml"

run = config["run"]
scenarios = run.get("scenarios", {})
if run["name"] and scenarios.get("enable"):
    fn = Path(scenarios["file"])
    scenarios = yaml.safe_load(fn.read_text())
    RDIR = "{run}/"
    if run["name"] == "all":
        config["run"]["name"] = list(scenarios.keys())
elif run["name"]:
    RDIR = run["name"] + "/"
else:
    RDIR = ""

logs = path_provider("logs/", RDIR, run["shared_resources"])
benchmarks = path_provider("benchmarks/", RDIR, run["shared_resources"])
resources = path_provider("resources/", RDIR, run["shared_resources"])

RESULTS = "results/" + RDIR

envvars:
    "IIASA_USERNAME",
    "IIASA_PASSWORD"

wildcard_constraints:
    simpl="[a-zA-Z0-9]*",
    clusters="[0-9]+(m|c)?|all",
    ll="(v|c)([0-9\.]+|opt)",
    opts="[-+a-zA-Z0-9\.]*",
    sector_opts="[-+a-zA-Z0-9\.\s]*",
    planning_horizons="[0-9]*",
    year="[0-9]*",

module pypsaeur:
    snakefile:
        "submodules/pypsa-eur/Snakefile"
    config:
        config


use rule * from pypsaeur


from pathlib import Path

data_dir = Path("workflow/submodules/pypsa-eur/data")
rule get_data:
    output:
        [
            str(Path("data") / p.relative_to(data_dir))
            for p in data_dir.rglob("*")
            if p.is_file()
        ],
    shell:
        """
        mkdir -p data
        cp -nR {data_dir}/. data/
        """


rule clean:
    message: "Remove all build results but keep downloaded data."
    run:
         import shutil

         shutil.rmtree("resources")
         shutil.rmtree("results")
         print("Data downloaded to data/ has not been cleaned.")


rule retrieve_ariadne_scenario_data:
    params:
        iiasa_usr=os.environ["IIASA_USERNAME"],
        iiasa_pwd=os.environ["IIASA_PASSWORD"]
    output:
        data=resources("ariadne_scenario_data.csv")
    log:
        "logs/retrieve_ariadne_scenario_data.log"
    resources:
        mem_mb=1000
    script:
        "scripts/retrieve_ariadne_scenario_data.py"

#if config["enable"]["retrieve"] and config["enable"].get("retrieve_cost_data", True):
#
#    use rule retrieve_cost_data from pypsaeur with:
#        output:
#            resources("costs_{year}-original.csv"),

def input_profile_offwind(w):
    return {
        f"profile_{tech}": resources(f"profile_{tech}.nc")
        for tech in ["offwind-ac", "offwind-dc"]
        if (tech in config["electricity"]["renewable_carriers"])
    }

use rule prepare_sector_network from pypsaeur with:
    input:
        unpack(input_profile_offwind),
        **{k: v for k, v in rules.prepare_sector_network.input.items() if k != "costs"},
	    costs=resources("modified-costs_{planning_horizons}.csv"),

rule modify_cost_data:
    input:
        costs=resources("costs_{planning_horizons}.csv"),
        modifications="ariadne-data/costs_{planning_horizons}-modifications.csv",
    output:
        resources("modified-costs_{planning_horizons}.csv"),
    resources:
        mem_mb=1000
    script:
        "scripts/modify_cost_data.py"


rule modify_prenetwork:
    params:
        enable_kernnetz=config["wasserstoff_kernnetz"]["enable"],
        costs=config["costs"],
    input:
        network=RESULTS
        + "prenetworks-brownfield/elec_s{simpl}_{clusters}_l{ll}_{opts}_{sector_opts}_{planning_horizons}.nc",
        wkn="resources/wasserstoff_kernnetz_elec_s{simpl}_{clusters}.csv",
        costs=resources("costs_{planning_horizons}.csv"),
    output:
        network=RESULTS
        + "prenetworks-final/elec_s{simpl}_{clusters}_l{ll}_{opts}_{sector_opts}_{planning_horizons}.nc"
    resources:
        mem_mb=1000
    script:
        "scripts/modify_prenetwork.py"


use rule solve_sector_network_myopic from pypsaeur with:
    params:
        **{k: v for k, v in rules.solve_sector_network_myopic.params.items() if k != "custom_extra_functionality"},
        custom_extra_functionality=os.path.join(os.path.dirname(workflow.snakefile), "scripts/additional_functionality.py"),
    input:
        **{k: v for k, v in rules.solve_sector_network_myopic.input.items() if k != "network"},
        network=RESULTS
        + "prenetworks-final/elec_s{simpl}_{clusters}_l{ll}_{opts}_{sector_opts}_{planning_horizons}.nc",
        co2_totals_name=resources("co2_totals.csv"),


rule modify_existing_heating:
    input:
        ariadne=resources("ariadne_scenario_data.csv"),
        existing_heating="data/existing_infrastructure/existing_heating_raw.csv",
    output:
        existing_heating=resources("existing_heating.csv"),
    resources:
        mem_mb=1000
    script:
        "scripts/modify_existing_heating.py"


rule retrieve_mastr:
    input:
        HTTP.remote(
            "https://zenodo.org/records/8225106/files/bnetza_open_mastr_2023-08-08_B.zip",
            keep_local=True,
            static=True,
        ),
    params:
        "data/mastr",
    output:
        "data/mastr/bnetza_open_mastr_2023-08-08_B_biomass.csv",
        "data/mastr/bnetza_open_mastr_2023-08-08_B_combustion.csv",
    run:
        unpack_archive(input[0], params[0])


rule build_existing_chp_de:
    input:
        mastr_biomass="data/mastr/bnetza_open_mastr_2023-08-08_B_biomass.csv",
        mastr_combustion="data/mastr/bnetza_open_mastr_2023-08-08_B_combustion.csv",
        plz_mapping=HTTP.remote(
            "https://raw.githubusercontent.com/WZBSocialScienceCenter/plz_geocoord/master/plz_geocoord.csv",
            keep_local=True,
            static=True,
        ),
        busmap=RESOURCES + "networks/base.nc",
    output:
        german_chp=RESOURCES + "german_chp.csv",
    script:
        "scripts/build_existing_chp_de.py"

use rule add_existing_baseyear from pypsaeur with:
    input:
        **rules.add_existing_baseyear.input,
        custom_powerplants=RESOURCES + "german_chp.csv",

use rule build_existing_heating_distribution from pypsaeur with:
    input:
        **{k: v for k, v in rules.build_existing_heating_distribution.input.items() if k != "existing_heating"},
        existing_heating=resources("existing_heating.csv"),



rule modify_energy_totals:
    input:
        ariadne=resources("ariadne_scenario_data.csv"),
        energy_totals=resources("energy_totals.csv"),
    output:
        energy_totals=resources("energy_totals-modified.csv"),
    resources:
        mem_mb=1000
    script:
        "scripts/modify_energy_totals.py"


use rule build_population_weighted_energy_totals from pypsaeur with:
    input:
        **{k: v for k, v in rules.build_population_weighted_energy_totals.input.items() if k != "energy_totals"},
        energy_totals=resources("energy_totals-modified.csv"),

if config["wasserstoff_kernnetz"]["enable"]:

    rule build_wasserstoff_kernnetz:
        input:
            wasserstoff_kernnetz_1=storage(
                "https://fnb-gas.de/wp-content/uploads/2023/11/2023_11_15_Anlage2_Leitungsmeldungen_weiterer_potenzieller_Wasserstoffnetzbetreiber_Veroeffentlichung_final.xlsx",
                keep_local=True,
            ),
            wasserstoff_kernnetz_2=storage(
                "https://fnb-gas.de/wp-content/uploads/2023/11/2023_11_15_Anlage3_FNB_Massnahmenliste_Veroeffentlichung_final.xlsx",
                keep_local=True,
            ),
            gadm=storage(
                "https://geodata.ucdavis.edu/gadm/gadm4.1/json/gadm41_DEU_1.json.zip",
                keep_local=True,
            ),
            locations="ariadne-data/wasserstoff_kernnetz/locations_wasserstoff_kernnetz.csv",
        output:
            cleaned_wasserstoff_kernnetz="resources/wasserstoff_kernnetz.csv",
        script:
            "scripts/build_wasserstoff_kernnetz.py"


    rule cluster_wasserstoff_kernnetz:
        input:
            cleaned_h2_network="resources/wasserstoff_kernnetz.csv",
            regions_onshore="resources/regions_onshore_elec_s{simpl}_{clusters}.geojson",
            regions_offshore="resources/regions_offshore_elec_s{simpl}_{clusters}.geojson",
        output:
            clustered_h2_network="resources/wasserstoff_kernnetz_elec_s{simpl}_{clusters}.csv",
        script:
            "scripts/cluster_wasserstoff_kernnetz.py"<|MERGE_RESOLUTION|>--- conflicted
+++ resolved
@@ -2,14 +2,10 @@
 #
 # SPDX-License-Identifier: MIT
 
-<<<<<<< HEAD
 from shutil import unpack_archive
 
-from snakemake.remote.HTTP import RemoteProvider as HTTPRemoteProvider
-=======
 from snakemake.utils import min_version
 import yaml, sys
->>>>>>> e8d9c766
 
 sys.path.append("workflow/submodules/pypsa-eur/scripts")
 
