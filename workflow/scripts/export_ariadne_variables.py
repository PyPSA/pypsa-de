import pandas as pd
import pypsa
from functools import reduce
from numpy import isclose
import math
import numpy as np

# Defining global varibales

TWh2PJ = 3.6
MWh2TJ = 3.6e-3 
MW2GW = 1e-3
t2Mt = 1e-6

MWh2GJ = 3.6
TWh2PJ = 3.6
MWh2PJ = 3.6e-6


def _get_oil_fossil_fraction(n, region, kwargs):
    total_oil_supply =  n.statistics.supply(
        bus_carrier="oil", **kwargs
    ).drop("Store").groupby("carrier").sum()

    oil_fossil_fraction = (
        total_oil_supply.get("oil")
        / total_oil_supply.sum()
    )

    return oil_fossil_fraction

def __get_oil_fossil_fraction(n, region, kwargs):
    if "DE" in region:
        total_oil_supply =  n.statistics.supply(
            bus_carrier="oil", **kwargs
        ).groupby("name").sum().get([
            "DE oil",
            "DE renewable oil -> DE oil",
            "EU renewable oil -> DE oil",
        ])

    else:
        total_oil_supply =  n.statistics.supply(
            bus_carrier="oil", **kwargs
        ).groupby("name").sum().get([
            "EU oil",
            "DE renewable oil -> EU oil",
            "EU renewable oil -> EU oil",
        ])

    oil_fossil_fraction = (
        total_oil_supply[~total_oil_supply.index.str.contains("renewable")].sum()
        / total_oil_supply.sum()
    )

    return oil_fossil_fraction

def _get_gas_fossil_fraction(n, region, kwargs):
    total_gas_supply =  n.statistics.supply(
        bus_carrier="gas", **kwargs
    ).drop("Store").groupby("carrier").sum()

    drops = ["gas pipeline", "gas pipeline new"]
    for d in drops:
        if d in total_gas_supply.index:
            total_gas_supply.drop(d)

    gas_fossil_fraction = (
        total_gas_supply.get("gas")
        / total_gas_supply.sum()
    )

    return gas_fossil_fraction


def _get_t_sum(df, df_t, carrier, region, snapshot_weightings, port):
    if type(carrier) == list:
        return sum(
            [
                _get_t_sum(
                    df, df_t, car, region, snapshot_weightings, port
                ) for car in carrier
            ]            
        )
    idx = df[df.carrier == carrier].filter(like=region, axis=0).index

    return df_t[port][idx].multiply(
        snapshot_weightings,
        axis=0,
    ).values.sum()

def sum_load(n, carrier, region):
    return MWh2PJ * _get_t_sum(
        n.loads,
        n.loads_t,
        carrier,
        region,
        n.snapshot_weightings.generators,
        "p",
    )   

def sum_co2(n, carrier, region):
    if type(carrier) == list:
        return sum([sum_co2(n, car, region) for car in carrier])
    try:
        port = n.links.groupby(
            "carrier"
        ).first().loc[
            carrier
        ].filter(
            like="bus"
        ).tolist().index("co2 atmosphere")
    except KeyError:
        print(
            "Warning: carrier `", carrier, "` not found in network.links.carrier!",
            sep="")
        return 0

    return -1 * t2Mt * _get_t_sum(
        n.links,
        n.links_t,
        carrier,
        region,
        n.snapshot_weightings.generators,
        f"p{port}",
    )


def get_total_co2(n, region):
    # including international bunker fuels and negative emissions 
    df = n.links.filter(like=region, axis=0)
    co2 = 0
    for port in [col[3:] for col in df if col.startswith("bus")]:
        links = df.index[df[f"bus{port}"] == "co2 atmosphere"]
        co2 -= n.links_t[f"p{port}"][links].multiply(
            n.snapshot_weightings.generators,
            axis=0,
        ).values.sum()
    return t2Mt * co2


def get_capacities(n, region):
    return _get_capacities(n, region, n.statistics.optimal_capacity)

def get_installed_capacities(n, region):
    return _get_capacities(n, region, 
        n.statistics.installed_capacity, cap_string="Installed Capacity|")

def get_capacity_additions_simple(n, region):
    caps = get_capacities(n, region)
    incaps = get_installed_capacities(n, region)
    return pd.Series(data = caps.values - incaps.values,
                     index = "Capacity Additions" + caps.index.str[8:])



def get_capacity_additions(n, region):
    def _f(*args, **kwargs):
        return n.statistics.optimal_capacity(*args, **kwargs).sub(
            n.statistics.installed_capacity(*args, **kwargs), fill_value=0)
    return _get_capacities(n, region, _f, cap_string="Capacity Additions Sub|")

def get_capacity_additions_nstat(n, region):
    def _f(*args, **kwargs):
        kwargs.pop("storage", None)
        return n.statistics.expanded_capacity(*args, **kwargs)
    return _get_capacities(n, region, _f, cap_string="Capacity Additions Nstat|")

def _get_capacities(n, region, cap_func, cap_string="Capacity|"):

    kwargs = {
        'groupby': n.statistics.groupers.get_name_bus_and_carrier,
        'nice_names': False,
    }


    var = pd.Series()

    capacities_electricity = cap_func(
        bus_carrier=["AC", "low voltage"],
        **kwargs,
    ).filter(like=region).groupby("carrier").sum().drop( 
        # transmission capacities
        ["AC", "DC", "electricity distribution grid"],
        errors="ignore",
    ).multiply(MW2GW)

    var[cap_string + "Electricity|Biomass|w/ CCS"] = \
        capacities_electricity.get('urban central solid biomass CHP CC', 0)
    
    var[cap_string + "Electricity|Biomass|w/o CCS"] = \
        capacities_electricity.get('urban central solid biomass CHP', 0)

    var[cap_string + "Electricity|Biomass|Solids"] = \
        var[[
            cap_string + "Electricity|Biomass|w/ CCS",
            cap_string + "Electricity|Biomass|w/o CCS",
        ]].sum()

    # Ariadne does no checks, so we implement our own?
    assert var[cap_string + "Electricity|Biomass|Solids"] == \
        capacities_electricity.filter(like="solid biomass").sum()

    var[cap_string + "Electricity|Biomass"] = \
        var[cap_string + "Electricity|Biomass|Solids"]


    var[cap_string + "Electricity|Coal|Hard Coal"] = \
        capacities_electricity.get('coal', 0)                                              

    var[cap_string + "Electricity|Coal|Lignite"] = \
        capacities_electricity.get('lignite', 0)
    
    # var[cap_string + "Electricity|Coal|Hard Coal|w/ CCS"] = 
    # var[cap_string + "Electricity|Coal|Hard Coal|w/o CCS"] = 
    # var[cap_string + "Electricity|Coal|Lignite|w/ CCS"] = 
    # var[cap_string + "Electricity|Coal|Lignite|w/o CCS"] = 
    # var[cap_string + "Electricity|Coal|w/ CCS"] = 
    # var[cap_string + "Electricity|Coal|w/o CCS"] = 
    # Q: CCS for coal Implemented, but not activated, should we use it?
    # !: No, because of Kohleausstieg
    # > config: coal_cc


    var[cap_string + "Electricity|Coal"] = \
        var[[
            cap_string + "Electricity|Coal|Lignite",
            cap_string + "Electricity|Coal|Hard Coal",
        ]].sum()

    # var[cap_string + "Electricity|Gas|CC|w/ CCS"] =
    # var[cap_string + "Electricity|Gas|CC|w/o CCS"] =  
    # ! Not implemented, rarely used   

    var[cap_string + "Electricity|Gas|CC"] = \
        capacities_electricity.get('CCGT')
    
    var[cap_string + "Electricity|Gas|OC"] = \
        capacities_electricity.get('OCGT')
    
    var[cap_string + "Electricity|Gas|w/ CCS"] =  \
        capacities_electricity.get('urban central gas CHP CC',0)  
    
    var[cap_string + "Electricity|Gas|w/o CCS"] =  \
        capacities_electricity.get('urban central gas CHP',0) + \
        var[[
            cap_string + "Electricity|Gas|CC",
            cap_string + "Electricity|Gas|OC",
        ]].sum()
    

    var[cap_string + "Electricity|Gas"] = \
        var[[
            cap_string + "Electricity|Gas|w/ CCS",
            cap_string + "Electricity|Gas|w/o CCS",
        ]].sum()

    # var[cap_string + "Electricity|Geothermal"] = 
    # ! Not implemented

    var[cap_string + "Electricity|Hydro"] = \
        pd.Series({
            c: capacities_electricity.get(c) 
            for c in ["ror", "hydro"]
        }).sum()
    # Q!: Not counting PHS here, because it is a true storage,
    # as opposed to hydro
     
    # var[cap_string + "Electricity|Hydrogen|CC"] = 
    # ! Not implemented
    # var[cap_string + "Electricity|Hydrogen|OC"] = 
    # Q: "H2-turbine"
    # Q: What about retrofitted gas power plants? -> Lisa

    var[cap_string + "Electricity|Hydrogen|FC"] = \
        capacities_electricity.get("H2 Fuel Cell")

    var[cap_string + "Electricity|Hydrogen"] = \
        var[cap_string + "Electricity|Hydrogen|FC"]

    # var[cap_string + "Electricity|Non-Renewable Waste"] = 
    # ! Not implemented

    var[cap_string + "Electricity|Nuclear"] = \
        capacities_electricity.get("nuclear", 0)

    # var[cap_string + "Electricity|Ocean"] = 
    # ! Not implemented

    # var[cap_string + "Electricity|Oil|w/ CCS"] = 
    # var[cap_string + "Electricity|Oil|w/o CCS"] = 
    # ! Not implemented

    var[cap_string + "Electricity|Oil"] = \
        capacities_electricity.get("oil")


    var[cap_string + "Electricity|Solar|PV|Rooftop"] = \
        capacities_electricity.get("solar rooftop", 0)
    
    var[cap_string + "Electricity|Solar|PV|Open Field"] = \
        capacities_electricity.get("solar") 

    var[cap_string + "Electricity|Solar|PV"] = \
        var[[
            cap_string + "Electricity|Solar|PV|Open Field",
            cap_string + "Electricity|Solar|PV|Rooftop",
        ]].sum()
    
    # var[cap_string + "Electricity|Solar|CSP"] = 
    # ! not implemented

    var[cap_string + "Electricity|Solar"] = \
        var[cap_string + "Electricity|Solar|PV"]
    
    var[cap_string + "Electricity|Wind|Offshore"] = \
        capacities_electricity.get(
            ["offwind", "offwind-ac", "offwind-dc"]
        ).sum()
    # !: take care of "offwind" -> "offwind-ac"/"offwind-dc"

    var[cap_string + "Electricity|Wind|Onshore"] = \
        capacities_electricity.get("onwind")
    
    var[cap_string + "Electricity|Wind"] = \
        capacities_electricity.filter(like="wind").sum()
    
    assert var[cap_string + "Electricity|Wind"] == \
        var[[
            cap_string + "Electricity|Wind|Offshore",
            cap_string + "Electricity|Wind|Onshore",
        ]].sum()


    # var[cap_string + "Electricity|Storage Converter|CAES"] = 
    # ! Not implemented

    var[cap_string + "Electricity|Storage Converter|Hydro Dam Reservoir"] = \
        capacities_electricity.get('hydro',0)
    
    var[cap_string + "Electricity|Storage Converter|Pump Hydro"] = \
        capacities_electricity.get('PHS',0)

    var[cap_string + "Electricity|Storage Converter|Stationary Batteries"] = \
        capacities_electricity.get("battery discharger",0) + \
        capacities_electricity.get("home battery discharger",0)

    var[cap_string + "Electricity|Storage Converter|Vehicles"] = \
        capacities_electricity.get("V2G", 0)
    
    var[cap_string + "Electricity|Storage Converter"] = \
        var[[
            cap_string + "Electricity|Storage Converter|Hydro Dam Reservoir",
            cap_string + "Electricity|Storage Converter|Pump Hydro",
            cap_string + "Electricity|Storage Converter|Stationary Batteries",
            cap_string + "Electricity|Storage Converter|Vehicles",
        ]].sum()
    

    storage_capacities = cap_func(
        storage=True,
        **kwargs,
    ).filter(like=region).groupby("carrier").sum().multiply(MW2GW)
    # var[cap_string + "Electricity|Storage Reservoir|CAES"] =
    # ! Not implemented
     
    var[cap_string + "Electricity|Storage Reservoir|Hydro Dam Reservoir"] = \
        storage_capacities.get("hydro")

    var[cap_string + "Electricity|Storage Reservoir|Pump Hydro"] = \
        storage_capacities.get("PHS")
    
    var[cap_string + "Electricity|Storage Reservoir|Stationary Batteries"] = \
        pd.Series({
            c: storage_capacities.get(c) 
            for c in ["battery", "home battery"]
        }).sum()
    
    var[cap_string + "Electricity|Storage Reservoir|Vehicles"] = \
        storage_capacities.get("Li ion", 0) 

    var[cap_string + "Electricity|Storage Reservoir"] = \
        var[[
            cap_string + "Electricity|Storage Reservoir|Hydro Dam Reservoir",
            cap_string + "Electricity|Storage Reservoir|Pump Hydro",
            cap_string + "Electricity|Storage Reservoir|Stationary Batteries",
            cap_string + "Electricity|Storage Reservoir|Vehicles",
        ]].sum()


    var[cap_string + "Electricity"] = \
            var[[
            cap_string + "Electricity|Wind",
            cap_string + "Electricity|Solar",
            cap_string + "Electricity|Oil",
            cap_string + "Electricity|Coal",
            cap_string + "Electricity|Gas",
            cap_string + "Electricity|Biomass",
            cap_string + "Electricity|Hydro",
            cap_string + "Electricity|Hydrogen",
            cap_string + "Electricity|Nuclear",
            ]].sum()

    # Test if we forgot something
    _drop_idx = [
        col for col in [
            "PHS",
            "battery discharger",
            "home battery discharger",
            "V2G",
        ] if col in capacities_electricity.index
    ]
    assert isclose(
        var[cap_string + "Electricity"],
        capacities_electricity.drop(_drop_idx).sum(),
    )

    capacities_heat = cap_func(
        bus_carrier=[
            "urban central heat",
            "urban decentral heat",
            "rural heat"
        ],
        **kwargs,
    ).filter(like=region).groupby("carrier").sum().drop(
        ["urban central heat vent"],
        errors="ignore", # drop existing labels or do nothing
    ).multiply(MW2GW)


    var[cap_string + "Heat|Solar thermal"] = \
        capacities_heat.filter(like="solar thermal").sum()
    # TODO Ariadne DB distinguishes between Heat and Decentral Heat!
    # We should probably change all capacities here?!

    # !!! Missing in the Ariadne database
    #  We could be much more detailed for the heat sector (as for electricity)
    # if desired by Ariadne
    #
    var[cap_string + "Heat|Biomass|w/ CCS"] = \
        capacities_heat.get('urban central solid biomass CHP CC',0) 
    var[cap_string + "Heat|Biomass|w/o CCS"] = \
        capacities_heat.get('urban central solid biomass CHP') \
        +  capacities_heat.filter(like="biomass boiler").sum()
    
    var[cap_string + "Heat|Biomass"] = \
        var[cap_string + "Heat|Biomass|w/ CCS"] + \
        var[cap_string + "Heat|Biomass|w/o CCS"]

    assert isclose(
        var[cap_string + "Heat|Biomass"],
        capacities_heat.filter(like="biomass").sum()
    )
    
    var[cap_string + "Heat|Resistive heater"] = \
        capacities_heat.filter(like="resistive heater").sum()
    
    var[cap_string + "Heat|Processes"] = \
        pd.Series({c: capacities_heat.get(c) for c in [
                "Fischer-Tropsch",
                "H2 Electrolysis",
                "H2 Fuel Cell",
                "Sabatier",
                "methanolisation",
        ]}).sum()

    # !!! Missing in the Ariadne database

    var[cap_string + "Heat|Gas"] = \
        capacities_heat.filter(like="gas boiler").sum() \
        + capacities_heat.filter(like="gas CHP").sum()
    
    # var[cap_string + "Heat|Geothermal"] =
    # ! Not implemented 

    var[cap_string + "Heat|Heat pump"] = \
        capacities_heat.filter(like="heat pump").sum()

    var[cap_string + "Heat|Oil"] = \
        capacities_heat.filter(like="oil boiler").sum()

    var[cap_string + "Heat|Storage Converter"] = \
        capacities_heat.filter(like="water tanks discharger").sum()

    storage_capacities = cap_func(
        storage=True,
        **kwargs,
    ).filter(like=region).groupby("carrier").sum().multiply(MW2GW)

    var[cap_string + "Heat|Storage Reservoir"] = \
        storage_capacities.filter(like="water tanks").sum()

    var[cap_string + "Heat"] = (
        var[cap_string + "Heat|Solar thermal"] +
        var[cap_string + "Heat|Resistive heater"] +
        var[cap_string + "Heat|Biomass"] +
        var[cap_string + "Heat|Oil"] +
        var[cap_string + "Heat|Gas"] +
        var[cap_string + "Heat|Processes"] +
        #var[cap_string + "Heat|Hydrogen"] +
        var[cap_string + "Heat|Heat pump"]
    )

    assert isclose(
        var[cap_string + "Heat"],
        capacities_heat[
            # exclude storage converters (i.e., dischargers)
            ~capacities_heat.index.str.contains("discharger")
        ].sum()
    )

    capacities_h2 = cap_func(
        bus_carrier="H2",
        **kwargs,
    ).filter(
        like=region
    ).groupby("carrier").sum().multiply(MW2GW)

    var[cap_string + "Hydrogen|Gas|w/ CCS"] = \
        capacities_h2.get("SMR CC",0)
    
    var[cap_string + "Hydrogen|Gas|w/o CCS"] = \
        capacities_h2.get("SMR",0)
    
    var[cap_string + "Hydrogen|Gas"] = \
        capacities_h2.filter(like="SMR").sum()
    
    assert var[cap_string + "Hydrogen|Gas"] == \
        var[cap_string + "Hydrogen|Gas|w/ CCS"] + \
        var[cap_string + "Hydrogen|Gas|w/o CCS"] 
    
    var[cap_string + "Hydrogen|Electricity"] = \
        capacities_h2.get("H2 Electrolysis", 0)

    var[cap_string + "Hydrogen"] = (
        var[cap_string + "Hydrogen|Electricity"]
        + var[cap_string + "Hydrogen|Gas"]
    )
    assert isclose(
        var[cap_string + "Hydrogen"],
        capacities_h2.reindex([
            "H2 Electrolysis",
            "SMR",
            "SMR CC",
        ]).sum(), # if technology not build, reindex returns NaN
    )

    storage_capacities = cap_func(
        storage=True,
        **kwargs,
    ).filter(like=region).groupby("carrier").sum().multiply(MW2GW)

    var[cap_string + "Hydrogen|Reservoir"] = \
        storage_capacities.get("H2")



    capacities_gas = cap_func(
        bus_carrier="gas",
        **kwargs,
    ).filter(
        like=region
    ).groupby("carrier").sum().drop(
        # Drop Import (Generator, gas), Storage (Store, gas), 
        # and Transmission capacities
        ["gas", "gas pipeline", "gas pipeline new"],
        errors="ignore",
    ).multiply(MW2GW)

    var[cap_string + "Gases|Hydrogen"] = \
        capacities_gas.get("Sabatier", 0)
    
    var[cap_string + "Gases|Biomass"] = \
        capacities_gas.reindex([
            "biogas to gas",
            "biogas to gas CC",
        ]).sum()

    var[cap_string + "Gases"] = (
        var[cap_string + "Gases|Hydrogen"] +
        var[cap_string + "Gases|Biomass"] 
    )

    assert isclose(
        var[cap_string + "Gases"],
        capacities_gas.sum(),
    )


    capacities_liquids = cap_func(
        bus_carrier="renewable oil",
        **kwargs,
    ).filter(
        like=region
    ).groupby("carrier").sum().multiply(MW2GW)
    #
    var[cap_string + "Liquids|Hydrogen"] = \
    var[cap_string + "Liquids"] = \
        capacities_liquids.get("Fischer-Tropsch",0) 
    
    capacities_methanol = cap_func(
        bus_carrier="methanol",
        **kwargs,
    ).filter(
        like=region
    ).groupby("carrier").sum().multiply(MW2GW)
    #
    var[cap_string + "Methanol"] = \
        capacities_methanol.get("methanolisation", 0)
    
    return var 

def get_primary_energy(n, region):
    kwargs = {
        'groupby': n.statistics.groupers.get_name_bus_and_carrier,
        'nice_names': False,
    }

    var = pd.Series()

    oil_fossil_fraction = _get_oil_fossil_fraction(n, region, kwargs)
    
    oil_usage = n.statistics.withdrawal(
        bus_carrier="oil", 
        **kwargs
    ).filter(
        like=region
    ).groupby(
        "carrier"
    ).sum().multiply(oil_fossil_fraction).multiply(MWh2PJ)

    ## Primary Energy

    var["Primary Energy|Oil|Heat"] = \
        oil_usage.filter(like="oil boiler").sum()

    
    var["Primary Energy|Oil|Electricity"] = \
        oil_usage.get("oil", 0)
    # This will get the oil store as well, but it should be 0
    
    var["Primary Energy|Oil"] = (
        var["Primary Energy|Oil|Electricity"] 
        + var["Primary Energy|Oil|Heat"] 
        + oil_usage.reindex(
            [
                "land transport oil",
                "agriculture machinery oil",
                "shipping oil",
                "kerosene for aviation",
                "naphtha for industry"
            ],
        ).sum()
    )   
    assert isclose(var["Primary Energy|Oil"], oil_usage.sum())

    regional_gas_supply = n.statistics.supply(
        bus_carrier="gas", 
        **kwargs,
    ).filter(
        like=region
    ).groupby(
        ["component", "carrier"]
    ).sum().drop([
        "Store",
        ("Link", "gas pipeline"),
        ("Link", "gas pipeline new"),
    ])

    gas_fossil_fraction = (
        regional_gas_supply.get("Generator").get("gas")
        / regional_gas_supply.sum()
    )
    # Eventhough biogas gets routed through the EU gas bus,
    # it should be counted separately as Primary Energy|Biomass
    gas_usage = n.statistics.withdrawal(
        bus_carrier="gas", 
        **kwargs,
    ).filter(
        like=region
    ).groupby(
        ["component", "carrier"],
    ).sum().drop([
        "Store",
        ("Link", "gas pipeline"),
        ("Link", "gas pipeline new"),
    ]).groupby(
        "carrier"
    ).sum().multiply(gas_fossil_fraction).multiply(MWh2PJ)


    gas_CHP_usage = n.statistics.withdrawal(
        bus_carrier="gas", 
        **kwargs,
    ).filter(
        like=region
    ).filter(
        like="gas CHP"
    ).multiply(gas_fossil_fraction).multiply(MWh2PJ)

    gas_CHP_E_to_H =  (
        n.links.loc[gas_CHP_usage.index.get_level_values("name")].efficiency 
        / n.links.loc[gas_CHP_usage.index.get_level_values("name")].efficiency2
    )

    gas_CHP_E_fraction =  gas_CHP_E_to_H * (1 / (gas_CHP_E_to_H + 1))

    var["Primary Energy|Gas|Heat"] = \
        gas_usage.filter(like="gas boiler").sum() + gas_CHP_usage.multiply(
            1 - gas_CHP_E_fraction
        ).values.sum()
    
    var["Primary Energy|Gas|Electricity"] = \
        gas_usage.reindex(
            [
                'CCGT',
                'OCGT',
            ],
        ).sum() + gas_CHP_usage.multiply(
            gas_CHP_E_fraction
        ).values.sum()

    var["Primary Energy|Gas|Hydrogen"] = \
        gas_usage.filter(like="SMR").sum()
    
    var["Primary Energy|Gas"] = (
        var["Primary Energy|Gas|Heat"]
        + var["Primary Energy|Gas|Electricity"]
        + var["Primary Energy|Gas|Hydrogen"] 
        + gas_usage.filter(like="gas for industry").sum()
    )

    assert isclose(
        var["Primary Energy|Gas"],
        gas_usage.sum(),
    )
    # ! There are CC sub-categories that could be used

    coal_usage = n.statistics.withdrawal(
        bus_carrier=["lignite", "coal"], 
        **kwargs,
    ).filter(
        like=region
    ).groupby(
        "carrier"
    ).sum().multiply(MWh2PJ)

    var["Primary Energy|Coal|Hard Coal"] = \
        coal_usage.get("coal", 0)

    var["Primary Energy|Coal|Lignite"] = \
        coal_usage.get("lignite", 0)
    
    var["Primary Energy|Coal|Electricity"] = \
        var["Primary Energy|Coal|Hard Coal"] + \
        var["Primary Energy|Coal|Lignite"]
    
    var["Primary Energy|Coal"] = (
        var["Primary Energy|Coal|Electricity"] 
        + coal_usage.get("coal for industry", 0)
    )
    
    assert isclose(var["Primary Energy|Coal"], coal_usage.sum())

    var["Primary Energy|Fossil"] = (
        var["Primary Energy|Coal"]
        + var["Primary Energy|Gas"]
        + var["Primary Energy|Oil"]
    )

    biomass_usage = n.statistics.withdrawal(
        bus_carrier=["solid biomass", "biogas"], 
        **kwargs,
    ).filter(
        like=region
    ).groupby(
        "carrier"
    ).sum().multiply(MWh2PJ)

    biomass_CHP_usage = n.statistics.withdrawal(
        bus_carrier="solid biomass", 
        **kwargs,
    ).filter(
        like=region
    ).filter(
        like="CHP"
    ).multiply(MWh2PJ)

    biomass_CHP_E_to_H =  (
        n.links.loc[biomass_CHP_usage.index.get_level_values("name")].efficiency 
        / n.links.loc[biomass_CHP_usage.index.get_level_values("name")].efficiency2
    )

    biomass_CHP_E_fraction =  biomass_CHP_E_to_H * (1 / (biomass_CHP_E_to_H + 1))
    
    var["Primary Energy|Biomass|w/ CCS"] = \
        biomass_usage[biomass_usage.index.str.contains("CC")].sum()
    
    var["Primary Energy|Biomass|w/o CCS"] = \
        biomass_usage[~biomass_usage.index.str.contains("CC")].sum()
    
    var["Primary Energy|Biomass|Electricity"] = \
        biomass_CHP_usage.multiply(
            biomass_CHP_E_fraction
        ).values.sum()
    var["Primary Energy|Biomass|Heat"] = \
        biomass_usage.filter(like="boiler").sum() + biomass_CHP_usage.multiply(
            1 - biomass_CHP_E_fraction
        ).values.sum()
    
    # var["Primary Energy|Biomass|Gases"] = \
    # In this case Gases are only E-Fuels in AriadneDB
    # Not possibly in an easy way because biogas to gas goes to the
    # gas bus, where it mixes with fossil imports
    
    var["Primary Energy|Biomass"] = (
        var["Primary Energy|Biomass|Electricity"]
        + var["Primary Energy|Biomass|Heat"]
        + biomass_usage.filter(like="solid biomass for industry").sum()
        + biomass_usage.filter(like="biogas to gas").sum()
    )
    
        
    # assert isclose(
    #     var["Primary Energy|Biomass"],
    #     biomass_usage.sum(),
    # )

    var["Primary Energy|Nuclear"] = \
        n.statistics.withdrawal(
            bus_carrier=["uranium"], 
            **kwargs,
        ).filter(
            like=region
        ).groupby(
            "carrier"
        ).sum().multiply(MWh2PJ).get("nuclear", 0)


    # ! This should basically be equivalent to secondary energy
    renewable_electricity = n.statistics.supply(
        bus_carrier=["AC", "low voltage"],
        **kwargs,
    ).drop([
        # Assuming renewables are only generators and StorageUnits 
        "Link", "Line"
    ]).filter(like=region).groupby("carrier").sum().multiply(MWh2PJ)

    
    solar_thermal_heat = n.statistics.supply(
        bus_carrier=[
            "urban decentral heat", 
            "urban central heat", 
            "rural heat",
        ],
        **kwargs,
    ).filter(
        like=region
    ).groupby("carrier").sum().filter(
        like="solar thermal"
    ).multiply(MWh2PJ).sum()

    var["Primary Energy|Hydro"] = \
        renewable_electricity.get([
            "ror", "PHS", "hydro",
        ]).sum()
    
    var["Primary Energy|Solar"] = \
        renewable_electricity.filter(like="solar").sum() + \
        solar_thermal_heat

        
    var["Primary Energy|Wind"] = \
        renewable_electricity.filter(like="wind").sum()

    assert isclose(
        renewable_electricity.sum(),
        (
            var["Primary Energy|Hydro"] 
            + var["Primary Energy|Solar"] 
            + var["Primary Energy|Wind"]
        )
    )
    # Primary Energy|Other
    # Not implemented

    return var


def get_secondary_energy(n, region):
    kwargs = {
        'groupby': n.statistics.groupers.get_name_bus_and_carrier,
        'nice_names': False,
    }
    var = pd.Series()

    electricity_supply = n.statistics.supply(
        bus_carrier=["low voltage", "AC"], **kwargs
    ).filter(like=region).groupby(
        ["carrier"]
    ).sum().multiply(MWh2PJ).drop(
        ["AC", "DC", "electricity distribution grid"],
    )

    var["Secondary Energy|Electricity|Coal|Hard Coal"] = \
        electricity_supply.get("coal", 0)
    
    var["Secondary Energy|Electricity|Coal|Lignite"] = \
        electricity_supply.get("lignite", 0)
    
    var["Secondary Energy|Electricity|Coal"] = (
        var["Secondary Energy|Electricity|Coal|Hard Coal"] 
        + var["Secondary Energy|Electricity|Coal|Lignite"]
    )
    
    var["Secondary Energy|Electricity|Oil"] = \
        electricity_supply.get("oil", 0)
    
    var["Secondary Energy|Electricity|Gas"] = \
        electricity_supply.reindex(
            [
                'CCGT',
                'OCGT',
                'urban central gas CHP',
                'urban central gas CHP CC',
            ],
        ).sum()
    
    var["Secondary Energy|Electricity|Fossil"] = (
        var["Secondary Energy|Electricity|Gas"]
        + var["Secondary Energy|Electricity|Oil"]
        + var["Secondary Energy|Electricity|Coal"]
    )

    var["Secondary Energy|Electricity|Biomass|w/o CCS"] = \
        electricity_supply.get('urban central solid biomass CHP', 0)
    var["Secondary Energy|Electricity|Biomass|w/ CCS"] = \
        electricity_supply.get('urban central solid biomass CHP CC', 0)
    var["Secondary Energy|Electricity|Biomass"] = (
        var["Secondary Energy|Electricity|Biomass|w/o CCS"] 
        + var["Secondary Energy|Electricity|Biomass|w/ CCS"] 
    )
    # ! Biogas to gas should go into this category
    # How to do that? (trace e.g., biogas to gas -> CCGT)
    # If so: Should double counting with |Gas be avoided?
    # -> Might use gas_fossil_fraction just like above  


    var["Secondary Energy|Electricity|Hydro"] = (
        electricity_supply.get("hydro")
        + electricity_supply.get("ror")
    )
    # ! Neglecting PHS here because it is storage infrastructure

    var["Secondary Energy|Electricity|Nuclear"] = \
        electricity_supply.filter(like="nuclear").sum()
    var["Secondary Energy|Electricity|Solar"] = \
        electricity_supply.filter(like="solar").sum()
    var["Secondary Energy|Electricity|Wind|Offshore"] = \
        electricity_supply.get("onwind")
    var["Secondary Energy|Electricity|Wind|Onshore"] = \
        electricity_supply.filter(like="offwind").sum()
    var["Secondary Energy|Electricity|Wind"] = (
        var["Secondary Energy|Electricity|Wind|Offshore"]
        + var["Secondary Energy|Electricity|Wind|Onshore"]
    )
    var["Secondary Energy|Electricity|Non-Biomass Renewables"] = (
        var["Secondary Energy|Electricity|Hydro"]
        + var["Secondary Energy|Electricity|Solar"]
        + var["Secondary Energy|Electricity|Wind"]
    )

    var["Secondary Energy|Electricity|Hydrogen"] = \
        electricity_supply.get("H2 Fuel Cell", 0)
    # ! Add H2 Turbines if they get implemented

    var["Secondary Energy|Electricity|Curtailment"] = \
        n.statistics.curtailment(
            bus_carrier=["AC", "low voltage"], **kwargs
        ).filter(like=region).multiply(MWh2PJ).values.sum()
    

    var["Secondary Energy|Electricity|Storage Losses"] = \
        n.statistics.withdrawal(
            bus_carrier=["AC", "low voltage"], **kwargs
        ).filter(like=region).groupby(["carrier"]).sum().reindex(
            [
                "BEV charger", 
                "battery charger", 
                "home battery charger",
                "PHS",
            ]
        ).subtract(
            n.statistics.supply(
                bus_carrier=["AC", "low voltage"], **kwargs
            ).filter(like=region).groupby(["carrier"]).sum().reindex(
                [
                    "V2G", 
                    "battery discharger", 
                    "home battery discharger",
                    "PHS",
                ]
            )
        ).multiply(MWh2PJ).sum()

    var["Secondary Energy|Electricity|Transmission Losses"] = \
        n.statistics.withdrawal(
            bus_carrier=["AC", "low voltage"], **kwargs
        ).filter(like=region).groupby(["carrier"]).sum().get(
            ["AC", "DC", "electricity distribution grid"]
        ).subtract(
            n.statistics.supply(
                bus_carrier=["AC", "low voltage"], **kwargs
            ).filter(like=region).groupby(["carrier"]).sum().get(
                ["AC", "DC", "electricity distribution grid"]
            )
        ).multiply(MWh2PJ).sum()

    # supply - withdrawal
    # var["Secondary Energy|Electricity|Storage"] = \
    var["Secondary Energy|Electricity"] = (
        var["Secondary Energy|Electricity|Fossil"]
        + var["Secondary Energy|Electricity|Biomass"]
        + var["Secondary Energy|Electricity|Non-Biomass Renewables"]
        + var["Secondary Energy|Electricity|Nuclear"]
        #+ var["Secondary Energy|Electricity|Transmission Losses"]
        #+ var["Secondary Energy|Electricity|Storage Losses"]
        + var["Secondary Energy|Electricity|Hydrogen"]
    )

    assert isclose(
        electricity_supply[
            ~electricity_supply.index.str.contains(
                "PHS"
                "|battery discharger"
                "|home battery discharger"
                "|V2G"
            )
        ].sum(),
        var["Secondary Energy|Electricity"],
    )

    heat_supply = n.statistics.supply(
        bus_carrier=[
            "urban central heat",
            # rural and urban decentral heat do not produce secondary energy
        ], **kwargs
    ).filter(like=region).groupby(
        ["carrier"]
    ).sum().multiply(MWh2PJ)

    var["Secondary Energy|Heat|Gas"] = \
        heat_supply.filter(like="gas").sum()

    var["Secondary Energy|Heat|Biomass"] = \
        heat_supply.filter(like="biomass").sum()
    
    # var["Secondary Energy|Heat|Coal"] = \
    # var["Secondary Energy|Heat|Geothermal"] = \
    # var["Secondary Energy|Heat|Nuclear"] = \
    # var["Secondary Energy|Heat|Other"] = \
    # ! Not implemented

    var["Secondary Energy|Heat|Oil"] = \
        heat_supply.filter(like="oil boiler").sum()
    
    var["Secondary Energy|Heat|Solar"] = \
        heat_supply.filter(like="solar thermal").sum()
    
    var["Secondary Energy|Heat|Electricity|Heat Pumps"] = \
        heat_supply.filter(like="heat pump").sum()
    var["Secondary Energy|Heat|Electricity|Resistive"] = \
        heat_supply.filter(like="resistive heater").sum()
    var["Secondary Energy|Heat|Electricity"] = (
        var["Secondary Energy|Heat|Electricity|Heat Pumps"] 
        + var["Secondary Energy|Heat|Electricity|Resistive"] 
    )
    var["Secondary Energy|Heat|Other"] = \
        heat_supply.reindex(
            [
                "Fischer-Tropsch",
                "H2 Fuel Cell", 
                "H2 Electrolysis",
                "Sabatier",
                "methanolisation",
            ]
        ).sum()
    # TODO remember to specify in comments
    var["Secondary Energy|Heat"] = (
        var["Secondary Energy|Heat|Gas"]
        + var["Secondary Energy|Heat|Biomass"]
        + var["Secondary Energy|Heat|Oil"]
        + var["Secondary Energy|Heat|Solar"]
        + var["Secondary Energy|Heat|Electricity"]
        + var["Secondary Energy|Heat|Other"]
    )
    assert isclose(
        var["Secondary Energy|Heat"],
        heat_supply[
            ~heat_supply.index.str.contains("discharger")
        ].sum()
    )

    hydrogen_production = n.statistics.supply(
        bus_carrier="H2", **kwargs
    ).filter(like=region).groupby(
        ["carrier"]
    ).sum().multiply(MWh2PJ)

    var["Secondary Energy|Hydrogen|Electricity"] = \
        hydrogen_production.get('H2 Electrolysis', 0)

    var["Secondary Energy|Hydrogen|Gas"] = \
        hydrogen_production.get(["SMR","SMR CC"]).sum()

    var["Secondary Energy|Hydrogen"] = (
        var["Secondary Energy|Hydrogen|Electricity"] 
        + var["Secondary Energy|Hydrogen|Gas"]
    )

    assert isclose(
        var["Secondary Energy|Hydrogen"],
        hydrogen_production[
            ~hydrogen_production.index.isin(
                ["H2", "H2 pipeline", "H2 pipeline (Kernnetz)"]
            )
        ].sum()
    )

    oil_fossil_fraction = _get_oil_fossil_fraction(n, region, kwargs)

    
    oil_fuel_usage = n.statistics.withdrawal(
        bus_carrier="oil", 
        **kwargs
    ).filter(
        like=region
    ).groupby(
        "carrier"
    ).sum().multiply(MWh2PJ).reindex(
        [
            "agriculture machinery oil",
            "kerosene for aviation",
            "land transport oil",
            "naphtha for industry",
            "shipping oil"
        ]
    )

    total_oil_fuel_usage = oil_fuel_usage.sum()

    var["Secondary Energy|Liquids|Oil"] = \
        total_oil_fuel_usage * oil_fossil_fraction
    var["Secondary Energy|Liquids|Hydrogen"] = \
        total_oil_fuel_usage * (1 - oil_fossil_fraction)
    
    var["Secondary Energy|Liquids"] = (
        var["Secondary Energy|Liquids|Oil"]
        + var["Secondary Energy|Liquids|Hydrogen"]
    )
    
    methanol_production = n.statistics.supply(
        bus_carrier="methanol", **kwargs
    ).filter(like=region).groupby(
        ["carrier"]
    ).sum().multiply(MWh2PJ)

    assert methanol_production.size <= 1 # only methanolisation

    # var["Production|Chemicals|Methanol"] = \ # here units are Mt/year
    var["Secondary Energy|Other Carrier"] = \
        methanol_production.get("methanolisation", 0)
    # Remeber to specify that Other Carrier == Methanol in Comments Tab


    gas_production = n.statistics.supply(
        bus_carrier="gas", **kwargs
    ).filter(like=region).groupby(
        ["carrier", "component"]
    ).sum().multiply(MWh2PJ).drop(
        ["gas pipeline", "gas pipeline new", ("gas", "Store")]
    ).groupby("carrier").sum() 
    total_gas_production = gas_production.sum()

    gas_fuel_usage = n.statistics.withdrawal(
        bus_carrier="gas", **kwargs
    ).filter(like=region).groupby(
        ["carrier"]
    ).sum().multiply(MWh2PJ).reindex(
        [
            "gas for industry",
            "gas for industry CC",
            "rural gas boiler",
            "urban decentral gas boiler"
        ]
    ) # Building, Transport and Industry sectors

    total_gas_fuel_usage = gas_fuel_usage.sum()

    # Fraction supplied by Hydrogen conversion
    var["Secondary Energy|Gases|Hydrogen"] = (
        total_gas_fuel_usage
        * gas_production.get("Sabatier", 0)
        / total_gas_production
    )
        
    var["Secondary Energy|Gases|Biomass"] = (
        total_gas_fuel_usage
        * gas_production.filter(like="biogas to gas").sum()
        / total_gas_production
    )
        
    var["Secondary Energy|Gases|Natural Gas"] = (
        total_gas_fuel_usage
        * gas_production.get("gas")
        / total_gas_production
    )

    var["Secondary Energy|Gases"] = (
        var["Secondary Energy|Gases|Hydrogen"] 
        + var["Secondary Energy|Gases|Biomass"]
        + var["Secondary Energy|Gases|Natural Gas"]
    )

    assert isclose(
        var["Secondary Energy|Gases"],
        gas_fuel_usage.sum()
    )
        

    return var

def get_final_energy(n, region, _industry_demand, _energy_totals):

    kwargs = {
        'groupby': n.statistics.groupers.get_name_bus_and_carrier,
        'nice_names': False,
    }

    var = pd.Series()

    energy_totals = _energy_totals.loc[region[0:2]]

    industry_demand = _industry_demand.filter(
        like=region, axis=0,
    ).sum()

    # !: Pypsa-eur does not strictly distinguish between energy and
    # non-energy use

    var["Final Energy|Industry|Electricity"] = \
        industry_demand.get("electricity")
        # or use: sum_load(n, "industry electricity", region)

    var["Final Energy|Industry|Heat"] = \
        industry_demand.get("low-temperature heat")
    
    # var["Final Energy|Industry|Solar"] = \
    # !: Included in |Heat

    # var["Final Energy|Industry|Geothermal"] = \
    # Not implemented

    var["Final Energy|Industry|Gases"] = \
        industry_demand.get("methane")
    # "gas for industry" is now regionally resolved and could be used here

    # var["Final Energy|Industry|Power2Heat"] = \
    # Q: misleading description

    var["Final Energy|Industry|Hydrogen"] = \
        industry_demand.get("hydrogen")
    

    var["Final Energy|Industry|Liquids"] = \
       sum_load(n, "naphtha for industry", region)
    #TODO This is plastics not liquids for industry! Look in industry demand!
    

    # var["Final Energy|Industry|Other"] = \

    var["Final Energy|Industry|Solids"] = \
        industry_demand.get(["coal", "coke", "solid biomass"]).sum()
    
    # Why is AMMONIA zero?
        
    # var["Final Energy|Industry excl Non-Energy Use|Non-Metallic Minerals"] = \
    # var["Final Energy|Industry excl Non-Energy Use|Chemicals"] = \
    # var["Final Energy|Industry excl Non-Energy Use|Steel"] = \
    # var["Final Energy|Industry excl Non-Energy Use|Steel|Primary"] = \
    # var["Final Energy|Industry excl Non-Energy Use|Steel|Secondary"] = \
    # var["Final Energy|Industry excl Non-Energy Use|Pulp and Paper"] = \
    # var["Final Energy|Industry excl Non-Energy Use|Food and Tobacco"] = \
    # var["Final Energy|Industry excl Non-Energy Use|Non-Ferrous Metals"] = \
    # var["Final Energy|Industry excl Non-Energy Use|Engineering"] = \
    # var["Final Energy|Industry excl Non-Energy Use|Vehicle Construction"] = \
    # Q: Most of these could be found somewhere, but are model inputs!

    var["Final Energy|Industry"] = \
        var.get([
            "Final Energy|Industry|Electricity",
            "Final Energy|Industry|Heat",
            "Final Energy|Industry|Gases",
            "Final Energy|Industry|Hydrogen",
            "Final Energy|Industry|Liquids",
            "Final Energy|Industry|Solids",
        ]).sum()

    # Final energy is delivered to the consumers
    low_voltage_electricity = n.statistics.withdrawal(
        bus_carrier="low voltage", 
        **kwargs,
    ).filter(
        like=region,
    ).groupby("carrier").sum().multiply(MWh2PJ)
    
    var["Final Energy|Residential and Commercial|Electricity"] = \
        low_voltage_electricity[
            # carrier does not contain one of the following substrings
            ~low_voltage_electricity.index.str.contains(
                "urban central|industry|agriculture|charger"
                # Excluding chargers (battery and EV)
            )
        ].sum()

    # urban decentral heat and rural heat are delivered as different forms of energy
    # (gas, oil, biomass, ...)
    decentral_heat_withdrawal = n.statistics.withdrawal(
        bus_carrier=["rural heat", "urban decentral heat"], 
        **kwargs,
    ).filter(
        like=region,
    ).groupby("carrier").sum().multiply(MWh2PJ)

    decentral_heat_residential_and_commercial_fraction = (
        decentral_heat_withdrawal.get(
            ["rural heat", "urban decentral heat"]
        ).sum() / decentral_heat_withdrawal.sum()
    )

    decentral_heat_supply_rescom = n.statistics.supply(
        bus_carrier=["rural heat", "urban decentral heat"], 
        **kwargs,
    ).filter(
        like=region,
    ).groupby("carrier").sum().multiply(MWh2PJ).multiply(
        decentral_heat_residential_and_commercial_fraction
    )
    # Dischargers probably should not be considered, to avoid double counting

    var["Final Energy|Residential and Commercial|Heat"] = (
        sum_load(n, "urban central heat", region) # Maybe use n.statistics instead
        + decentral_heat_supply_rescom.filter(like="solar thermal").sum()
    )
        # Assuming for solar thermal secondary energy == Final energy

    var["Final Energy|Residential and Commercial|Gases"] = \
        decentral_heat_supply_rescom.filter(like="gas boiler").sum()

    # var["Final Energy|Residential and Commercial|Hydrogen"] = \
    # ! Not implemented

    var["Final Energy|Residential and Commercial|Liquids"] = \
        decentral_heat_supply_rescom.filter(like="oil boiler").sum()
    
    # var["Final Energy|Residential and Commercial|Other"] = \
    # var["Final Energy|Residential and Commercial|Solids|Coal"] = \
    # ! Not implemented 

    var["Final Energy|Residential and Commercial|Solids"] = \
    var["Final Energy|Residential and Commercial|Solids|Biomass"] = \
        decentral_heat_supply_rescom.filter(like="biomass boiler").sum()

    # Q: Everything else seems to be not implemented

    var["Final Energy|Residential and Commercial"] = (
        var["Final Energy|Residential and Commercial|Electricity"]
        + var["Final Energy|Residential and Commercial|Heat"]
        + var["Final Energy|Residential and Commercial|Gases"]
        + var["Final Energy|Residential and Commercial|Liquids"]
        + var["Final Energy|Residential and Commercial|Solids"]
    )

    # var["Final Energy|Transportation|Other"] = \

    var["Final Energy|Transportation|Electricity"] = \
        sum_load(n, "land transport EV", region)
    
    # var["Final Energy|Transportation|Gases"] = \
    # var["Final Energy|Transportation|Gases|Natural Gas"] = \
    # var["Final Energy|Transportation|Gases|Biomass"] = \
    # var["Final Energy|Transportation|Gases|Efuel"] = \
    # var["Final Energy|Transportation|Gases|Synthetic Fossil"] = \
    # ! Not implemented

    var["Final Energy|Transportation|Hydrogen"] = \
        sum_load(n, "land transport fuel cell", region)
        # ?? H2 for shipping
    

    international_aviation_fraction = \
        energy_totals["total international aviation"] / (
            energy_totals["total domestic aviation"]
            + energy_totals["total international aviation"]
        )
    international_navigation_fraction = \
    energy_totals["total international navigation"] / (
        energy_totals["total domestic navigation"]
        + energy_totals["total international navigation"]
    )

    oil_fossil_fraction = _get_oil_fossil_fraction(n, region, kwargs)

    var["Final Energy|Transportation|Liquids"] = (
        sum_load(n, "land transport oil", region)
        + (
            sum_load(n, "kerosene for aviation", region) 
            * (1 - international_aviation_fraction)
        ) + (
            sum_load(n, ["shipping oil", "shipping methanol"], region)
            * (1 - international_navigation_fraction)
        )
    )
    # var["Final Energy|Transportation|Liquids|Biomass"] = \
    # var["Final Energy|Transportation|Liquids|Synthetic Fossil"] = \
    var["Final Energy|Transportation|Liquids|Petroleum"] = (
        var["Final Energy|Transportation|Liquids"]
        * oil_fossil_fraction
    )
        
    var["Final Energy|Transportation|Liquids|Efuel"] = (
        var["Final Energy|Transportation|Liquids"]
        * (1 - oil_fossil_fraction)
    )


    var["Final Energy|Bunkers|Aviation"] = \
    var["Final Energy|Bunkers|Aviation|Liquids"] = (
        sum_load(n, "kerosene for aviation", region) 
        * international_aviation_fraction
    )


    var["Final Energy|Bunkers|Navigation"] = \
    var["Final Energy|Bunkers|Navigation|Liquids"] = (
        sum_load(n, ["shipping oil", "shipping methanol"], region)
        * international_navigation_fraction
    )

    # var["Final Energy|Bunkers|Navigation|Gases"] = \
    # ! Not implemented
    # var["Final Energy|Bunkers|Navigation|Hydrogen"] = \
    # ! Not used

    var["Final Energy|Bunkers"] = \
        var["Final Energy|Bunkers|Navigation"] \
        + var["Final Energy|Bunkers|Aviation"]

    var["Final Energy|Transportation"] = (
        var["Final Energy|Transportation|Electricity"]
        + var["Final Energy|Transportation|Liquids"]
        + var["Final Energy|Transportation|Hydrogen"]
    )
    
    var["Final Energy|Agriculture|Electricity"] = \
        sum_load(n, "agriculture electricity", region)
    var["Final Energy|Agriculture|Heat"] = \
        sum_load(n, "agriculture heat", region)
    var["Final Energy|Agriculture|Liquids"] = \
        sum_load(n, "agriculture machinery oil", region)
    # var["Final Energy|Agriculture|Gases"] = \
    var["Final Energy|Agriculture"] = (
        var["Final Energy|Agriculture|Electricity"]
        + var["Final Energy|Agriculture|Heat"]
        + var["Final Energy|Agriculture|Liquids"]
    )

    # assert isclose(
    #     var["Final Energy|Agriculture"],
    #     energy_totals.get("total agriculture")
    # ) 
    # It's nice to do these double checks, but it's less
    # straightforward for the other categories
    # !!! TODO this assert is temporarily disbaled because of https://github.com/PyPSA/pypsa-eur/issues/985

    # var["Final Energy"] = \
    # var["Final Energy incl Non-Energy Use incl Bunkers"] = \

    #var["Final Energy|Non-Energy Use|Liquids"] = \
    #var["Final Energy|Non-Energy Use"] = \
    #    industry_demand.get("naphtha") # This is essentially plastics
    # Not sure if this is correct here

    # var["Final Energy|Non-Energy Use|Gases"] = \
    # var["Final Energy|Non-Energy Use|Solids"] = \
    # var["Final Energy|Non-Energy Use|Hydrogen"] = \
    # ! Not implemented 

    var["Final Energy|Electricity"] = (
        var["Final Energy|Agriculture|Electricity"]
        + var["Final Energy|Residential and Commercial|Electricity"]
        + var["Final Energy|Transportation|Electricity"]
        + var["Final Energy|Industry|Electricity"]
    )
    
    # var["Final Energy|Solids"] = \
    # var["Final Energy|Solids|Biomass"] = \
    # var["Final Energy|Gases"] = \
    # var["Final Energy|Liquids"] = \
    var["Final Energy|Heat"] = (
        var["Final Energy|Agriculture|Heat"]
        + var["Final Energy|Residential and Commercial|Heat"]
        + var["Final Energy|Industry|Heat"]
    )
    # var["Final Energy|Solar"] = \
    # var["Final Energy|Hydrogen"] = \

    # var["Final Energy|Geothermal"] = \
    # ! Not implemented

    var["Final Energy incl Non-Energy Use incl Bunkers"] = (
        var["Final Energy|Industry"]
        + var["Final Energy|Residential and Commercial"]
        + var["Final Energy|Agriculture"]
        + var["Final Energy|Transportation"]
        + var["Final Energy|Bunkers"]
    )
        

    # The general problem with final energy is that for most of these categories
    # feedstocks shouls be excluded (i.e., non-energy use)
    # However this is hard to do in PyPSA.
    # TODO nevertheless it would be nice to do exactly that

    return var


def get_emissions(n, region, _energy_totals):
    
    energy_totals = _energy_totals.loc[region[0:2]]

    kwargs = {
        'groupby': n.statistics.groupers.get_name_bus_and_carrier,
        'nice_names': False,
    }

    var = pd.Series()

    co2_emissions = n.statistics.supply(
        bus_carrier="co2",**kwargs
    ).filter(like=region).groupby("carrier").sum().multiply(t2Mt)  
    

    CHP_emissions = n.statistics.supply(
        bus_carrier="co2",**kwargs
    ).filter(like=region).filter(like="CHP").multiply(t2Mt)

    CHP_E_to_H =  (
        n.links.loc[CHP_emissions.index.get_level_values("name")].efficiency 
        / n.links.loc[CHP_emissions.index.get_level_values("name")].efficiency2
    )

    CHP_E_fraction =  CHP_E_to_H * (1 / (CHP_E_to_H + 1))

    negative_CHP_emissions = n.statistics.withdrawal(
        bus_carrier="co2",**kwargs
    ).filter(like=region).filter(like="CHP").multiply(t2Mt)

    negative_CHP_E_to_H =  (
        n.links.loc[
            negative_CHP_emissions.index.get_level_values("name")
        ].efficiency 
        / n.links.loc[
            negative_CHP_emissions.index.get_level_values("name")
        ].efficiency2
    )

    negative_CHP_E_fraction =  negative_CHP_E_to_H * (
        1 / (negative_CHP_E_to_H + 1)
    )

    co2_negative_emissions = n.statistics.withdrawal(
        bus_carrier="co2",**kwargs
    ).filter(like=region).groupby("carrier").sum().multiply(t2Mt)

    co2_storage = n.statistics.supply(
        bus_carrier ="co2 stored",**kwargs
    ).filter(like=region).groupby("carrier").sum().multiply(t2Mt)    

    var["Carbon Sequestration"] = \
        n.statistics.supply(
            bus_carrier="co2 sequestered",**kwargs
        ).filter(like=region).groupby("carrier").sum().multiply(t2Mt).sum()     

    var["Carbon Sequestration|DACCS"] = \
        var["Carbon Sequestration"] * (
            co2_storage.filter(like="DAC").sum()
            / co2_storage.sum()
        )
    
    var["Carbon Sequestration|BECCS"] = \
        var["Carbon Sequestration"] * (
            co2_storage.filter(like="bio").sum()
            / co2_storage.sum()
        )
    
    var["Carbon Sequestration|Other"] = (
        var["Carbon Sequestration"] 
        - var["Carbon Sequestration|DACCS"]
        - var["Carbon Sequestration|BECCS"]
    )


    var["Emissions|CO2"] = \
        co2_emissions.sum() - co2_negative_emissions.sum()

    # ! LULUCF should also be subtracted (or added??), we get from REMIND, 
    # TODO how to consider it here?
    
    # Make sure these values are about right
    var["Emissions|CO2|Industrial Processes"] = \
        co2_emissions.reindex([
            "process emissions",
            "process emissions CC",
        ]).sum()
    
    # !!! We do not strictly separate fuel combustion emissions from
    # process emissions in industry, so some should go to:
    var["Emissions|CO2|Energy|Demand|Industry"] = \
        co2_emissions.reindex([
            "gas for industry",
            "gas for industry CC",
            "coal for industry"
        ]).sum() - co2_negative_emissions.get(
            "solid biomass for industry CC", 
            0,
        ) 
       
    var["Emissions|CO2|Energy|Demand|Residential and Commercial"] = (
        co2_emissions.filter(like="urban decentral").sum() 
        + co2_emissions.filter(like="rural" ).sum()
    )

    international_aviation_fraction = \
        energy_totals["total international aviation"] / (
            energy_totals["total domestic aviation"]
            + energy_totals["total international aviation"]
        )
    international_navigation_fraction = \
    energy_totals["total international navigation"] / (
        energy_totals["total domestic navigation"]
        + energy_totals["total international navigation"]
    )

    var["Emissions|CO2|Energy|Demand|Transportation"] = (
        co2_emissions.get("land transport oil", 0) + (
            co2_emissions.get("kerosene for aviation") 
            * (1 - international_aviation_fraction)
        ) + (
            co2_emissions.filter(like="shipping").sum()
            * (1 - international_navigation_fraction)
        )
    )
  
    var["Emissions|CO2|Energy|Demand|Bunkers|Aviation"] = (
        co2_emissions.get("kerosene for aviation") 
        * international_aviation_fraction
    )

    var["Emissions|CO2|Energy|Demand|Bunkers|Navigation"] = (
        co2_emissions.filter(like="shipping").sum()
        * international_navigation_fraction
    )
    
    var["Emissions|CO2|Energy|Demand|Bunkers"] = \
        var["Emissions|CO2|Energy|Demand|Bunkers|Aviation"] + \
        var["Emissions|CO2|Energy|Demand|Bunkers|Navigation"]
    
    var["Emissions|CO2|Energy|Demand|Other Sector"] = \
        co2_emissions.get("agriculture machinery oil")
    
    var["Emissions|CO2|Energy|Demand"] = \
        var.get([
            "Emissions|CO2|Energy|Demand|Industry",
            "Emissions|CO2|Energy|Demand|Transportation",
            "Emissions|CO2|Energy|Demand|Residential and Commercial",
            "Emissions|CO2|Energy|Demand|Other Sector"
        ]).sum()
    var["Emissions|CO2|Energy incl Bunkers|Demand"] = \
        var["Emissions|CO2|Energy|Demand"] + \
        var["Emissions|CO2|Energy|Demand|Bunkers"]
    
    var["Emissions|Gross Fossil CO2|Energy|Supply|Electricity"] = \
        co2_emissions.reindex(
            [
                "OCGT",
                "CCGT",
                "coal",
                "lignite",
                "oil",
            ], 
        ).sum() + CHP_emissions.multiply(
            CHP_E_fraction
        ).values.sum()



    var["Emissions|CO2|Energy|Supply|Electricity"] = (
        var["Emissions|Gross Fossil CO2|Energy|Supply|Electricity"]
        - negative_CHP_emissions.multiply(
            negative_CHP_E_fraction
        ).values.sum()
    )

    var["Emissions|Gross Fossil CO2|Energy|Supply|Heat"] = \
        co2_emissions.filter(
            like="urban central"
        ).filter(
            like="boiler" # in 2020 there might be central oil boilers?!
        ).sum() + CHP_emissions.multiply(
            1 - CHP_E_fraction
        ).values.sum()
    

    var["Emissions|CO2|Energy|Supply|Heat"] = (
        var["Emissions|Gross Fossil CO2|Energy|Supply|Heat"]
        - negative_CHP_emissions.multiply(
            1 - negative_CHP_E_fraction
        ).values.sum()
    )

    var["Emissions|CO2|Energy|Supply|Electricity and Heat"] = \
        var["Emissions|CO2|Energy|Supply|Heat"] + \
        var["Emissions|CO2|Energy|Supply|Electricity"]


    var["Emissions|CO2|Energy|Supply|Hydrogen"] = \
        co2_emissions.filter(like="SMR").sum()
    
    var["Emissions|CO2|Energy|Supply|Gases"] = \
        (-1) * co2_negative_emissions.filter(
            like="biogas to gas"
        ).sum()
    
    var["Emissions|CO2|Supply|Non-Renewable Waste"] = \
        co2_emissions.get("naphtha for industry")

    # var["Emissions|CO2|Energy|Supply|Liquids"] = \
    # Our only Liquid production is Fischer-Tropsch
    # -> no emissions in this category

    # var["Emissions|CO2|Energy|Supply|Liquids and Gases"] = \
        # var["Emissions|CO2|Energy|Supply|Liquids"]
        # var["Emissions|CO2|Energy|Supply|Gases"] + \
    
    var["Emissions|CO2|Energy|Supply"] = \
        var["Emissions|CO2|Energy|Supply|Gases"] + \
        var["Emissions|CO2|Energy|Supply|Hydrogen"] + \
        var["Emissions|CO2|Energy|Supply|Electricity and Heat"]
    
    # var["Emissions|CO2|Energy|Supply|Other Sector"] = \   
    # var["Emissions|CO2|Energy|Supply|Solids"] = \ 

    var["Emissions|CO2|Energy"] = \
        var["Emissions|CO2|Energy|Demand"] + \
        var["Emissions|CO2|Energy|Supply"]  
         
    var["Emissions|CO2|Energy incl Bunkers"] = \
        var["Emissions|CO2|Energy incl Bunkers|Demand"] + \
        var["Emissions|CO2|Energy|Supply"]  

    var["Emissions|CO2|Energy and Industrial Processes"] = \
        var["Emissions|CO2|Energy"] + \
        var["Emissions|CO2|Industrial Processes"]

    assert isclose(
        var["Emissions|CO2"],
        (
            var["Emissions|CO2|Energy and Industrial Processes"] 
            + var["Emissions|CO2|Energy|Demand|Bunkers"]
            + var["Emissions|CO2|Supply|Non-Renewable Waste"]
            - co2_negative_emissions.get("DAC", 0)
        )
    )
    return var 

# functions for prices
def get_nodal_flows(n, bus_carrier, region, query='index == index or index != index'):
    """
    Get the nodal flows for a given bus carrier and region.

    Parameters:
        n (pypsa.Network): The PyPSA network object.
        bus_carrier (str): The bus carrier for which to retrieve the nodal flows.
        region (str): The region for which to retrieve the nodal flows.
        query (str, optional): A query string to filter the nodal flows. Defaults to 'index == index or index != index'.

    Returns:
        pandas.DataFrame: The nodal flows for the specified bus carrier and region.
    """

    groupby = n.statistics.groupers.get_name_bus_and_carrier

    result = n.statistics.withdrawal(
        bus_carrier=bus_carrier, 
        groupby=groupby,
        aggregate_time=False,
    ).query(query
    ).groupby("bus"
    ).sum().T.filter(
        like=region,
        axis=1,
    )
    
    return result 

def get_nodal_supply(n, bus_carrier, query='index == index or index != index'):
    """
    Get the nodal flows for a given bus carrier and region.

    Parameters:
        n (pypsa.Network): The PyPSA network object.
        bus_carrier (str): The bus carrier for which to retrieve the nodal flows.
        region (str): The region for which to retrieve the nodal flows.
        query (str, optional): A query string to filter the nodal flows. Defaults to 'index == index or index != index'.

    Returns:
        pandas.DataFrame: The nodal flows for the specified bus carrier and region.
    """

    groupby = n.statistics.groupers.get_name_bus_and_carrier

    result = n.statistics.supply(
        bus_carrier=bus_carrier, 
        groupby=groupby,
        aggregate_time=False,
    ).query(query
    ).groupby("bus"
    ).sum().T
    
    return result 
    

def price_load(n, load_carrier, region):
    """
    Calculate the average price of a specific load carrier in a given region.

    Parameters:
    - n (pandas.DataFrame): The network model.
    - load_carrier (str): The load carrier to calculate the price for.
    - region (str): The region to calculate the price in.

    Returns:
    - tuple: A tuple containing the average price and the total load of the specified load carrier in the region.
    """

    load = n.loads[(n.loads.carrier == load_carrier) & (n.loads.bus.str.contains(region))]
    if n.loads_t.p[load.index].values.sum() < 1:
        return np.nan, 0
    result = (n.loads_t.p[load.index] * n.buses_t.marginal_price[load.bus].values).values.sum()
    result /= n.loads_t.p[load.index].values.sum()
    return result, n.loads_t.p[load.index].values.sum()


def costs_gen_generators(n, region, carrier):
    """
    Calculate the cost per unit of generated energy of a generators in a given region.

    Parameters:
    - n (pandas.DataFrame): The network model.
    - region (str): The region to consider.
    - carrier (str): The carrier of the generators.

    Returns:
    - tuple: A tuple containing cost and total generation of the generators.
    """
    
    gens = n.generators[(n.generators.carrier == carrier) 
                        & (n.generators.bus.str.contains(region))]
    gen = n.generators_t.p[gens.index].multiply(
        n.snapshot_weightings.generators, axis="index").sum()
    if gen.empty or gen.sum() < 1:
        return np.nan, 0

    # CAPEX
    capex = (gens.p_nom_opt * gens.capital_cost).sum()

    # OPEX
    opex = (gen * gens.marginal_cost).sum()
              
    result = (capex + opex) / gen.sum()
    return result, gen.sum()


def costs_gen_links(n, region, carrier, gen_bus="p1"):
    """
    Calculate the cost per unit of generated energy from a specific link.

    Parameters:
        n (pypsa.Network): The PyPSA network object.
        region (str): The region to consider for the links.
        carrier (str): The carrier of the links.
        gen_bus (str, optional): The bus where the main generation of the link takes place. Defaults to "p1".

    Returns:
        tuple: A tuple containing the costs per unit of generetad energy and the total generation of the specified generator bus.
    """

    links = n.links[(n.links.carrier == carrier) 
                    & (n.links.index.str.contains(region))]
    gen = abs(n.links_t[gen_bus][links.index].multiply(
        n.snapshot_weightings.generators, axis="index")).sum()
    if gen.empty or gen.sum() < 1:
        return np.nan, 0
    
    # CAPEX
    capex = (links.p_nom_opt * links.capital_cost).sum()

    # OPEX
    input = abs(n.links_t["p0"][links.index].multiply(
        n.snapshot_weightings.generators, axis="index")).sum()
    opex = (input * links.marginal_cost).sum()

    # input costs and output revenues other than main generation @ gen_bus
    sum = 0
    for i in range(0,5):
        if f"p{i}" == gen_bus:
            continue
        elif links.empty:
            break
        elif n.links.loc[links.index][f"bus{i}"].iloc[0] == "":
            break
        else:
            update_cost = (
                    n.links_t[f"p{i}"][links.index] 
                    * n.buses_t.marginal_price[links[f"bus{i}"]].values
                ).multiply(
                    n.snapshot_weightings.generators, axis="index"
                ).values.sum()
            sum = sum + update_cost
              
    result = (capex + opex + sum) / gen.sum()
    return result, gen.sum()


def get_weighted_costs_links(carriers, n, region):
    numerator = 0
    denominator = 0
    
    for c in carriers:   
        cost_gen = costs_gen_links(n, region, c)
        if not math.isnan(cost_gen[0]):
            numerator += cost_gen[0] * cost_gen[1]
            denominator += cost_gen[1]
        
    if denominator == 0:
        return np.nan
    result = numerator / denominator 
    return result

def get_weighted_costs(costs, flows):

    cleaned_costs = []
    cleaned_flows = []

    for cost, flow in zip(costs, flows):
        if not math.isnan(cost) and not math.isnan(flow) and flow != 0:
            cleaned_costs.append(cost)
            cleaned_flows.append(flow)
    
    if not cleaned_costs or not cleaned_flows:
        return np.nan
    
    df_cleaned = pd.DataFrame({'costs': cleaned_costs, 'flows': cleaned_flows})
    result = (df_cleaned["costs"] * df_cleaned["flows"]).sum() / df_cleaned["flows"].sum()
    return result


def get_prices(n, region):
    """
    Calculate the prices of various energy sources in the Ariadne model.

    Parameters:
    - n (PyPSa network): The Ariadne model scenario output.
    - region (str): The region for which the prices are calculated.

    Returns:
    - var (pandas.Series): A series containing the calculated prices.

    This function calculates the prices of different energy sources in the Ariadne model
    based on the nodal flows and marginal prices of the model. The calculated prices are
    stored in a pandas Series object and returned.
    """

    var = pd.Series()

    kwargs = {
        'groupby': n.statistics.groupers.get_name_bus_and_carrier,
        'nice_names': False,
    }

    # co2 additions
    co2_price = -n.global_constraints.loc["CO2Limit", "mu"] - n.global_constraints.loc["co2_limit-DE", "mu"]
    # specific emissions in tons CO2/MWh according to n.links[n.links.carrier =="your_carrier].efficiency2.unique().item()
    specific_emisisons = {
        "oil" : 0.2571,
        "gas" : 0.198, # OCGT
        "hard coal" : 0.3361,
        "lignite" : 0.4069,
    }

    nodal_flows_lv = get_nodal_flows(
        n, "low voltage", region,
        query = "not carrier.str.contains('agriculture')"
                "& not carrier.str.contains('industry')"
                "& not carrier.str.contains('urban central')"
            )

    nodal_prices_lv = n.buses_t.marginal_price[nodal_flows_lv.columns] 

    # electricity price at the final level in the residential sector. Prices should include the effect of carbon prices.
    var["Price|Final Energy|Residential|Electricity"] = \
        nodal_flows_lv.mul(nodal_prices_lv).values.sum() / nodal_flows_lv.values.sum() / MWh2GJ
    
    # vars: Tier 1, Category: energy(price)

    nodal_flows_bm = get_nodal_flows(n, "solid biomass", region)
    nodal_prices_bm = n.buses_t.marginal_price[nodal_flows_bm.columns]

    # primary energy consumption of purpose-grown bioenergy crops, crop and forestry residue bioenergy, municipal solid waste bioenergy, traditional biomass, including renewable waste
    var["Price|Primary Energy|Biomass"] = \
        nodal_flows_bm.mul(nodal_prices_bm).values.sum() / nodal_flows_bm.values.sum() / MWh2GJ
    
    # Price|Primary Energy|Coal
    nf_coal = get_nodal_flows(n, "coal", "EU")
    nodal_prices_coal = n.buses_t.marginal_price[nf_coal.columns]
    coal_price = nf_coal.mul(nodal_prices_coal).values.sum() / nf_coal.values.sum() if nf_coal.values.sum() > 0 else np.nan

    nf_lignite = get_nodal_flows(n, "lignite", "EU")
    nodal_prices_lignite = n.buses_t.marginal_price[nf_lignite.columns]
    lignite_price = nf_lignite.mul(nodal_prices_lignite).values.sum() / nf_lignite.values.sum() if nf_lignite.values.sum() > 0 else np.nan

    coal_fraction = nf_coal.values.sum() / (nf_coal.values.sum() + nf_lignite.values.sum())
    lignite_fraction = nf_lignite.values.sum() / (nf_coal.values.sum() + nf_lignite.values.sum())
    co2_add_coal = \
        coal_fraction * specific_emisisons["hard coal"] * co2_price \
        + lignite_fraction * specific_emisisons["lignite"] * co2_price 

    var["Price|Primary Energy|Coal"] = \
        (get_weighted_costs([coal_price, lignite_price], [nf_coal.values.sum(), nf_lignite.values.sum()]) + co2_add_coal)/ MWh2GJ 
    
    # Price|Primary Energy|Gas
    nodal_flows_gas = get_nodal_flows(n, "gas", region)
    nodal_prices_gas = n.buses_t.marginal_price[nodal_flows_gas.columns]

    # co2 part
    gas_fossil_fraction = _get_gas_fossil_fraction(n, region, kwargs)
    co2_add_gas = gas_fossil_fraction * specific_emisisons["gas"] * co2_price


    var["Price|Primary Energy|Gas"] = \
        (nodal_flows_gas.mul(nodal_prices_gas).values.sum()  / nodal_flows_gas.values.sum() + co2_add_gas) / MWh2GJ 
    
    # Price|Primary Energy|Oil
    # if oil bus is unravelled change "EU" into region
    nodal_flows_oil = get_nodal_flows(n, "oil", "EU")
    nodal_prices_oil = n.buses_t.marginal_price[nodal_flows_oil.columns]

    # co2 part
    oil_fossil_fraction = _get_oil_fossil_fraction(n, region, kwargs)
    co2_add_oil = oil_fossil_fraction * specific_emisisons["oil"] * co2_price

    var["Price|Primary Energy|Oil"] = \
        (nodal_flows_oil.mul(nodal_prices_oil).values.sum() / nodal_flows_oil.values.sum() + co2_add_oil) /MWh2GJ 

    # Price|Secondary Energy|Electricity
    # electricity price at the secondary level, i.e. for large scale consumers (e.g. aluminum production). Prices should include the effect of carbon prices.

    nodal_flows_ac = get_nodal_flows(
        n, "AC", region,
        query = "not carrier.str.contains('gas')"
            )
    nodal_prices_ac = n.buses_t.marginal_price[nodal_flows_ac.columns]

    var["Price|Secondary Energy|Electricity"] = \
    nodal_flows_ac.mul(nodal_prices_ac).values.sum() / nodal_flows_ac.values.sum() /MWh2GJ

    var["Price|Secondary Energy|Gases|Natural Gas"] = \
        costs_gen_generators(n, region ,"gas")[0] / MWh2GJ

    var["Price|Secondary Energy|Gases|Hydrogen"] = \
        costs_gen_links(n, region, "Sabatier")[0] / MWh2GJ

    var["Price|Secondary Energy|Gases|Biomass"] = \
        get_weighted_costs_links(
            ['biogas to gas', 'biogas to gas CC'], 
            n, region) / MWh2GJ
        
    # Price|Secondary Energy|Gases|Efuel
    # Price for gaseous Efuels at the secondary level, i.e. for large scale consumers. Prices should include the effect of carbon prices.
    # what are gaseous Efuels?
    
    # Price|Secondary Energy|Hydrogen (carbon costs not yet included)
    nodal_flows_h2 = get_nodal_flows(
        n, "H2", region
        )
    nodal_prices_h2 = n.buses_t.marginal_price[nodal_flows_h2.columns]

    var["Price|Secondary Energy|Hydrogen"] = \
        (nodal_flows_h2.mul(nodal_prices_h2).values.sum() / nodal_flows_h2.values.sum()) /MWh2GJ  

    # From PIK plots
    # "Price|Final Energy|Residential|Hydrogen" = final energy consumption by the residential sector of hydrogen
    # do we have residential applications for hydrogen?

    nf_gas_residential = get_nodal_flows(
        n, "gas", region,
        query = "carrier.str.contains('rural')"
                "or carrier.str.contains('urban decentral')"
        )
    nodal_prices_gas = n.buses_t.marginal_price[nf_gas_residential.columns]

    # !!! mv much higher: check carbon effect!
    var["Price|Final Energy|Residential|Gases"] = \
        nf_gas_residential.mul(nodal_prices_gas).values.sum() / nf_gas_residential.values.sum() / MWh2GJ  if nf_gas_residential.values.sum() > 0 else np.nan

    # "Price|Final Energy|Residential|Gases|Natural Gas" ?
    # "Price|Final Energy|Residential|Liquids|Biomass" x
    
    var["Price|Final Energy|Residential|Liquids|Oil"] = \
        get_weighted_costs_links(
            ['rural oil boiler', 'urban decentral oil boiler'], 
            n, region) / MWh2GJ

    var["Price|Final Energy|Residential|Liquids"] = \
        var["Price|Final Energy|Residential|Liquids|Oil"]

    var["Price|Final Energy|Residential|Solids|Biomass"] = \
        get_weighted_costs_links(
            ['rural biomass boiler', 'urban decentral biomass boiler'],
            n, region) / MWh2GJ
    
    var["Price|Final Energy|Residential|Solids"] = \
        var["Price|Final Energy|Residential|Solids|Biomass"]

    # "Price|Final Energy|Industry|Electricity"✓

    var["Price|Final Energy|Industry|Gases"] = \
        get_weighted_costs_links(
            ['gas for industry','gas for industry CC'],
            n, region) / MWh2GJ

    # "Price|Final Energy|Industry|Heat"✓

    var["Price|Final Energy|Industry|Liquids"] = \
        price_load(n, "naphtha for industry", region)[0] / MWh2GJ
    
    # "Price|Final Energy|Industry|Hydrogen"✓

    var["Price|Final Energy|Industry|Solids"] = \
        get_weighted_costs_links(
            [ 'solid biomass for industry', 'solid biomass for industry CC', 'coal for industry'],
            n, region) / MWh2GJ

    # Rest Tier 2
    # x
    # Price|Final Energy|Transportation|Liquids|Petroleum
    # Price|Final Energy|Transportation|Liquids|Petroleum|Sales Margin
    # Price|Final Energy|Transportation|Liquids|Petroleum|Transport and Distribution
    # Price|Final Energy|Transportation|Liquids|Petroleum|Carbon Price Component
    # Price|Final Energy|Transportation|Liquids|Petroleum|Other Taxes
    # 'land transport oil' ?

    # x
    # Price|Final Energy|Transportation|Liquids|Diesel
    # Price|Final Energy|Transportation|Liquids|Diesel|Sales Margin
    # Price|Final Energy|Transportation|Liquids|Diesel|Transport and Distribution
    # Price|Final Energy|Transportation|Liquids|Diesel|Carbon Price Component
    # Price|Final Energy|Transportation|Liquids|Diesel|Other Taxes

    # Price|Final Energy|Transportation|Gases|Natural Gas
    # Price|Final Energy|Transportation|Gases|Natural Gas|Sales Margin
    # Price|Final Energy|Transportation|Gases|Natural Gas|Transport and Distribution
    # Price|Final Energy|Transportation|Gases|Natural Gas|Carbon Price Component
    # Price|Final Energy|Transportation|Gases|Natural Gas|Other Taxes

    # x
    # Price|Final Energy|Transportation|Liquids|Biomass
    # Price|Final Energy|Transportation|Liquids|Biomass|Sales Margin
    # Price|Final Energy|Transportation|Liquids|Biomass|Transport and Distribution
    # Price|Final Energy|Transportation|Liquids|Biomass|Other Taxes

    # Price|Final Energy|Transportation|Liquids|Efuel

    df = pd.DataFrame({c: price_load(n, c, region) for c in \
                       ["kerosene for aviation", "shipping methanol", "shipping oil"]})
    
    var["Price|Final Energy|Transportation|Liquids|Efuel"]  = \
        (df.iloc[0]*df.iloc[1]).sum() / df.iloc[1].sum() / MWh2GJ

    # Price|Final Energy|Transportation|Liquids|Efuel|Sales Margin
    # Price|Final Energy|Transportation|Liquids|Efuel|Transport and Distribution
    # Price|Final Energy|Transportation|Liquids|Efuel|Other Taxes

    # Price|Final Energy|Transportation|Gases|Efuel
    # Price|Final Energy|Transportation|Gases|Efuel|Sales Margin
    # Price|Final Energy|Transportation|Gases|Efuel|Transport and Distribution
    # Price|Final Energy|Transportation|Gases|Efuel|Other Taxes

    # Price|Final Energy|Transportation|Hydrogen
    # Price|Final Energy|Transportation|Hydrogen|Sales Margin
    # Price|Final Energy|Transportation|Hydrogen|Transport and Distribution
    # Price|Final Energy|Transportation|Hydrogen|Other Taxes

    # Price|Final Energy|Transportation|Electricity

    var["Price|Final Energy|Transportation|Electricity"] = \
        price_load(n, "land transport EV", region)[0] / (MWh2GJ)
    
    # Price|Final Energy|Transportation|Electricity|Sales Margin
    # Price|Final Energy|Transportation|Electricity|Transport and Distribution
    # Price|Final Energy|Transportation|Electricity|Other Taxes

    # Price|Final Energy|Residential and Commercial|Liquids|Oil

    var["Price|Final Energy|Residential and Commercial|Liquids|Oil"] = \
        get_weighted_costs_links(
            ['rural oil boiler', 'urban decentral oil boiler'],
            n, region) / MWh2GJ

    # Price|Final Energy|Residential and Commercial|Liquids|Oil|Sales Margin
    # Price|Final Energy|Residential and Commercial|Liquids|Oil|Transport and Distribution
    # Price|Final Energy|Residential and Commercial|Liquids|Oil|Carbon Price Component
    # Price|Final Energy|Residential and Commercial|Liquids|Oil|Other Taxes

    # Price|Final Energy|Residential and Commercial|Gases|Natural Gas
    # cannot really be reasonably divided from non Natural Gas resources (at least no low hanging fruit :))
    # Price|Final Energy|Residential and Commercial|Gases|Natural Gas|Sales Margin
    # Price|Final Energy|Residential and Commercial|Gases|Natural Gas|Transport and Distribution
    # Price|Final Energy|Residential and Commercial|Gases|Natural Gas|Carbon Price Component
    # Price|Final Energy|Residential and Commercial|Gases|Natural Gas|Other Taxes

    # Price|Final Energy|Residential and Commercial|Heat
    nf_rc_heat = get_nodal_flows(
        n, ['urban central heat', 'rural heat', 'urban decentral heat'], region,
        query = "not carrier.str.contains('agriculture')"
                "& not carrier.str.contains('industry')"
                "& not carrier.str.contains('DAC')"
            )

    np_rc_heat = n.buses_t.marginal_price[nf_rc_heat.columns]
    var["Price|Final Energy|Residential and Commercial|Heat"] = \
        nf_rc_heat.mul(np_rc_heat).values.sum() / nf_rc_heat.values.sum() / MWh2GJ

    # Price|Final Energy|Residential and Commercial|Heat|Sales Margin
    # Price|Final Energy|Residential and Commercial|Heat|Transport and Distribution
    # Price|Final Energy|Residential and Commercial|Heat|Other Taxes

    # Price|Final Energy|Residential and Commercial|Liquids|Biomass   
    # Price|Final Energy|Residential and Commercial|Liquids|Biomass|Sales Margin
    # Price|Final Energy|Residential and Commercial|Liquids|Biomass|Transport and Distribution
    # Price|Final Energy|Residential and Commercial|Liquids|Biomass|Other Taxes

    # Price|Final Energy|Residential and Commercial|Solids|Biomass

    var["Price|Final Energy|Residential and Commercial|Solids|Biomass"] = \
        get_weighted_costs_links(
            ['rural biomass boiler', 'urban decentral biomass boiler'],
            n, region) / MWh2GJ
    
    # Price|Final Energy|Residential and Commercial|Solids|Biomass|Sales Margin
    # Price|Final Energy|Residential and Commercial|Solids|Biomass|Transport and Distribution
    # Price|Final Energy|Residential and Commercial|Solids|Biomass|Other Taxes

    # Price|Final Energy|Residential and Commercial|Gases|Biomass x
    # Price|Final Energy|Residential and Commercial|Gases|Biomass|Sales Margin
    # Price|Final Energy|Residential and Commercial|Gases|Biomass|Transport and Distribution
    # Price|Final Energy|Residential and Commercial|Gases|Biomass|Other Taxes

    # Price|Final Energy|Residential and Commercial|Liquids|Efuel x
    # Price|Final Energy|Residential and Commercial|Liquids|Efuel|Sales Margin
    # Price|Final Energy|Residential and Commercial|Liquids|Efuel|Transport and Distribution
    # Price|Final Energy|Residential and Commercial|Liquids|Efuel|Other Taxes

    # Price|Final Energy|Residential and Commercial|Gases|Efuel x
    # Price|Final Energy|Residential and Commercial|Gases|Efuel|Sales Margin
    # Price|Final Energy|Residential and Commercial|Gases|Efuel|Transport and Distribution
    # Price|Final Energy|Residential and Commercial|Gases|Efuel|Other Taxes

    # Price|Final Energy|Residential and Commercial|Hydrogen x
    # Price|Final Energy|Residential and Commercial|Hydrogen|Sales Margin
    # Price|Final Energy|Residential and Commercial|Hydrogen|Transport and Distribution
    # Price|Final Energy|Residential and Commercial|Hydrogen|Other Taxes

    var["Price|Final Energy|Residential and Commercial|Electricity"] = \
        var["Price|Final Energy|Residential|Electricity"]

    # Price|Final Energy|Residential and Commercial|Electricity|Sales Margin x
    # Price|Final Energy|Residential and Commercial|Electricity|Transport and Distribution
    # Price|Final Energy|Residential and Commercial|Electricity|Other Taxes
    var["Price|Final Energy|Industry|Electricity"] = \
        price_load(n, "industry electricity", region)[0] / (MWh2GJ)
    
    var["Price|Final Energy|Industry|Heat"] = \
        price_load(n, "low-temperature heat for industry", region)[0] / (MWh2GJ)
        
    var["Price|Final Energy|Industry|Hydrogen"] = \
        price_load(n, "H2 for industry", region)[0] / (MWh2GJ)
    
    var["Price|Final Energy|Industry|Solids|Coal"] = \
        price_load(n, "coal for industry", region)[0] / (MWh2GJ)
    
    # Price|Final Energy|Industry|Solids|Coal|Sales Margin x
    # Price|Final Energy|Industry|Solids|Coal|Transport and Distribution
    # Price|Final Energy|Industry|Solids|Coal|Carbon Price Component
    # Price|Final Energy|Industry|Solids|Coal|Other Taxes

    # var["Price|Final Energy|Industry|Gases|Natural Gas"] ?

    # Price|Final Energy|Industry|Gases|Natural Gas|Sales Margin x
    # Price|Final Energy|Industry|Gases|Natural Gas|Transport and Distribution
    # Price|Final Energy|Industry|Gases|Natural Gas|Carbon Price Component
    # Price|Final Energy|Industry|Gases|Natural Gas|Other Taxes

    # Price|Final Energy|Industry|Heat|Sales Margin x
    # Price|Final Energy|Industry|Heat|Transport and Distribution
    # Price|Final Energy|Industry|Heat|Other Taxes

    # Price|Final Energy|Industry|Liquids|Biomass x
    # Price|Final Energy|Industry|Liquids|Biomass|Sales Margin
    # Price|Final Energy|Industry|Liquids|Biomass|Transport and Distribution
    # Price|Final Energy|Industry|Liquids|Biomass|Other Taxes

    var["Price|Final Energy|Industry|Solids|Biomass"] = \
        price_load(n, "solid biomass for industry", region)[0] / (MWh2GJ)

    # Price|Final Energy|Industry|Solids|Biomass|Sales Margin x
    # Price|Final Energy|Industry|Solids|Biomass|Transport and Distribution
    # Price|Final Energy|Industry|Solids|Biomass|Other Taxes

    # Price|Final Energy|Industry|Gases|Biomass ?
    # Price|Final Energy|Industry|Gases|Biomass|Sales Margin
    # Price|Final Energy|Industry|Gases|Biomass|Transport and Distribution
    # Price|Final Energy|Industry|Gases|Biomass|Other Taxes

    var["Price|Final Energy|Industry|Liquids|Efuel"] = \
        var["Price|Final Energy|Industry|Liquids"]
    
    # Price|Final Energy|Industry|Liquids|Efuel|Sales Margin x
    # Price|Final Energy|Industry|Liquids|Efuel|Transport and Distribution
    # Price|Final Energy|Industry|Liquids|Efuel|Other Taxes

    # Price|Final Energy|Industry|Gases|Efuel x
    # Price|Final Energy|Industry|Gases|Efuel|Sales Margin
    # Price|Final Energy|Industry|Gases|Efuel|Transport and Distribution
    # Price|Final Energy|Industry|Gases|Efuel|Other Taxes

    # Price|Final Energy|Industry|Hydrogen|Sales Margin x
    # Price|Final Energy|Industry|Hydrogen|Transport and Distribution
    # Price|Final Energy|Industry|Hydrogen|Other Taxes

    # Price|Final Energy|Industry|Electricity|Sales Margin x
    # Price|Final Energy|Industry|Electricity|Transport and Distribution
    # Price|Final Energy|Industry|Electricity|Other Taxes

    # Rest Tier3
    nodal_flows_gas = get_nodal_flows(
        n, "gas", region,
        query = "not carrier.str.contains('pipeline')"
                "& not carrier == 'gas'"
                "& not carrier.str.contains('rural')"
                "& not carrier.str.contains('urban decentral')"
            )
    nodal_prices_gas = n.buses_t.marginal_price[nodal_flows_gas.columns]

    var["Price|Secondary Energy|Gases"] = \
    nodal_flows_gas.mul(nodal_prices_gas).values.sum() / nodal_flows_gas.values.sum() /MWh2GJ

    nodal_flows_oil = get_nodal_flows(
        n, "oil", "EU",
        query = "not carrier.str.contains('rural')"
                "& not carrier.str.contains('urban decentral')"
            )
    nodal_prices_oil = n.buses_t.marginal_price[nodal_flows_oil.columns]

    var["Price|Secondary Energy|Liquids"] = \
    nodal_flows_oil.mul(nodal_prices_oil).values.sum() / nodal_flows_oil.values.sum() /MWh2GJ

    # Price|Final Energy|Transportation|Freight|Electricity x
    # Price|Final Energy|Transportation|Freight|Gases
    # Price|Final Energy|Transportation|Freight|Hydrogen

    var["Price|Final Energy|Transportation|Freight|Liquids"] = \
            var["Price|Final Energy|Transportation|Liquids|Efuel"]

    # Price|Final Energy|Transportation|Freight|Solids x

    var["Price|Final Energy|Transportation|Passenger|Electricity"] = \
        var["Price|Final Energy|Transportation|Electricity"]
    
    # Price|Final Energy|Transportation|Passenger|Gases
    # Price|Final Energy|Transportation|Passenger|Hydrogen
    var["Price|Final Energy|Transportation|Passenger|Liquids"] = \
        var["Price|Final Energy|Transportation|Liquids|Efuel"]
    
    # Price|Final Energy|Transportation|Passenger|Solids x

    # Price|Final Energy|Residential|Hydrogen x
    # Price|Final Energy|Residential|Gases|Natural Gas ?
    # Price|Final Energy|Residential|Solids|Coal x

    # Price|Final Energy|Transportation|Electricity|Carbon Price Component ?
    # Price|Final Energy|Transportation|Gases|Carbon Price Component
    # Price|Final Energy|Transportation|Hydrogen|Carbon Price Component
    # Price|Final Energy|Transportation|Liquids|Carbon Price Component

    return var


def get_ariadne_var(n, industry_demand, energy_totals, region):

    var = pd.concat([
        #get_capacities(n, region),
        #get_capacity_additions_simple(n,region),
        #get_installed_capacities(n,region),
        #get_capacity_additions(n, region),
        #get_capacity_additions_nstat(n, region),
        #get_primary_energy(n, region),
        #get_secondary_energy(n, region),
        #get_final_energy(n, region, industry_demand, energy_totals),
        get_prices(n,region), 
        #get_emissions(n, region, energy_totals)
    ])

    return var




# uses the global variables model, scenario and var2unit. For now.
def get_data(
        n, industry_demand, energy_totals, region,
        version="0.10", scenario="test"
    ):
    
    var = get_ariadne_var(n, industry_demand, energy_totals, region)

    data = []
    for v in var.index:
        try:
            unit = var2unit[v]
        except KeyError:
            print("Warning: Variable '", v, "' not in Ariadne Database", sep="")
            unit = "NA"

        data.append([
            "PyPSA-Eur " + version, 
            scenario,
            region,
            v,
            unit,
            var[v],
        ])

    tab = pd.DataFrame(
        data, 
        columns=["Model", "Scenario", "Region", "Variable", "Unit", year]
    )

    return tab

if __name__ == "__main__":
    if "snakemake" not in globals():
        import os
        import sys

        path = "../submodules/pypsa-eur/scripts"
        sys.path.insert(0, os.path.abspath(path))
        from _helpers import mock_snakemake

        snakemake = mock_snakemake(
            "export_ariadne_variables",
            simpl="",
            clusters=22,
            opts="",
            ll="vopt",
            sector_opts="None",
<<<<<<< HEAD
            planning_horizons="2050",
            run="KN2045_Bal_v4"
=======
            planning_horizons="2025",
            run="CurrentPolicies"
>>>>>>> 4b65cec0
        )


    config = snakemake.config
    ariadne_template = pd.read_excel(
        snakemake.input.template, sheet_name=None)
    var2unit = ariadne_template["variable_definitions"].set_index("Variable")["Unit"]
    industry_demands = [
        pd.read_csv(
            in_dem, 
            index_col="TWh/a (MtCO2/a)",
        ).multiply(TWh2PJ).rename_axis("bus")
        for in_dem in snakemake.input.industry_demands
    ]
    energy_totals = pd.read_csv(
        snakemake.input.energy_totals,
        index_col=[0,1],
    ).xs(
        snakemake.params.energy_totals_year,
        level="year",
    ).multiply(TWh2PJ)

    networks = [pypsa.Network(n) for n in snakemake.input.networks]

    yearly_dfs = []
    for i, year in enumerate(config["scenario"]["planning_horizons"]):
        yearly_dfs.append(get_data(
            networks[i],
            industry_demands[i],
            energy_totals,
            "DE",
            version=config["version"],
            scenario=config["run"]["name"][0],
        ))

    df = reduce(
        lambda left, right: pd.merge(
            left, 
            right, 
            on=["Model", "Scenario", "Region", "Variable", "Unit"]), 
        yearly_dfs
    )

    df["Region"] = df["Region"].str.replace("DE", "DEU")
    df["Model"] = "PyPSA-Eur v0.10"
    print(
        "Dropping variables which are not in the template:",
        *df.loc[df["Unit"] == "NA"]["Variable"],
        sep="\n"
    )
    df.drop(df.loc[df["Unit"] == "NA"].index, inplace=True)

    meta = pd.Series({
        'Model': "PyPSA-Eur v0.10", 
        'Scenario': snakemake.config["iiasa_database"]["reference_scenario"], 
        'Quality Assessment': "preliminary",
        'Internal usage within Kopernikus AG Szenarien': "no",
        'Release for publication': "no",
    })

    with pd.ExcelWriter(snakemake.output.exported_variables) as writer:
        df.to_excel(writer, sheet_name="data", index=False)
        meta.to_frame().T.to_excel(writer, sheet_name="meta", index=False)


    # For debugging
    n = networks[0]
    region="DE"
    kwargs = {
        'groupby': n.statistics.groupers.get_name_bus_and_carrier,
        'nice_names': False,
    }

<|MERGE_RESOLUTION|>--- conflicted
+++ resolved
@@ -2485,13 +2485,8 @@
             opts="",
             ll="vopt",
             sector_opts="None",
-<<<<<<< HEAD
             planning_horizons="2050",
             run="KN2045_Bal_v4"
-=======
-            planning_horizons="2025",
-            run="CurrentPolicies"
->>>>>>> 4b65cec0
         )
 
 
