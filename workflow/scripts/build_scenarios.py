# -*- coding: utf-8 -*-
# SPDX-FileCopyrightText: : 2024- The PyPSA-Eur Authors
#
# SPDX-License-Identifier: MIT

# This script reads in data from the IIASA database to create the scenario.yaml file


import ruamel.yaml
from pathlib import Path
import pandas as pd
import os

def get_shares(df, planning_horizons):
    # Get share of vehicles for transport sector - neglecting heavy duty vehicles
    total_transport = df.loc["DEMO v1", "Stock|Transportation|LDV"]
    tech_transport = df.loc["DEMO v1"].loc[[ 
        "Stock|Transportation|LDV|ICE",
        "Stock|Transportation|LDV|BEV",
        "Stock|Transportation|LDV|PHEV",
    ]]

    transport_share = tech_transport / total_transport
    transport_share = transport_share[planning_horizons]
    transport_share.set_index(pd.Index(["ICE", "BEV", "PHEV"]), inplace=True)

    # Get share of Navigation fuels from corresponding "Ariadne Leitmodell"
    total_navigation = \
        df.loc["REMIND-EU v1.1", "Final Energy|Bunkers|Navigation"] + \
        df.loc["DEMO v1", "Final Energy|Transportation|Domestic Navigation"]
    navigation_liquid = \
        df.loc["REMIND-EU v1.1", "Final Energy|Bunkers|Navigation|Liquids"] + \
        df.loc["DEMO v1", "Final Energy|Transportation|Domestic Navigation|Liquids"]
    
    navigation_h2 = df.loc["DEMO v1", "Final Energy|Transportation|Domestic Navigation|Hydrogen"]    

    h2_share = navigation_h2 / total_navigation
    liquid_share = navigation_liquid / total_navigation
    methanol_share = (1 - h2_share - liquid_share).round(6)
    
    naval_share = pd.concat(
            [liquid_share, h2_share, methanol_share]).set_index(
            pd.Index(["Oil", "H2", "MeOH"])
        )[planning_horizons]

    return transport_share, naval_share

def get_primary_steel_share(df, planning_horizons):
    # Get share of primary steel production
    model = "FORECAST v1.0"
    total_steel = df.loc[model, "Production|Steel"]
    primary_steel = df.loc[model, "Production|Steel|Primary"]
    
    primary_steel_share = primary_steel / total_steel
    primary_steel_share = primary_steel_share[planning_horizons]
    
    return primary_steel_share.set_index(pd.Index(["Primary_Steel_Share"]))

def get_ksg_targets(df):
    # relative to the DE emissions in 1990 *including bunkers*; also
    # account for non-CO2 GHG and allow extra room for international
    # bunkers which are excluded from the national targets

    # Baseline emission in DE in 1990 in Mt as understood by the KSG and by PyPSA
    baseline_ksg = 1251
    baseline_pypsa = 1052

    ## GHG targets according to KSG
    initial_years_ksg = pd.Series(
        index = [2020, 2025, 2030],
        data = [813, 643, 438],
    )

    later_years_ksg = pd.Series(
        index = [2035, 2040, 2045, 2050],
        data = [0.77, 0.88, 1.0, 1.0],
    )

    targets_ksg = pd.concat(
        [initial_years_ksg, (1 - later_years_ksg) * baseline_ksg],
    )

    ## Compute nonco2 from Ariadne-Leitmodell (REMIND)

    co2_ksg = (
        df.loc["Emissions|CO2 incl Bunkers","Mt CO2/yr"]  
        - df.loc["Emissions|CO2|Land-Use Change","Mt CO2-equiv/yr"]
        - df.loc["Emissions|CO2|Energy|Demand|Bunkers","Mt CO2/yr"]
    )

    ghg_ksg = (
        df.loc["Emissions|Kyoto Gases","Mt CO2-equiv/yr"]
        - df.loc["Emissions|Kyoto Gases|Land-Use Change","Mt CO2-equiv/yr"]
        # No Kyoto Gas emissions for Bunkers recorded in Ariadne DB
    )

    nonco2 = ghg_ksg - co2_ksg

    ## PyPSA disregards nonco2 GHG emissions, but includes bunkers

    targets_pypsa = (
        targets_ksg - nonco2 
        + df.loc["Emissions|CO2|Energy|Demand|Bunkers","Mt CO2/yr"]
    )

    target_fractions_pypsa = (
        targets_pypsa.loc[targets_ksg.index] / baseline_pypsa
    )

    return target_fractions_pypsa.round(3)


def write_to_scenario_yaml(
<<<<<<< HEAD
        output, scenarios, transport_share, naval_share, ksg_target_fractions, st_primary_fraction):
=======
        input, output, scenarios, df):
>>>>>>> b84bf889
    # read in yaml file
    yaml = ruamel.yaml.YAML()
    file_path = Path(input)
    config = yaml.load(file_path)
    for scenario in scenarios:
        reference_scenario = config[scenario]["iiasa_database"]["reference_scenario"]
        if scenario == "CurrentPolicies":
            ksg_target_fractions = get_ksg_targets(
                df.loc["REMIND-EU v1.1", "8Gt_Bal_v3"]
            )
            ksg_target_fractions[[2035, 2040, 2045]] = ksg_target_fractions[2030]
        else:
            ksg_target_fractions = get_ksg_targets(
                df.loc["REMIND-EU v1.1", reference_scenario]
            )

        planning_horizons = [2020, 2025, 2030, 2035, 2040, 2045] # for 2050 we still need data

        transport_share, naval_share = get_shares(
            df.loc[:, reference_scenario, :],
            planning_horizons,
        )
        
        mapping_transport = {
            'PHEV': 'land_transport_fuel_cell_share',
            'BEV': 'land_transport_electric_share',
            'ICE': 'land_transport_ice_share'
        }
        mapping_navigation = {
            'H2': 'shipping_hydrogen_share',
            'MeOH': 'shipping_methanol_share',
            'Oil': 'shipping_oil_share',
        }

        config[scenario]["sector"] = {}
        for key, sector_mapping in mapping_transport.items():
            config[scenario]["sector"][sector_mapping] = {}
            for year in transport_share.columns:
                target_year = 2030 if scenario == "CurrentPolicies" and int(year) > 2030 else year
                config[scenario]["sector"][sector_mapping][year] = round(transport_share.loc[key, target_year].item(), 4)

        for key, sector_mapping in mapping_navigation.items():
            config[scenario]["sector"][sector_mapping] = {}

            for year in naval_share.columns:
                target_year = 2030 if scenario == "CurrentPolicies" and int(year) > 2030 else year
                config[scenario]["sector"][sector_mapping][year] = round(naval_share.loc[key, target_year].item(), 4)

<<<<<<< HEAD
        for year in st_primary_fraction.columns:
            config[scenario]["industry"]["St_primary_fraction"][year] = round(st_primary_fraction.loc["Primary_Steel_Share", year].item(), 4)
=======
        config[scenario]["co2_budget_national"] = {}
>>>>>>> b84bf889
        for year, target in ksg_target_fractions.items():
            config[scenario]["co2_budget_national"][year] = {}
            target_value = float(ksg_target_fractions[2030]) if year > 2030 and scenario == "CurrentPolicies" else target
            config[scenario]["co2_budget_national"][year]["DE"] = target_value

    # write back to yaml file
    yaml.dump(config, Path(output))



if __name__ == "__main__":
    if "snakemake" not in globals():
        import os
        import sys

        path = "../submodules/pypsa-eur/scripts"
        sys.path.insert(0, os.path.abspath(path))
        from _helpers import mock_snakemake

        snakemake = mock_snakemake("build_scenarios")

    # Set USERNAME and PASSWORD for the Ariadne DB
    ariadne_db = pd.read_csv(
        snakemake.input.ariadne_database,
        index_col=["model", "scenario", "region", "variable", "unit"]
    )
    ariadne_db.columns = ariadne_db.columns.astype(int)

    df = ariadne_db.loc[
        :, 
        :,
        "Deutschland"]
    
    scenarios = snakemake.params.scenario_name

    input = snakemake.input.scenario_yaml
    output = snakemake.output.scenario_yaml

<<<<<<< HEAD
    st_primary_fraction = get_primary_steel_share(df, planning_horizons)

    write_to_scenario_yaml(
        filename, scenarios, transport_share, naval_share, ksg_target_fractions, st_primary_fraction)
=======
    # for scenario in scenarios:
    write_to_scenario_yaml(
        input, output, scenarios, df)
>>>>>>> b84bf889
<|MERGE_RESOLUTION|>--- conflicted
+++ resolved
@@ -111,11 +111,7 @@
 
 
 def write_to_scenario_yaml(
-<<<<<<< HEAD
-        output, scenarios, transport_share, naval_share, ksg_target_fractions, st_primary_fraction):
-=======
         input, output, scenarios, df):
->>>>>>> b84bf889
     # read in yaml file
     yaml = ruamel.yaml.YAML()
     file_path = Path(input)
@@ -164,12 +160,13 @@
                 target_year = 2030 if scenario == "CurrentPolicies" and int(year) > 2030 else year
                 config[scenario]["sector"][sector_mapping][year] = round(naval_share.loc[key, target_year].item(), 4)
 
-<<<<<<< HEAD
+        st_primary_fraction = get_primary_steel_share(df.loc[:, reference_scenario, :], planning_horizons)
+        
+        config[scenario]["industry"] = {}
+        config[scenario]["industry"]["St_primary_fraction"] = {}
         for year in st_primary_fraction.columns:
             config[scenario]["industry"]["St_primary_fraction"][year] = round(st_primary_fraction.loc["Primary_Steel_Share", year].item(), 4)
-=======
         config[scenario]["co2_budget_national"] = {}
->>>>>>> b84bf889
         for year, target in ksg_target_fractions.items():
             config[scenario]["co2_budget_national"][year] = {}
             target_value = float(ksg_target_fractions[2030]) if year > 2030 and scenario == "CurrentPolicies" else target
@@ -208,13 +205,6 @@
     input = snakemake.input.scenario_yaml
     output = snakemake.output.scenario_yaml
 
-<<<<<<< HEAD
-    st_primary_fraction = get_primary_steel_share(df, planning_horizons)
-
-    write_to_scenario_yaml(
-        filename, scenarios, transport_share, naval_share, ksg_target_fractions, st_primary_fraction)
-=======
     # for scenario in scenarios:
     write_to_scenario_yaml(
-        input, output, scenarios, df)
->>>>>>> b84bf889
+        input, output, scenarios, df)