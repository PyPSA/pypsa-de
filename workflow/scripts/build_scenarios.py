# -*- coding: utf-8 -*-
# SPDX-FileCopyrightText: : 2024- The PyPSA-Eur Authors
#
# SPDX-License-Identifier: MIT

# This script reads in data from the IIASA database to create the scenario.yaml file


import ruamel.yaml
from pathlib import Path
import pandas as pd
import os

def get_shares(df, planning_horizons):
    # Get share of vehicles for transport sector - neglecting heavy duty vehicles
    total_transport = df.loc["DEMO v1", "Stock|Transportation|LDV"]
    tech_transport = df.loc["DEMO v1"].loc[[ 
        "Stock|Transportation|LDV|ICE",
        "Stock|Transportation|LDV|BEV",
        "Stock|Transportation|LDV|PHEV",
    ]]

    transport_share = tech_transport / total_transport
    transport_share = transport_share[planning_horizons]
    transport_share.set_index(pd.Index(["ICE", "BEV", "PHEV"]), inplace=True)

    # Get share of Navigation fuels from corresponding "Ariadne Leitmodell"
    total_navigation = \
        df.loc["REMIND-EU v1.1", "Final Energy|Bunkers|Navigation"] + \
        df.loc["DEMO v1", "Final Energy|Transportation|Domestic Navigation"]
    navigation_liquid = \
        df.loc["REMIND-EU v1.1", "Final Energy|Bunkers|Navigation|Liquids"] + \
        df.loc["DEMO v1", "Final Energy|Transportation|Domestic Navigation|Liquids"]
    
    navigation_h2 = df.loc["DEMO v1", "Final Energy|Transportation|Domestic Navigation|Hydrogen"]    

    h2_share = navigation_h2 / total_navigation
    liquid_share = navigation_liquid / total_navigation
    methanol_share = (1 - h2_share - liquid_share).round(6)
    
    naval_share = pd.concat(
            [liquid_share, h2_share, methanol_share]).set_index(
            pd.Index(["Oil", "H2", "MeOH"])
        )[planning_horizons]

    return transport_share, naval_share

def get_primary_steel_share(df, planning_horizons):
    # Get share of primary steel production
    model = "FORECAST v1.0"
    total_steel = df.loc[model, "Production|Steel"]
    primary_steel = df.loc[model, "Production|Steel|Primary"]
    
    primary_steel_share = primary_steel / total_steel
    primary_steel_share = primary_steel_share[planning_horizons]
    
    return primary_steel_share.set_index(pd.Index(["Primary_Steel_Share"]))

def get_ksg_targets(df):
    # relative to the DE emissions in 1990 *including bunkers*; also
    # account for non-CO2 GHG and allow extra room for international
    # bunkers which are excluded from the national targets

    # Baseline emission in DE in 1990 in Mt as understood by the KSG and by PyPSA
    baseline_ksg = 1251
    baseline_pypsa = 1052

    ## GHG targets according to KSG
    initial_years_ksg = pd.Series(
        index = [2020, 2025, 2030],
        data = [813, 643, 438],
    )

    later_years_ksg = pd.Series(
        index = [2035, 2040, 2045, 2050],
        data = [0.77, 0.88, 1.0, 1.0],
    )

    targets_ksg = pd.concat(
        [initial_years_ksg, (1 - later_years_ksg) * baseline_ksg],
    )

    ## Compute nonco2 from Ariadne-Leitmodell (REMIND)

    co2_ksg = (
        df.loc["Emissions|CO2 incl Bunkers","Mt CO2/yr"]  
        - df.loc["Emissions|CO2|Land-Use Change","Mt CO2-equiv/yr"]
        - df.loc["Emissions|CO2|Energy|Demand|Bunkers","Mt CO2/yr"]
    )

    ghg_ksg = (
        df.loc["Emissions|Kyoto Gases","Mt CO2-equiv/yr"]
        - df.loc["Emissions|Kyoto Gases|Land-Use Change","Mt CO2-equiv/yr"]
        # No Kyoto Gas emissions for Bunkers recorded in Ariadne DB
    )

    nonco2 = ghg_ksg - co2_ksg

    ## PyPSA disregards nonco2 GHG emissions, but includes bunkers

    targets_pypsa = (
        targets_ksg - nonco2 
        + df.loc["Emissions|CO2|Energy|Demand|Bunkers","Mt CO2/yr"]
    )

    target_fractions_pypsa = (
        targets_pypsa.loc[targets_ksg.index] / baseline_pypsa
    )

    return target_fractions_pypsa.round(3)


def write_to_scenario_yaml(
        output, scenarios, transport_share, naval_share, ksg_target_fractions, st_primary_fraction):
    # read in yaml file
    yaml = ruamel.yaml.YAML()
    file_path = Path(output)
    config = yaml.load(file_path)
    
    mapping_transport = {
        'PHEV': 'land_transport_fuel_cell_share',
        'BEV': 'land_transport_electric_share',
        'ICE': 'land_transport_ice_share'
    }
    mapping_navigation = {
        'H2': 'shipping_hydrogen_share',
        'MeOH': 'shipping_methanol_share',
        'Oil': 'shipping_oil_share',
    }

    for scenario in scenarios:
        for key, sector_mapping in mapping_transport.items():
            for year in transport_share.columns:
                target_year = 2030 if scenario == "CurrentPolicies" and int(year) > 2030 else year
                config[scenario]["sector"][sector_mapping][year] = round(transport_share.loc[key, target_year].item(), 4)
        for key, sector_mapping in mapping_navigation.items():
            for year in naval_share.columns:
<<<<<<< HEAD
                config[scenario]["sector"][mapping_navigation[key]][year] = round(naval_share.loc[key, year].item(), 4)
        for year in st_primary_fraction.columns:
            config[scenario]["industry"]["St_primary_fraction"][year] = round(st_primary_fraction.loc["Primary_Steel_Share", year].item(), 4)
=======
                target_year = 2030 if scenario == "CurrentPolicies" and int(year) > 2030 else year
                config[scenario]["sector"][sector_mapping][year] = round(naval_share.loc[key, target_year].item(), 4)

>>>>>>> 9974037d
        for year, target in ksg_target_fractions.items():
            target_value = float(ksg_target_fractions[2030]) if year > 2030 and scenario == "CurrentPolicies" else target
            config[scenario]["co2_budget_national"][year]["DE"] = target_value

    # write back to yaml file
    yaml.dump(config, file_path)



if __name__ == "__main__":
    if "snakemake" not in globals():
        import os
        import sys

        path = "../submodules/pypsa-eur/scripts"
        sys.path.insert(0, os.path.abspath(path))
        from _helpers import mock_snakemake

        snakemake = mock_snakemake("build_scenarios")

    # Set USERNAME and PASSWORD for the Ariadne DB
    ariadne_db = pd.read_csv(
        snakemake.input.ariadne_database,
        index_col=["model", "scenario", "region", "variable", "unit"]
    )
    ariadne_db.columns = ariadne_db.columns.astype(int)

    df = ariadne_db.loc[
        :, 
        snakemake.params.iiasa_scenario, 
        "Deutschland"]

    ksg_target_fractions = get_ksg_targets(df.loc["REMIND-EU v1.1"])
    planning_horizons = snakemake.params.years
    transport_share, naval_share = get_shares(df, planning_horizons)

    scenarios = snakemake.params.scenario_name

    filename = snakemake.input.scenario_yaml

<<<<<<< HEAD
    st_primary_fraction = get_primary_steel_share(df, planning_horizons)

=======
>>>>>>> 9974037d
    write_to_scenario_yaml(
        filename, scenarios, transport_share, naval_share, ksg_target_fractions, st_primary_fraction)<|MERGE_RESOLUTION|>--- conflicted
+++ resolved
@@ -135,15 +135,11 @@
                 config[scenario]["sector"][sector_mapping][year] = round(transport_share.loc[key, target_year].item(), 4)
         for key, sector_mapping in mapping_navigation.items():
             for year in naval_share.columns:
-<<<<<<< HEAD
-                config[scenario]["sector"][mapping_navigation[key]][year] = round(naval_share.loc[key, year].item(), 4)
-        for year in st_primary_fraction.columns:
-            config[scenario]["industry"]["St_primary_fraction"][year] = round(st_primary_fraction.loc["Primary_Steel_Share", year].item(), 4)
-=======
                 target_year = 2030 if scenario == "CurrentPolicies" and int(year) > 2030 else year
                 config[scenario]["sector"][sector_mapping][year] = round(naval_share.loc[key, target_year].item(), 4)
 
->>>>>>> 9974037d
+        for year in st_primary_fraction.columns:
+            config[scenario]["industry"]["St_primary_fraction"][year] = round(st_primary_fraction.loc["Primary_Steel_Share", year].item(), 4)
         for year, target in ksg_target_fractions.items():
             target_value = float(ksg_target_fractions[2030]) if year > 2030 and scenario == "CurrentPolicies" else target
             config[scenario]["co2_budget_national"][year]["DE"] = target_value
@@ -184,10 +180,7 @@
 
     filename = snakemake.input.scenario_yaml
 
-<<<<<<< HEAD
     st_primary_fraction = get_primary_steel_share(df, planning_horizons)
 
-=======
->>>>>>> 9974037d
     write_to_scenario_yaml(
         filename, scenarios, transport_share, naval_share, ksg_target_fractions, st_primary_fraction)