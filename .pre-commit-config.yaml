--- conflicted
+++ resolved
@@ -2,9 +2,6 @@
   autoupdate_schedule: quarterly
 
 exclude: "^LICENSES"
-
-ci:
-  autoupdate_schedule: quarterly
 
 repos:
 - repo: https://github.com/pre-commit/pre-commit-hooks
@@ -30,11 +27,7 @@
   rev: v2.4.1
   hooks:
   - id: codespell
-<<<<<<< HEAD
-    args: ['--ignore-regex="(\b[A-Z]+\b)"', '--ignore-words-list=fom,appartment,bage,ore,setis,tabacco,berfore,vor,pris,GuD,Dezember,Juni,Juli,Produktion,WorstCase'] # Ignore capital case words, e.g. country codes
-=======
-    args: ['--ignore-regex="(\b[A-Z]+\b)"', '--ignore-words-list=fom,appartment,bage,ore,setis,tabacco,berfore,vor,pris,bund'] # Ignore capital case words, e.g. country codes
->>>>>>> 38ff9dba
+    args: ['--ignore-regex="(\b[A-Z]+\b)"', '--ignore-words-list=fom,appartment,bage,ore,setis,tabacco,berfore,vor,pris,bund,GuD,Dezember,Juni,Juli,Produktion,WorstCase'] # Ignore capital case words, e.g. country codes
     types_or: [python, rst, markdown]
     files: ^(scripts|doc)/
 
