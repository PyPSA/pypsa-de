[global]

[view.capacity.heat]
name = "District Heat Production Capacities"
unit = "GW"
file_name = "capacity_heat_{location}"
cutoff = 0.0001
legend_order = [
    "Storage Out",
    "Solar Thermal",
    "Fischer-Tropsch",
    "Biomass CHP",
    "Oil CHP",
    "Waste CHP",
    "Electrolysis",
    "Haber-Bosch",
    "Direct Air Capture",
    "CHP",
    "Heat Vent",
    "Methanolisation",
    "Fuel Cell",
    "Resistive Heater",
    "Gas Boiler",
    "Gas CHP",
    "Coal CHP",
    "Heat Pump",
    "Storage In",
]
checks = [] #"balances_almost_zero"
<<<<<<< HEAD
exports = ['csv','excel'] # 'csv', 'excel'
=======

[view.capacity.heat.export]
plotly = true
csv = true
excel = true
>>>>>>> 2de2121c

[view.capacity.heat.categories]
"DAC" = "Direct Air Capture"
"Fischer-Tropsch" = "Fischer-Tropsch"
"Haber-Bosch" = "Haber-Bosch"
"H2 Electrolysis" = "Electrolysis"
"H2 Fuel Cell" = "Fuel Cell"
"methanolisation" = "Methanolisation"
"urban central air heat pump" = "Heat Pump"
"urban central CHP" = "CHP"
"urban central coal CHP" = "Coal CHP"
"urban central gas CHP" = "Gas CHP"
"urban central oil CHP" = "Oil CHP"
"waste CHP" = "Waste CHP"
"waste CHP CC" = "Waste CHP"
"urban central gas boiler" = "Gas Boiler"
"urban central heat vent" = "Heat Vent"
"urban central lignite CHP" = "Coal CHP"
"urban central resistive heater" = "Resistive Heater"
"urban central solar thermal" = "Solar Thermal"
"urban central solid biomass CHP" = "Biomass CHP"
"urban central water tanks charger" = "Storage In"
"urban central water tanks discharger" = "Storage Out"

[view.capacity.ac_production]
name = "Optimal Capacity Electricity"
unit = "GW"
file_name = "capacity_ac_production_{location}"
cutoff = 0.0001
legend_order = [
    "Nuclear Power",
    "Thermal Powerplants",
    "Pumped Hydro Storage",
    "Reservoir",
    "Run-of-River",
    "Wind Power",
    "Coal",
    "Hydrogen",
    "Solar Power",
    "Solid Biomass",
    "Biogas",
    "Oil",
]
checks = [] #"balances_almost_zero"
exports = ['csv'] # 'csv', 'excel'

[view.capacity.ac_production.categories]
"CCGT" = "Thermal Powerplants"
"H2 OCGT" = "Hydrogen"
"H2 turbine" = "Hydrogen"
"OCGT" = "Thermal Powerplants"
"PHS" = "Pumped Hydro Storage"
"allam gas" = "Thermal Powerplants"
"biogas" = "Biogas"
"coal" = "Coal"
"hydro" = "Reservoir"
"lignite" = "Coal"
"nuclear" = "Nuclear Power"
"offwind-ac" = "Wind Power"
"offwind-dc" = "Wind Power"
"oil" = "Oil"
"onwind" = "Wind Power"
"ror" = "Run-of-River"
"solar" = "Solar Power"
"solar-hsat" = "Solar Power"
"solid biomass" = "Solid Biomass"
"urban central CHP" = "Thermal Powerplants"
"urban central coal CHP" = "Thermal Powerplants"
"urban central gas CHP" = "Thermal Powerplants"
"urban central lignite CHP" = "Thermal Powerplants"
"urban central oil CHP" = "Thermal Powerplants"
"urban central solid biomass CHP" = "Thermal Powerplants"
"waste CHP" = "Thermal Powerplants"
"waste CHP CC" = "Thermal Powerplants"

[view.balance.hydrogen]
name = "Hydrogen Energy Balance"
unit = "TWh"
file_name = "nodal_balance_hydrogen_{location}"
cutoff = 0.001
legend_order = [
    # production ordered from zero to outside
    "Electrolysis",
    "SMR",
    "H2 from Solid Biomass",
    "Ammonia Cracking",
    "Storage",
    "Import Domestic",
    "Import European",
    # demand ordered from zero to outside:
    "Methanolisation",
    "Industry",
    "Transport",
    "Electricity",
    "Haber-Bosch",
    "Fischer-Tropsch",
    "Sabatier",
    "Synth. Fuels",
    "Export Domestic",
    "Export European",
]
checks = ["balances_almost_zero"] #"balances_almost_zero"
#plotly always enabled
exports = ['csv','excel'] # 'csv', 'excel'

[view.balance.hydrogen.categories]
"ammonia cracker" = "Ammonia Cracking"
"Export European" = "Export European"
"Export Domestic" = "Export Domestic"
"Fischer-Tropsch" = "Fischer-Tropsch"
"H2 Electrolysis" = "Electrolysis"
"H2 Fuel Cell" = "Electricity"
"H2 OCGT" = "Electricity"
"H2 for industry" = "Industry"
"H2 turbine" = "Electricity"
"H2 Store" = "Storage"
"Haber-Bosch" = "Haber-Bosch"
"Import European" = "Import European"
"Import Domestic" = "Import Domestic"
"SMR" = "SMR"
"SMR CC" = "SMR"
"Sabatier" = "Sabatier"
"electrobiofuels" = "Synth. Fuels"
"land transport fuel cell" = "Transport"
"methanolisation" = "Methanolisation"
"solid biomass to hydrogen" = "H2 from Solid Biomass"

[view.energy.heat_primary]
name = "Primary Energy Demand for Heat Production"
unit = "TWh"
file_name = "nodal_energy_heat_primary_{location}"
cutoff = 0.001
legend_order = [
    "",
]
checks = [] #"balances_almost_zero"
#plotly always enabled
exports = ['excel'] # 'csv', 'excel'

[view.energy.heat_primary.categories]
"AC" = "Electricity"
"H2" = "Hydrogen"
"coal" = "Coal"
"gas" = "Methane"
"lignite" = "Lignite"
"low voltage" = "Electricity"
"non-sequestered HVC" = "Waste"
"oil" = "Oil"
"rural heat" = "Solar"
"solid biomass" = "Biomass"
"urban central heat" = "Solar"
"urban decentral heat" = "Solar"

[view.timeseries.hydrogen]
name = "Hydrogen Production and Demand"
unit = "MWh"
file_name = "timeseries_hydrogen_{location}_{year}"
cutoff = 0.001
legend_order = [
    "Net Import",
    "Sabatier",
    "Storage Out",
    "H2 from Solid Biomass",
    "Electrolysis",
    # --- zero ---
    "Storage In",
    "Net Export",
    "Electricity",
    "Haber-Bosch",
    "Synth. Fuels",
    "Ammonia Cracking",
    "Methanolisation",
    "SMR",
    "Fischer-Tropsch",
    "Transport",
    "Industry",
]
checks = ["balances_almost_zero"] #"balances_almost_zero"
#plotly always enabled
exports = [] # 'csv', 'excel'

[view.timeseries.hydrogen.categories]
"ammonia cracker" = "Ammonia Cracking"
"Fischer-Tropsch" = "Fischer-Tropsch"
"H2 Electrolysis" = "Electrolysis"
"H2 Fuel Cell" = "Electricity"
"H2 OCGT" = "Electricity"
"H2 for industry" = "Industry"
"H2 turbine" = "Electricity"
"Haber-Bosch" = "Haber-Bosch"
"SMR" = "SMR"
"SMR CC" = "SMR"
"Sabatier" = "Sabatier"
"electrobiofuels" = "Synth. Fuels"
"land transport fuel cell" = "Transport"
"methanolisation" = "Methanolisation"
"solid biomass to hydrogen" = "H2 from Solid Biomass"
"Net Export" = "Net Export"
"Net Import" = "Net Import"
"Storage In" = "Storage In"
"Storage Out" = "Storage Out"

[view.capacity.ac_storage]
name = "Power Storage Volumes"
unit = "TWh"
file_name = "capacity_ac_storage_{location}"
cutoff = 0.00001  # 1 MWh
legend_order = []
checks = [] #"balances_almost_zero"
#plotly always enabled
exports = [] # 'csv', 'excel'

[view.capacity.ac_storage.categories]
"" = ""

[view.capacity.gas_storage]
name = "Gas Storage Volumes"
unit = "TWh"
file_name = "capacity_gas_storage_{location}"
cutoff = 0.00001  # 1 MWh
legend_order = [
    "Methane Store",
    "Hydrogen Store"]
checks = ["balances_almost_zero"]
#plotly always enabled
exports = [] # 'csv', 'excel'

[view.capacity.gas_storage.categories]
"H2 Store" = "Hydrogen Store"
"gas" = "Methane Store"<|MERGE_RESOLUTION|>--- conflicted
+++ resolved
@@ -27,15 +27,7 @@
     "Storage In",
 ]
 checks = [] #"balances_almost_zero"
-<<<<<<< HEAD
 exports = ['csv','excel'] # 'csv', 'excel'
-=======
-
-[view.capacity.heat.export]
-plotly = true
-csv = true
-excel = true
->>>>>>> 2de2121c
 
 [view.capacity.heat.categories]
 "DAC" = "Direct Air Capture"
