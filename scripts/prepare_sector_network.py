# SPDX-FileCopyrightText: Contributors to PyPSA-Eur <https://github.com/pypsa/pypsa-eur>
#
# SPDX-License-Identifier: MIT
"""
Adds all sector-coupling components to the network, including demand and supply
technologies for the buildings, transport and industry sectors.
"""

import logging
import os
from itertools import product
from types import SimpleNamespace

import networkx as nx
import numpy as np
import pandas as pd
import pypsa
import xarray as xr
from networkx.algorithms import complement
from networkx.algorithms.connectivity.edge_augmentation import k_edge_augmentation
from pypsa.geo import haversine_pts
from scipy.stats import beta

import sys

sys.path.append(os.path.join(os.path.dirname(__file__), ".."))

from scripts._helpers import (
    configure_logging,
    get,
    set_scenario_config,
    update_config_from_wildcards,
)
from scripts.add_electricity import (
    calculate_annuity,
    sanitize_carriers,
    sanitize_locations,
)
from scripts.build_energy_totals import (
    build_co2_totals,
    build_eea_co2,
    build_eurostat,
    build_eurostat_co2,
)
from scripts.build_transport_demand import transport_degree_factor
from scripts.definitions.heat_sector import HeatSector
from scripts.definitions.heat_system import HeatSystem
from networkx.algorithms import complement
from networkx.algorithms.connectivity.edge_augmentation import k_edge_augmentation
from scripts.prepare_network import maybe_adjust_costs_and_potentials
from pypsa.geo import haversine_pts
from scipy.stats import beta

spatial = SimpleNamespace()
logger = logging.getLogger(__name__)


def define_spatial(nodes, options):
    """
    Namespace for spatial.

    Parameters
    ----------
    nodes : list-like
    """
    global spatial

    spatial.nodes = nodes

    # biomass

    spatial.biomass = SimpleNamespace()
    spatial.msw = SimpleNamespace()

    if options.get("biomass_spatial", options["biomass_transport"]):
        spatial.biomass.nodes = nodes + " solid biomass"
        spatial.biomass.nodes_unsustainable = nodes + " unsustainable solid biomass"
        spatial.biomass.bioliquids = nodes + " unsustainable bioliquids"
        spatial.biomass.locations = nodes
        spatial.biomass.industry = nodes + " solid biomass for industry"
        spatial.biomass.industry_cc = nodes + " solid biomass for industry CC"
        spatial.msw.nodes = nodes + " municipal solid waste"
        spatial.msw.locations = nodes
    else:
        spatial.biomass.nodes = ["EU solid biomass"]
        spatial.biomass.nodes_unsustainable = ["EU unsustainable solid biomass"]
        spatial.biomass.bioliquids = ["EU unsustainable bioliquids"]
        spatial.biomass.locations = ["EU"]
        spatial.biomass.industry = ["solid biomass for industry"]
        spatial.biomass.industry_cc = ["solid biomass for industry CC"]
        spatial.msw.nodes = ["EU municipal solid waste"]
        spatial.msw.locations = ["EU"]

    spatial.biomass.df = pd.DataFrame(vars(spatial.biomass), index=nodes)
    spatial.msw.df = pd.DataFrame(vars(spatial.msw), index=nodes)

    # co2

    spatial.co2 = SimpleNamespace()

    if options["co2_spatial"]:
        spatial.co2.nodes = nodes + " co2 stored"
        spatial.co2.locations = nodes
        spatial.co2.vents = nodes + " co2 vent"
        spatial.co2.process_emissions = nodes + " process emissions"
    else:
        spatial.co2.nodes = ["co2 stored"]
        spatial.co2.locations = ["EU"]
        spatial.co2.vents = ["co2 vent"]
        spatial.co2.process_emissions = ["process emissions"]

    spatial.co2.df = pd.DataFrame(vars(spatial.co2), index=nodes)

    # gas

    spatial.gas = SimpleNamespace()
    spatial.biogas = SimpleNamespace()
    # check if biogas potential should be spatially resolved
    if (
        options["gas_network"]
        or options.get("co2_spatial", options["co2_network"])
        or options.get("biomass_spatial", options["biomass_transport"])
    ):
        spatial.biogas.nodes = nodes + " biogas"
        spatial.biogas.locations = nodes
        spatial.biogas.biogas_to_gas = nodes + " biogas to gas"
        spatial.biogas.biogas_to_gas_cc = nodes + " biogas to gas CC"
    else:
        spatial.biogas.nodes = ["EU biogas"]
        spatial.biogas.locations = ["EU"]
        spatial.biogas.biogas_to_gas = ["EU biogas to gas"]
        spatial.biogas.biogas_to_gas_cc = ["EU biogas to gas CC"]

    if options.get("regional_gas_demand", options["gas_network"]) or options.get(
        "co2_spatial", options["co2_network"]
    ):
        spatial.gas.industry = nodes + " gas for industry"
        spatial.gas.industry_cc = nodes + " gas for industry CC"
    else:
        spatial.gas.industry = ["gas for industry"]
        spatial.gas.industry_cc = ["gas for industry CC"]

    if options["gas_network"]:
        if ~options["regional_gas_demand"]:
            logger.warning(
                "Gas network requires regional gas demand. Please check config['sector']['regional_gas_demand']"
            )
        spatial.gas.nodes = nodes + " gas"
        spatial.gas.locations = nodes
        spatial.gas.demand_locations = nodes

    elif options["regional_gas_demand"]:
        spatial.gas.nodes = ["EU gas"]
        spatial.gas.locations = ["EU"]
        spatial.gas.demand_locations = nodes
    else:
        spatial.gas.nodes = ["EU gas"]
        spatial.gas.locations = ["EU"]
        spatial.gas.demand_locations = ["EU"]

    spatial.gas.df = pd.DataFrame(vars(spatial.gas), index=nodes)
    spatial.biogas.df = pd.DataFrame(vars(spatial.biogas), index=nodes)
    # ammonia

    if options["ammonia"]:
        spatial.ammonia = SimpleNamespace()
        if options["ammonia"] == "regional":
            spatial.ammonia.nodes = nodes + " NH3"
            spatial.ammonia.locations = nodes
        else:
            spatial.ammonia.nodes = ["EU NH3"]
            spatial.ammonia.locations = ["EU"]

        spatial.ammonia.df = pd.DataFrame(vars(spatial.ammonia), index=nodes)

    # hydrogen
    spatial.h2 = SimpleNamespace()
    spatial.h2.nodes = nodes + " H2"
    spatial.h2.locations = nodes

    # methanol

    # beware: unlike other carriers, uses locations rather than locations+carriername
    # this allows to avoid separation between nodes and locations

    spatial.methanol = SimpleNamespace()

    spatial.methanol.nodes = ["EU methanol"]
    spatial.methanol.locations = ["EU"]

    if options["methanol"]["regional_methanol_demand"]:
        spatial.methanol.demand_locations = nodes
        spatial.methanol.industry = nodes + " industry methanol"
        spatial.methanol.shipping = nodes + " shipping methanol"
    else:
        spatial.methanol.demand_locations = ["EU"]
        spatial.methanol.shipping = ["EU shipping methanol"]
        spatial.methanol.industry = ["EU industry methanol"]

    # oil
    spatial.oil = SimpleNamespace()

    spatial.oil.nodes = ["EU oil"]
    spatial.oil.locations = ["EU"]

    if options["regional_oil_demand"]:
        spatial.oil.demand_locations = nodes
        spatial.oil.naphtha = nodes + " naphtha for industry"
        spatial.oil.kerosene = nodes + " kerosene for aviation"
        spatial.oil.shipping = nodes + " shipping oil"
        spatial.oil.agriculture_machinery = nodes + " agriculture machinery oil"
        spatial.oil.land_transport = nodes + " land transport oil"
    else:
        spatial.oil.demand_locations = ["EU"]
        spatial.oil.naphtha = ["EU naphtha for industry"]
        spatial.oil.kerosene = ["EU kerosene for aviation"]
        spatial.oil.shipping = ["EU shipping oil"]
        spatial.oil.agriculture_machinery = ["EU agriculture machinery oil"]
        spatial.oil.land_transport = ["EU land transport oil"]

    # uranium
    spatial.uranium = SimpleNamespace()
    spatial.uranium.nodes = ["EU uranium"]
    spatial.uranium.locations = ["EU"]

    # coal
    spatial.coal = SimpleNamespace()
    spatial.coal.nodes = ["EU coal"]
    spatial.coal.locations = ["EU"]

    if options["regional_coal_demand"]:
        spatial.coal.demand_locations = nodes
        spatial.coal.industry = nodes + " coal for industry"
    else:
        spatial.coal.demand_locations = ["EU"]
        spatial.coal.industry = ["EU coal for industry"]

    # lignite
    spatial.lignite = SimpleNamespace()
    spatial.lignite.nodes = ["EU lignite"]
    spatial.lignite.locations = ["EU"]

    # deep geothermal
    spatial.geothermal_heat = SimpleNamespace()
    spatial.geothermal_heat.nodes = ["EU enhanced geothermal systems"]
    spatial.geothermal_heat.locations = ["EU"]

    return spatial


spatial = SimpleNamespace()


def determine_emission_sectors(options):
    sectors = ["electricity"]
    if options["transport"]:
        sectors += ["rail non-elec", "road non-elec"]
    if options["heating"]:
        sectors += ["residential non-elec", "services non-elec"]
    if options["industry"]:
        sectors += [
            "industrial non-elec",
            "industrial processes",
            "domestic aviation",
            "international aviation",
            "domestic navigation",
            "international navigation",
        ]
    if options["agriculture"]:
        sectors += ["agriculture"]

    return sectors


def co2_emissions_year(
    countries, input_eurostat, options, emissions_scope, input_co2, year
):
    """
    Calculate CO2 emissions in one specific year (e.g. 1990 or 2018).
    """
    eea_co2 = build_eea_co2(input_co2, year, emissions_scope)

    eurostat = build_eurostat(input_eurostat, countries)

    # this only affects the estimation of CO2 emissions for BA, RS, AL, ME, MK, XK
    eurostat_co2 = build_eurostat_co2(eurostat, year)

    co2_totals = build_co2_totals(countries, eea_co2, eurostat_co2)

    sectors = determine_emission_sectors(options)

    co2_emissions = co2_totals.loc[countries, sectors].sum().sum()

    # convert MtCO2 to GtCO2
    co2_emissions *= 0.001

    return co2_emissions


# TODO: move to own rule with sector-opts wildcard?
def build_carbon_budget(
    o,
    input_eurostat,
    fn,
    emissions_scope,
    input_co2,
    options,
    countries,
    planning_horizons,
):
    """
    Distribute carbon budget following beta or exponential transition path.
    """

    if "be" in o:
        # beta decay
        carbon_budget = float(o[o.find("cb") + 2 : o.find("be")])
        be = float(o[o.find("be") + 2 :])
    if "ex" in o:
        # exponential decay
        carbon_budget = float(o[o.find("cb") + 2 : o.find("ex")])
        r = float(o[o.find("ex") + 2 :])

    e_1990 = co2_emissions_year(
        countries,
        input_eurostat,
        options,
        emissions_scope,
        input_co2,
        year=1990,
    )

    # emissions at the beginning of the path (last year available 2018)
    e_0 = co2_emissions_year(
        countries,
        input_eurostat,
        options,
        emissions_scope,
        input_co2,
        year=2018,
    )

    if not isinstance(planning_horizons, list):
        planning_horizons = [planning_horizons]
    t_0 = planning_horizons[0]

    if "be" in o:
        # final year in the path
        t_f = t_0 + (2 * carbon_budget / e_0).round(0)

        def beta_decay(t):
            cdf_term = (t - t_0) / (t_f - t_0)
            return (e_0 / e_1990) * (1 - beta.cdf(cdf_term, be, be))

        # emissions (relative to 1990)
        co2_cap = pd.Series({t: beta_decay(t) for t in planning_horizons}, name=o)

    if "ex" in o:
        T = carbon_budget / e_0
        m = (1 + np.sqrt(1 + r * T)) / T

        def exponential_decay(t):
            return (e_0 / e_1990) * (1 + (m + r) * (t - t_0)) * np.exp(-m * (t - t_0))

        co2_cap = pd.Series(
            {t: exponential_decay(t) for t in planning_horizons}, name=o
        )

    # TODO log in Snakefile
    csvs_folder = fn.rsplit("/", 1)[0]
    if not os.path.exists(csvs_folder):
        os.makedirs(csvs_folder)
    co2_cap.to_csv(fn, float_format="%.3f")


def add_lifetime_wind_solar(n, costs):
    """
    Add lifetime for solar and wind generators.
    """
    for carrier in ["solar", "onwind", "offwind"]:
        gen_i = n.generators.index.str.contains(carrier)
        n.generators.loc[gen_i, "lifetime"] = costs.at[carrier, "lifetime"]


def haversine(p):
    coord0 = n.buses.loc[p.bus0, ["x", "y"]].values
    coord1 = n.buses.loc[p.bus1, ["x", "y"]].values
    return 1.5 * haversine_pts(coord0, coord1)


def create_network_topology(
    n, prefix, carriers=["DC"], connector=" -> ", bidirectional=True
):
    """
    Create a network topology from transmission lines and link carrier
    selection.

    Parameters
    ----------
    n : pypsa.Network
    prefix : str
    carriers : list-like
    connector : str
    bidirectional : bool, default True
        True: one link for each connection
        False: one link for each connection and direction (back and forth)

    Returns
    -------
    pd.DataFrame with columns bus0, bus1, length, underwater_fraction
    """

    ln_attrs = ["bus0", "bus1", "length"]
    lk_attrs = ["bus0", "bus1", "length", "underwater_fraction"]
    lk_attrs = n.links.columns.intersection(lk_attrs)

    candidates = pd.concat(
        [n.lines[ln_attrs], n.links.loc[n.links.carrier.isin(carriers), lk_attrs]]
    ).fillna(0)

    # base network topology purely on location not carrier
    candidates["bus0"] = candidates.bus0.map(n.buses.location)
    candidates["bus1"] = candidates.bus1.map(n.buses.location)

    positive_order = candidates.bus0 < candidates.bus1
    candidates_p = candidates[positive_order]
    swap_buses = {"bus0": "bus1", "bus1": "bus0"}
    candidates_n = candidates[~positive_order].rename(columns=swap_buses)
    candidates = pd.concat([candidates_p, candidates_n])

    def make_index(c):
        return prefix + c.bus0 + connector + c.bus1

    topo = candidates.groupby(["bus0", "bus1"], as_index=False).mean()
    topo.index = topo.apply(make_index, axis=1)

    if not bidirectional:
        topo_reverse = topo.copy()
        topo_reverse.rename(columns=swap_buses, inplace=True)
        topo_reverse.index = topo_reverse.apply(make_index, axis=1)
        topo = pd.concat([topo, topo_reverse])

    return topo


def update_wind_solar_costs(
    n: pypsa.Network,
    costs: pd.DataFrame,
    profiles: dict[str, str],
    landfall_lengths: dict = None,
    line_length_factor: int | float = 1,
) -> None:
    """
    Update costs for wind and solar generators added with pypsa-eur to those
    cost in the planning year.

    Parameters
    ----------
    n : pypsa.Network
        Network to update generator costs
    costs : pd.DataFrame
        Cost assumptions DataFrame
    line_length_factor : int | float, optional
        Factor to multiply line lengths by, by default 1
    landfall_lengths : dict, optional
        Dictionary of landfall lengths per technology, by default None
    profiles : dict[str, str]
        Dictionary mapping technology names to profile file paths
        e.g. {'offwind-dc': 'path/to/profile.nc'}
    """

    if landfall_lengths is None:
        landfall_lengths = {}

    # NB: solar costs are also manipulated for rooftop
    # when distribution grid is inserted
    n.generators.loc[n.generators.carrier == "solar", "capital_cost"] = costs.at[
        "solar-utility", "capital_cost"
    ]
    n.generators.loc[n.generators.carrier == "solar", "overnight_cost"] = costs.at[
        "solar-utility", "investment"
    ]

    n.generators.loc[n.generators.carrier == "onwind", "capital_cost"] = costs.at[
        "onwind", "capital_cost"
    ]
    n.generators.loc[n.generators.carrier == "onwind", "overnight_cost"] = costs.at[
        "onwind", "investment"
    ]
    # for offshore wind, need to calculated connection costs
    for key, fn in profiles.items():
        tech = key[len("profile_") :]
        landfall_length = landfall_lengths.get(tech, 0.0)

        if tech not in n.generators.carrier.values:
            continue

        with xr.open_dataset(fn) as ds:
            # if-statement for compatibility with old profiles
            if "year" in ds.indexes:
                ds = ds.sel(year=ds.year.min(), drop=True)

            distance = ds["average_distance"].to_pandas()
            submarine_cost = costs.at[tech + "-connection-submarine", "capital_cost"]
            underground_cost = costs.at[
                tech + "-connection-underground", "capital_cost"
            ]
            connection_cost = line_length_factor * (
                distance * submarine_cost + landfall_length * underground_cost
            )
            submarine_investment = costs.at[
                tech + "-connection-submarine", "investment"
            ]
            underground_investment = costs.at[
                tech + "-connection-underground", "investment"
            ]
            connection_overnight_cost = line_length_factor * (
                distance * submarine_investment
                + landfall_length * underground_investment
            )

            capital_cost = (
                costs.at["offwind", "capital_cost"]
                + costs.at[tech + "-station", "capital_cost"]
                + connection_cost
            )
            overnight_cost = costs.at["offwind", "investment"]
            connection_overnight_cost += costs.at[
                tech + "-station", "investment"
            ]  # Assuming the station belongs to the connection cost

            logger.info(
                f"Added connection cost of {connection_cost.min():0.0f}-{connection_cost.max():0.0f} Eur/MW/a to {tech}"
            )

            n.generators.loc[n.generators.carrier == tech, "capital_cost"] = (
                capital_cost.rename(index=lambda node: node + " " + tech)
            )
            n.generators.loc[n.generators.carrier == tech, "overnight_cost"] = (
                overnight_cost
            )
            n.generators.loc[
                n.generators.carrier == tech, "connection_overnight_cost"
            ] = connection_overnight_cost.rename(index=lambda node: node + " " + tech)


def add_carrier_buses(n, carrier, nodes=None):
    """
    Add buses to connect e.g. coal, nuclear and oil plants.
    """
    if nodes is None:
        nodes = vars(spatial)[carrier].nodes
    location = vars(spatial)[carrier].locations

    # skip if carrier already exists
    if carrier in n.carriers.index:
        return

    if not isinstance(nodes, pd.Index):
        nodes = pd.Index(nodes)

    n.add("Carrier", carrier)

    unit = "MWh_LHV" if carrier == "gas" else "MWh_th"
    # preliminary value for non-gas carriers to avoid zeros
    if carrier == "gas":
        capital_cost = costs.at["gas storage", "capital_cost"]
        overnight_cost = costs.at["gas storage", "investment"]
    elif carrier == "oil":
        # based on https://www.engineeringtoolbox.com/fuels-higher-calorific-values-d_169.html
        mwh_per_m3 = 44.9 * 724 * 0.278 * 1e-3  # MJ/kg * kg/m3 * kWh/MJ * MWh/kWh
        capital_cost = (
            costs.at["General liquid hydrocarbon storage (product)", "capital_cost"]
            / mwh_per_m3
        )
        overnight_cost = (
            costs.at["General liquid hydrocarbon storage (product)", "investment"]
            / mwh_per_m3
        )
    elif carrier == "methanol":
        # based on https://www.engineeringtoolbox.com/fossil-fuels-energy-content-d_1298.html
        mwh_per_m3 = 5.54 * 791 * 1e-3  # kWh/kg * kg/m3 * MWh/kWh
        capital_cost = (
            costs.at["General liquid hydrocarbon storage (product)", "capital_cost"]
            / mwh_per_m3
        )
        overnight_cost = (
            costs.at["General liquid hydrocarbon storage (product)", "investment"]
            / mwh_per_m3
        )
    else:
        capital_cost = 0.1
        overnight_cost = np.nan

    n.add("Bus", nodes, location=location, carrier=carrier, unit=unit)

    n.add(
        "Store",
        nodes + " Store",
        bus=nodes,
        e_nom_extendable=True,
        e_cyclic=True,
        carrier=carrier,
        capital_cost=capital_cost,
        overnight_cost=overnight_cost,
    )

    fossils = ["coal", "gas", "oil", "lignite", "uranium"]
    if options["fossil_fuels"] and carrier in fossils:
        suffix = ""

        if carrier == "oil" and cf_industry["oil_refining_emissions"] > 0:
            n.add(
                "Bus",
                nodes + " primary",
                location=location,
                carrier=carrier + " primary",
                unit=unit,
            )

            n.add(
                "Link",
                nodes + " refining",
                bus0=nodes + " primary",
                bus1=nodes,
                bus2="co2 atmosphere",
                location=location,
                carrier=carrier + " refining",
                p_nom=1e6,
                efficiency=1
                - (
                    cf_industry["oil_refining_emissions"]
                    / costs.at[carrier, "CO2 intensity"]
                ),
                efficiency2=cf_industry["oil_refining_emissions"],
            )

            suffix = " primary"

        if carrier == "gas" and cf_industry["gas_compression_losses"] > 0:
            n.add(
                "Bus",
                nodes + " primary",
                location=location,
                carrier=carrier + " primary",
                unit=unit,
            )

            n.add(
                "Link",
                nodes + " compressing",
                bus0=nodes + " primary",
                bus1=nodes,
                bus2="co2 atmosphere",
                location=location,
                carrier=carrier + " compressing",
                p_nom=1e6,
                efficiency=1 - cf_industry["gas_compression_losses"],
                efficiency2=cf_industry["gas_compression_losses"]
                * costs.at[carrier, "CO2 intensity"],
            )

            suffix = " primary"

        n.add(
            "Generator",
            nodes + suffix,
            bus=nodes + suffix,
            p_nom_extendable=True,
            carrier=carrier + suffix,
            marginal_cost=costs.at[carrier, "fuel"],
        )


# TODO: PyPSA-Eur merge issue
def remove_elec_base_techs(n: pypsa.Network, carriers_to_keep: dict) -> None:
    """
    Remove conventional generators (e.g. OCGT) and storage units (e.g.
    batteries and H2) from base electricity-only network, since they're added
    here differently using links.

    Parameters
    ----------
    n : pypsa.Network
        Network to remove components from
    carriers_to_keep : dict
        Dictionary specifying which carriers to keep for each component type
        e.g. {'Generator': ['hydro'], 'StorageUnit': ['PHS']}
    """
    for c in n.iterate_components(carriers_to_keep):
        to_keep = carriers_to_keep[c.name]
        to_remove = pd.Index(c.df.carrier.unique()).symmetric_difference(to_keep)
        if to_remove.empty:
            continue
        logger.info(f"Removing {c.list_name} with carrier {list(to_remove)}")
        names = c.df.index[c.df.carrier.isin(to_remove)]
        n.remove(c.name, names)
        n.carriers.drop(to_remove, inplace=True, errors="ignore")


# TODO: PyPSA-Eur merge issue
def remove_non_electric_buses(n):
    """
    Remove buses from pypsa-eur with carriers which are not AC buses.
    """
    if to_drop := list(n.buses.query("carrier not in ['AC', 'DC']").carrier.unique()):
        logger.info(f"Drop buses from PyPSA-Eur with carrier: {to_drop}")
        n.buses = n.buses[n.buses.carrier.isin(["AC", "DC"])]


def patch_electricity_network(n, costs, carriers_to_keep, profiles, landfall_lengths):
    remove_elec_base_techs(n, carriers_to_keep)
    remove_non_electric_buses(n)
    update_wind_solar_costs(
        n, costs, landfall_lengths=landfall_lengths, profiles=profiles
    )
    n.loads["carrier"] = "electricity"
    n.buses["location"] = n.buses.index
    n.buses["unit"] = "MWh_el"
    # remove trailing white space of load index until new PyPSA version after v0.18.
    n.loads.rename(lambda x: x.strip(), inplace=True)
    n.loads_t.p_set.rename(lambda x: x.strip(), axis=1, inplace=True)


def add_eu_bus(n, x=-5.5, y=46):
    """
    Add EU bus to the network.

    This cosmetic bus serves as a reference point for the location of
    the EU buses in the plots and summaries.
    """
    n.add("Bus", "EU", location="EU", x=x, y=y, carrier="none")
    n.add("Carrier", "none")


def add_co2_tracking(n, costs, options, sequestration_potential_file=None):
    """
    Add CO2 tracking components to the network including atmospheric CO2,
    CO2 storage, and sequestration infrastructure.

    Parameters
    ----------
    n : pypsa.Network
        The PyPSA network container object
    costs : pd.DataFrame
        Cost assumptions for different technologies, must include
        'CO2 storage tank' with 'capital_cost' column
    options : dict
        Configuration options containing at least:
        - regional_co2_sequestration_potential: dict with keys
            - enable: bool
            - max_size: float
            - years_of_storage: float
        - co2_sequestration_cost: float
        - co2_sequestration_lifetime: float
        - co2_vent: bool
    sequestration_potential_file : str, optional
        Path to CSV file containing regional CO2 sequestration potentials.
        Required if options['regional_co2_sequestration_potential']['enable'] is True.

    Returns
    -------
    None
        Modifies the network object in-place by adding CO2-related components.

    Notes
    -----
    Adds several components to track CO2:
    - Atmospheric CO2 store
    - CO2 storage tanks
    - CO2 sequestration infrastructure
    - Optional CO2 venting facilities
    """
    # minus sign because opposite to how fossil fuels used:
    # CH4 burning puts CH4 down, atmosphere up
    n.add("Carrier", "co2", co2_emissions=-1.0)

    # this tracks CO2 in the atmosphere
    n.add("Bus", "co2 atmosphere", location="EU", carrier="co2", unit="t_co2")

    # can also be negative
    n.add(
        "Store",
        "co2 atmosphere",
        e_nom_extendable=True,
        e_min_pu=-1,
        carrier="co2",
        bus="co2 atmosphere",
    )

    # add CO2 tanks
    n.add(
        "Bus",
        spatial.co2.nodes,
        location=spatial.co2.locations,
        carrier="co2 stored",
        unit="t_co2",
    )

    n.add(
        "Store",
        spatial.co2.nodes,
        e_nom_extendable=True,
        capital_cost=costs.at["CO2 storage tank", "capital_cost"],
        overnight_cost=costs.at["CO2 storage tank", "investment"],
        carrier="co2 stored",
        e_cyclic=True,
        bus=spatial.co2.nodes,
    )
    n.add("Carrier", "co2 stored")

    # this tracks CO2 sequestered, e.g. underground
    sequestration_buses = pd.Index(spatial.co2.nodes).str.replace(
        " stored", " sequestered"
    )
    n.add(
        "Bus",
        sequestration_buses,
        location=spatial.co2.locations,
        carrier="co2 sequestered",
        unit="t_co2",
    )

    n.add(
        "Link",
        sequestration_buses,
        bus0=spatial.co2.nodes,
        bus1=sequestration_buses,
        carrier="co2 sequestered",
        efficiency=1.0,
        p_nom_extendable=True,
    )

    if options["regional_co2_sequestration_potential"]["enable"]:
        if sequestration_potential_file is None:
            raise ValueError(
                "sequestration_potential_file must be provided when "
                "regional_co2_sequestration_potential is enabled"
            )
        upper_limit = (
            options["regional_co2_sequestration_potential"]["max_size"] * 1e3
        )  # Mt
        annualiser = options["regional_co2_sequestration_potential"]["years_of_storage"]
        e_nom_max = pd.read_csv(sequestration_potential_file, index_col=0).squeeze()
        e_nom_max = (
            e_nom_max.reindex(spatial.co2.locations)
            .fillna(0.0)
            .clip(upper=upper_limit)
            .mul(1e6)
            / annualiser
        )  # t
        e_nom_max = e_nom_max.rename(index=lambda x: x + " co2 sequestered")
    else:
        e_nom_max = np.inf

    n.add(
        "Store",
        sequestration_buses,
        e_nom_extendable=True,
        e_nom_max=e_nom_max,
        capital_cost=options["co2_sequestration_cost"],
        overnight_cost=pd.NA,
        marginal_cost=-0.1,
        bus=sequestration_buses,
        lifetime=options["co2_sequestration_lifetime"],
        carrier="co2 sequestered",
    )

    n.add("Carrier", "co2 sequestered")

    if options["co2_vent"]:
        n.add(
            "Link",
            spatial.co2.vents,
            bus0=spatial.co2.nodes,
            bus1="co2 atmosphere",
            carrier="co2 vent",
            efficiency=1.0,
            p_nom_extendable=True,
        )


def add_co2_network(n, costs, co2_network_cost_factor=1.0):
    """
    Add CO2 transport network to the PyPSA network.

    Creates a CO2 pipeline network with both onshore and submarine pipeline segments,
    considering different costs for each type. The network allows bidirectional flow
    and is extendable.

    Parameters
    ----------
    n : pypsa.Network
        The PyPSA network container object
    costs : pd.DataFrame
        Cost assumptions for different technologies. Must contain entries for
        'CO2 pipeline' and 'CO2 submarine pipeline' with 'capital_cost' and 'lifetime'
        columns
    co2_network_cost_factor : float, optional
        Factor to scale the capital costs of the CO2 network, default 1.0

    Returns
    -------
    None
        Modifies the network object in-place by adding CO2 pipeline links

    Notes
    -----
    The function creates bidirectional CO2 pipeline links between nodes, with costs
    depending on the underwater fraction of the pipeline. The network topology is
    created using the create_network_topology helper function.
    """
    logger.info("Adding CO2 network.")
    co2_links = create_network_topology(n, "CO2 pipeline ")

    if "underwater_fraction" not in co2_links.columns:
        co2_links["underwater_fraction"] = 0.0

    cost_onshore = (
        (1 - co2_links.underwater_fraction)
        * costs.at["CO2 pipeline", "capital_cost"]
        * co2_links.length
    )
    investment_onshore = (
        (1 - co2_links.underwater_fraction)
        * costs.at["CO2 pipeline", "investment"]
        * co2_links.length
    )
    cost_submarine = (
        co2_links.underwater_fraction
        * costs.at["CO2 submarine pipeline", "capital_cost"]
        * co2_links.length
    )
    investment_submarine = (
        co2_links.underwater_fraction
        * costs.at["CO2 submarine pipeline", "investment"]
        * co2_links.length
    )
    capital_cost = cost_onshore + cost_submarine
    overnight_cost = investment_onshore + investment_submarine
    capital_cost *= co2_network_cost_factor
    overnight_cost *= co2_network_cost_factor

    n.add(
        "Link",
        co2_links.index,
        bus0=co2_links.bus0.values + " co2 stored",
        bus1=co2_links.bus1.values + " co2 stored",
        p_min_pu=-1,
        p_nom_extendable=True,
        length=co2_links.length.values,
        capital_cost=capital_cost.values,
        overnight_cost=overnight_cost.values,
        carrier="CO2 pipeline",
        lifetime=costs.at["CO2 pipeline", "lifetime"],
    )


def add_allam_gas(n, costs):
    logger.info("Adding Allam cycle gas power plants.")

    nodes = pop_layout.index

    n.add(
        "Link",
        nodes,
        suffix=" allam gas",
        bus0=spatial.gas.df.loc[nodes, "nodes"].values,
        bus1=nodes,
        bus2=spatial.co2.df.loc[nodes, "nodes"].values,
        bus3="co2 atmosphere",
        carrier="allam gas",
        p_nom_extendable=True,
        capital_cost=costs.at["allam", "capital_cost"]
        * costs.at["allam", "efficiency"],
        overnight_cost=costs.at["allam", "investment"]
        * costs.at["allam", "efficiency"],
        marginal_cost=costs.at["allam", "VOM"] * costs.at["allam", "efficiency"],
        efficiency=costs.at["allam", "efficiency"],
        efficiency2=0.98 * costs.at["gas", "CO2 intensity"],
        efficiency3=0.02 * costs.at["gas", "CO2 intensity"],
        lifetime=costs.at["allam", "lifetime"],
    )


def add_biomass_to_methanol(n, costs):
    n.add(
        "Link",
        spatial.biomass.nodes,
        suffix=" biomass-to-methanol",
        bus0=spatial.biomass.nodes,
        bus1=spatial.methanol.nodes,
        bus2="co2 atmosphere",
        carrier="biomass-to-methanol",
        lifetime=costs.at["biomass-to-methanol", "lifetime"],
        efficiency=costs.at["biomass-to-methanol", "efficiency"],
        efficiency2=-costs.at["solid biomass", "CO2 intensity"]
        + costs.at["biomass-to-methanol", "CO2 stored"],
        p_nom_extendable=True,
        capital_cost=costs.at["biomass-to-methanol", "capital_cost"]
        / costs.at["biomass-to-methanol", "efficiency"],
        overnight_cost=costs.at["biomass-to-methanol", "investment"]
        / costs.at["biomass-to-methanol", "efficiency"],
        marginal_cost=costs.loc["biomass-to-methanol", "VOM"]
        / costs.at["biomass-to-methanol", "efficiency"],
    )


def add_biomass_to_methanol_cc(n, costs):
    n.add(
        "Link",
        spatial.biomass.nodes,
        suffix=" biomass-to-methanol CC",
        bus0=spatial.biomass.nodes,
        bus1=spatial.methanol.nodes,
        bus2="co2 atmosphere",
        bus3=spatial.co2.nodes,
        carrier="biomass-to-methanol CC",
        lifetime=costs.at["biomass-to-methanol", "lifetime"],
        efficiency=costs.at["biomass-to-methanol", "efficiency"],
        efficiency2=-costs.at["solid biomass", "CO2 intensity"]
        + costs.at["biomass-to-methanol", "CO2 stored"]
        * (1 - costs.at["biomass-to-methanol", "capture rate"]),
        efficiency3=costs.at["biomass-to-methanol", "CO2 stored"]
        * costs.at["biomass-to-methanol", "capture rate"],
        p_nom_extendable=True,
        capital_cost=costs.at["biomass-to-methanol", "capital_cost"]
        / costs.at["biomass-to-methanol", "efficiency"]
        + costs.at["biomass CHP capture", "capital_cost"]
        * costs.at["biomass-to-methanol", "CO2 stored"],
        overnight_cost=costs.at["biomass-to-methanol", "investment"]
        / costs.at["biomass-to-methanol", "efficiency"]
        + costs.at["biomass CHP capture", "investment"]
        * costs.at["biomass-to-methanol", "CO2 stored"],
        marginal_cost=costs.loc["biomass-to-methanol", "VOM"]
        / costs.at["biomass-to-methanol", "efficiency"],
    )


def add_methanol_to_power(n, costs, types=None):
    if types is None:
        types = {}

    nodes = pop_layout.index

    if types["allam"]:
        logger.info("Adding Allam cycle methanol power plants.")

        n.add(
            "Link",
            nodes,
            suffix=" allam methanol",
            bus0=spatial.methanol.nodes,
            bus1=nodes,
            bus2=spatial.co2.df.loc[nodes, "nodes"].values,
            bus3="co2 atmosphere",
            carrier="allam methanol",
            p_nom_extendable=True,
            capital_cost=costs.at["allam", "capital_cost"]
            * costs.at["allam", "efficiency"],
            overnight_cost=costs.at["allam", "investment"]
            * costs.at["allam", "efficiency"],
            marginal_cost=costs.at["allam", "VOM"] * costs.at["allam", "efficiency"],
            efficiency=costs.at["allam", "efficiency"],
            efficiency2=0.98 * costs.at["methanolisation", "carbondioxide-input"],
            efficiency3=0.02 * costs.at["methanolisation", "carbondioxide-input"],
            lifetime=25,
        )

    if types["ccgt"]:
        logger.info("Adding methanol CCGT power plants.")

        # efficiency * EUR/MW * (annuity + FOM)
        capital_cost = costs.at["CCGT", "efficiency"] * costs.at["CCGT", "capital_cost"]

        n.add(
            "Link",
            nodes,
            suffix=" CCGT methanol",
            bus0=spatial.methanol.nodes,
            bus1=nodes,
            bus2="co2 atmosphere",
            carrier="CCGT methanol",
            p_nom_extendable=True,
            capital_cost=capital_cost,
            overnight_cost=costs.at["CCGT", "investment"]
            * costs.at["CCGT", "efficiency"],
            marginal_cost=costs.at["CCGT", "VOM"],
            efficiency=costs.at["CCGT", "efficiency"],
            efficiency2=costs.at["methanolisation", "carbondioxide-input"],
            lifetime=costs.at["CCGT", "lifetime"],
        )

    if types["ccgt_cc"]:
        logger.info(
            "Adding methanol CCGT power plants with post-combustion carbon capture."
        )

        # TODO consider efficiency changes / energy inputs for CC

        # efficiency * EUR/MW * (annuity + FOM)
        capital_cost = costs.at["CCGT", "efficiency"] * costs.at["CCGT", "capital_cost"]
        overnight_cost = costs.at["CCGT", "investment"] * costs.at["CCGT", "efficiency"]

        capital_cost_cc = (
            capital_cost
            + costs.at["cement capture", "capital_cost"]
            * costs.at["methanolisation", "carbondioxide-input"]
        )
        overnight_cost_cc = (
            overnight_cost
            + costs.at["cement capture", "investment"]
            * costs.at["methanolisation", "carbondioxide-input"]
        )

        n.add(
            "Link",
            nodes,
            suffix=" CCGT methanol CC",
            bus0=spatial.methanol.nodes,
            bus1=nodes,
            bus2=spatial.co2.df.loc[nodes, "nodes"].values,
            bus3="co2 atmosphere",
            carrier="CCGT methanol CC",
            p_nom_extendable=True,
            capital_cost=capital_cost_cc,
            overnight_cost=overnight_cost_cc,
            marginal_cost=costs.at["CCGT", "VOM"],
            efficiency=costs.at["CCGT", "efficiency"],
            efficiency2=costs.at["cement capture", "capture_rate"]
            * costs.at["methanolisation", "carbondioxide-input"],
            efficiency3=(1 - costs.at["cement capture", "capture_rate"])
            * costs.at["methanolisation", "carbondioxide-input"],
            lifetime=costs.at["CCGT", "lifetime"],
        )

    if types["ocgt"]:
        logger.info("Adding methanol OCGT power plants.")

        n.add(
            "Link",
            nodes,
            suffix=" OCGT methanol",
            bus0=spatial.methanol.nodes,
            bus1=nodes,
            bus2="co2 atmosphere",
            carrier="OCGT methanol",
            p_nom_extendable=True,
            capital_cost=costs.at["OCGT", "capital_cost"]
            * costs.at["OCGT", "efficiency"],
            overnight_cost=costs.at["OCGT", "investment"]
            * costs.at["OCGT", "efficiency"],
            marginal_cost=costs.at["OCGT", "VOM"] * costs.at["OCGT", "efficiency"],
            efficiency=costs.at["OCGT", "efficiency"],
            efficiency2=costs.at["methanolisation", "carbondioxide-input"],
            lifetime=costs.at["OCGT", "lifetime"],
        )


def add_methanol_to_kerosene(n, costs):
    tech = "methanol-to-kerosene"

    logger.info(f"Adding {tech}.")

    capital_cost = costs.at[tech, "capital_cost"] / costs.at[tech, "methanol-input"]
    overnight_cost = costs.at[tech, "investment"] / costs.at[tech, "methanol-input"]

    n.add(
        "Link",
        spatial.h2.locations,
        suffix=f" {tech}",
        carrier=tech,
        capital_cost=capital_cost,
        marginal_cost=costs.at[tech, "VOM"] / costs.at[tech, "methanol-input"],
        overnight_cost=overnight_cost,
        bus0=spatial.methanol.nodes,
        bus1=spatial.oil.kerosene,
        bus2=spatial.h2.nodes,
        bus3="co2 atmosphere",
        efficiency=1 / costs.at[tech, "methanol-input"],
        efficiency2=-costs.at[tech, "hydrogen-input"]
        / costs.at[tech, "methanol-input"],
        efficiency3=costs.at["oil", "CO2 intensity"] / costs.at[tech, "methanol-input"],
        p_nom_extendable=True,
        lifetime=costs.at[tech, "lifetime"],
    )


def add_methanol_reforming(n, costs):
    logger.info("Adding methanol steam reforming.")

    tech = "Methanol steam reforming"

    capital_cost = costs.at[tech, "capital_cost"] / costs.at[tech, "methanol-input"]
    overnight_cost = costs.at[tech, "investment"] / costs.at[tech, "methanol-input"]

    n.add(
        "Link",
        spatial.h2.locations,
        suffix=f" {tech}",
        bus0=spatial.methanol.nodes,
        bus1=spatial.h2.nodes,
        bus2="co2 atmosphere",
        p_nom_extendable=True,
        capital_cost=capital_cost,
        overnight_cost=overnight_cost,
        efficiency=1 / costs.at[tech, "methanol-input"],
        efficiency2=costs.at["methanolisation", "carbondioxide-input"],
        carrier=tech,
        lifetime=costs.at[tech, "lifetime"],
    )


def add_methanol_reforming_cc(n, costs):
    logger.info("Adding methanol steam reforming with carbon capture.")

    tech = "Methanol steam reforming"

    # TODO: heat release and electricity demand for process and carbon capture
    # but the energy demands for carbon capture have not yet been added for other CC processes
    # 10.1016/j.rser.2020.110171: 0.129 kWh_e/kWh_H2, -0.09 kWh_heat/kWh_H2

    capital_cost = costs.at[tech, "capital_cost"] / costs.at[tech, "methanol-input"]
    overnight_cost = costs.at[tech, "investment"] / costs.at[tech, "methanol-input"]

    capital_cost_cc = (
        capital_cost
        + costs.at["cement capture", "capital_cost"]
        * costs.at["methanolisation", "carbondioxide-input"]
    )
    overnight_cost_cc = (
        overnight_cost
        + costs.at["cement capture", "investment"]
        * costs.at["methanolisation", "carbondioxide-input"]
    )

    n.add(
        "Link",
        spatial.h2.locations,
        suffix=f" {tech} CC",
        bus0=spatial.methanol.nodes,
        bus1=spatial.h2.nodes,
        bus2="co2 atmosphere",
        bus3=spatial.co2.nodes,
        p_nom_extendable=True,
        capital_cost=capital_cost_cc,
        overnight_cost=overnight_cost_cc,
        efficiency=1 / costs.at[tech, "methanol-input"],
        efficiency2=(1 - costs.at["cement capture", "capture_rate"])
        * costs.at["methanolisation", "carbondioxide-input"],
        efficiency3=costs.at["cement capture", "capture_rate"]
        * costs.at["methanolisation", "carbondioxide-input"],
        carrier=f"{tech} CC",
        lifetime=costs.at[tech, "lifetime"],
    )


def add_dac(n, costs):
    heat_carriers = ["urban central heat", "services urban decentral heat"]
    heat_buses = n.buses.index[n.buses.carrier.isin(heat_carriers)]
    locations = n.buses.location[heat_buses]

    electricity_input = (
        costs.at["direct air capture", "electricity-input"]
        + costs.at["direct air capture", "compression-electricity-input"]
    )  # MWh_el / tCO2
    heat_input = (
        costs.at["direct air capture", "heat-input"]
        - costs.at["direct air capture", "compression-heat-output"]
    )  # MWh_th / tCO2

    n.add(
        "Link",
        heat_buses.str.replace(" heat", " DAC"),
        bus0=locations.values,
        bus1=heat_buses,
        bus2="co2 atmosphere",
        bus3=spatial.co2.df.loc[locations, "nodes"].values,
        carrier="DAC",
        capital_cost=costs.at["direct air capture", "capital_cost"] / electricity_input,
        overnight_cost=costs.at["direct air capture", "investment"] / electricity_input,
        efficiency=-heat_input / electricity_input,
        efficiency2=-1 / electricity_input,
        efficiency3=1 / electricity_input,
        p_nom_extendable=True,
        lifetime=costs.at["direct air capture", "lifetime"],
    )


def add_co2limit(n, options, co2_totals_file, countries, nyears, limit):
    """
    Add a global CO2 emissions constraint to the network.

    Parameters
    ----------
    n : pypsa.Network
        The PyPSA network container object
    options : dict
        Dictionary of options determining which sectors to consider for emissions
    co2_totals_file : str
        Path to CSV file containing historical CO2 emissions data in Mt
        (megatonnes) per country and sector
    countries : list
        List of country codes to consider for the CO2 limit
    nyears : float, optional
        Number of years for the CO2 budget, by default 1.0
    limit : float, optional
        CO2 limit as a fraction of 1990 levels, by default 0.0

    Returns
    -------
    None
        The function modifies the network object in-place by adding a global
        CO2 constraint.

    Notes
    -----
    The function reads historical CO2 emissions data, calculates a total limit
    based on the specified countries and sectors, and adds a global constraint
    to the network. The limit is calculated as a fraction of historical emissions
    multiplied by the number of years.
    """
    logger.info(f"Adding CO2 budget limit as per unit of 1990 levels of {limit}")

    sectors = determine_emission_sectors(options)

    # convert Mt to tCO2
    co2_totals = 1e6 * pd.read_csv(co2_totals_file, index_col=0)

    co2_limit = co2_totals.loc[countries, sectors].sum().sum()

    co2_limit *= limit * nyears

    n.add(
        "GlobalConstraint",
        "CO2Limit",
        carrier_attribute="co2_emissions",
        sense="<=",
        type="co2_atmosphere",
        constant=co2_limit,
    )


def cycling_shift(df, steps=1):
    """
    Cyclic shift on index of pd.Series|pd.DataFrame by number of steps.
    """
    df = df.copy()
    new_index = np.roll(df.index, steps)
    df.values[:] = df.reindex(index=new_index).values
    return df


def prepare_costs(cost_file, params, nyears):
    for key in ("marginal_cost", "capital_cost"):
        if key in params:
            params["overwrites"][key] = params[key]

    # set all asset costs and other parameters
    costs = pd.read_csv(cost_file, index_col=[0, 1]).sort_index()

    # correct units to MW and EUR
    costs.loc[costs.unit.str.contains("/kW"), "value"] *= 1e3

    # min_count=1 is important to generate NaNs which are then filled by fillna
    costs = (
        costs.loc[:, "value"].unstack(level=1).groupby("technology").sum(min_count=1)
    )

    costs = costs.fillna(params["fill_values"])

    for attr in ("investment", "lifetime", "FOM", "VOM", "efficiency", "fuel"):
        overwrites = params["overwrites"].get(attr)
        if overwrites is not None:
            overwrites = pd.Series(overwrites)
            costs.loc[overwrites.index, attr] = overwrites
            logger.info(
                f"Overwriting {attr} of {overwrites.index} to {overwrites.values}"
            )

    def annuity_factor(v):
        return calculate_annuity(v["lifetime"], v["discount rate"]) + v["FOM"] / 100

    costs["capital_cost"] = [
        annuity_factor(v) * v["investment"] * nyears for i, v in costs.iterrows()
    ]

    for attr, key in dict(marginal_cost="marginal_cost", capital_cost="fixed").items():
        overwrites = params["overwrites"].get(attr)
        if overwrites is not None:
            overwrites = pd.Series(overwrites)
            idx = overwrites.index.intersection(costs.index)
            costs.loc[idx, key] = overwrites
            logger.info(
                f"Overwriting {attr} of {overwrites.index} to {overwrites.values}"
            )

    return costs


def add_generation(n, costs):
    logger.info("Adding electricity generation")

    nodes = pop_layout.index

    conventionals = options["conventional_generation"]

    for generator, carrier in conventionals.items():
        carrier_nodes = vars(spatial)[carrier].nodes

        add_carrier_buses(n, carrier, carrier_nodes)

        n.add(
            "Link",
            nodes + " " + generator,
            bus0=carrier_nodes,
            bus1=nodes,
            bus2="co2 atmosphere",
            marginal_cost=costs.at[generator, "efficiency"]
            * costs.at[generator, "VOM"],  # NB: VOM is per MWel
            capital_cost=costs.at[generator, "efficiency"]
            * costs.at[generator, "capital_cost"],  # NB: fixed cost is per MWel
            overnight_cost=costs.at[generator, "efficiency"]
            * costs.at[generator, "investment"],
            p_nom_extendable=True,
            carrier=generator,
            efficiency=costs.at[generator, "efficiency"],
            efficiency2=costs.at[carrier, "CO2 intensity"],
            lifetime=costs.at[generator, "lifetime"],
        )


def add_ammonia(n, costs):
    logger.info("Adding ammonia carrier with synthesis, cracking and storage")

    nodes = pop_layout.index

    n.add("Carrier", "NH3")

    n.add(
        "Bus", spatial.ammonia.nodes, location=spatial.ammonia.locations, carrier="NH3"
    )

    n.add(
        "Link",
        nodes,
        suffix=" Haber-Bosch",
        bus0=nodes,
        bus1=spatial.ammonia.nodes,
        bus2=nodes + " H2",
        p_nom_extendable=True,
        carrier="Haber-Bosch",
        efficiency=1 / costs.at["Haber-Bosch", "electricity-input"],
        efficiency2=-costs.at["Haber-Bosch", "hydrogen-input"]
        / costs.at["Haber-Bosch", "electricity-input"],
        capital_cost=costs.at["Haber-Bosch", "capital_cost"]
        / costs.at["Haber-Bosch", "electricity-input"],
        overnight_cost=costs.at["Haber-Bosch", "investment"]
        / costs.at["Haber-Bosch", "electricity-input"],
        marginal_cost=costs.at["Haber-Bosch", "VOM"]
        / costs.at["Haber-Bosch", "electricity-input"],
        lifetime=costs.at["Haber-Bosch", "lifetime"],
    )

    n.add(
        "Link",
        nodes,
        suffix=" ammonia cracker",
        bus0=spatial.ammonia.nodes,
        bus1=nodes + " H2",
        p_nom_extendable=True,
        carrier="ammonia cracker",
        efficiency=1 / cf_industry["MWh_NH3_per_MWh_H2_cracker"],
        capital_cost=costs.at["Ammonia cracker", "capital_cost"]
        / cf_industry["MWh_NH3_per_MWh_H2_cracker"],  # given per MW_H2
        overnight_cost=costs.at["Ammonia cracker", "investment"]
        / cf_industry["MWh_NH3_per_MWh_H2_cracker"],  # given per MW_H2
        lifetime=costs.at["Ammonia cracker", "lifetime"],
    )

    # Ammonia Storage
    n.add(
        "Store",
        spatial.ammonia.nodes,
        suffix=" ammonia store",
        bus=spatial.ammonia.nodes,
        e_nom_extendable=True,
        e_cyclic=True,
        carrier="ammonia store",
        capital_cost=costs.at[
            "NH3 (l) storage tank incl. liquefaction", "capital_cost"
        ],
        overnight_cost=costs.at[
            "NH3 (l) storage tank incl. liquefaction", "investment"
        ],
        lifetime=costs.at["NH3 (l) storage tank incl. liquefaction", "lifetime"],
    )


def insert_electricity_distribution_grid(n, costs):
    # TODO pop_layout?
    # TODO options?

    nodes = pop_layout.index

    n.add(
        "Bus",
        nodes + " low voltage",
        location=nodes,
        carrier="low voltage",
        unit="MWh_el",
    )

    n.add(
        "Link",
        nodes + " electricity distribution grid",
        bus0=nodes,
        bus1=nodes + " low voltage",
        p_nom_extendable=True,
        p_min_pu=-1,
        carrier="electricity distribution grid",
        efficiency=1,
        lifetime=costs.at["electricity distribution grid", "lifetime"],
        capital_cost=costs.at["electricity distribution grid", "capital_cost"],
        overnight_cost=costs.at["electricity distribution grid", "investment"],
    )

    # deduct distribution losses from electricity demand as these are included in total load
    # https://nbviewer.org/github/Open-Power-System-Data/datapackage_timeseries/blob/2020-10-06/main.ipynb
    if (
        efficiency := options["transmission_efficiency"]
        .get("electricity distribution grid", {})
        .get("efficiency_static")
    ):
        logger.info(
            f"Deducting distribution losses from electricity demand: {np.around(100 * (1 - efficiency), decimals=2)}%"
        )
        n.loads_t.p_set.loc[:, n.loads.carrier == "electricity"] *= efficiency

    # this catches regular electricity load and "industry electricity" and
    # "agriculture machinery electric" and "agriculture electricity"
    loads = n.loads.index[n.loads.carrier.str.contains("electric")]
    n.loads.loc[loads, "bus"] += " low voltage"

    bevs = n.links.index[n.links.carrier == "BEV charger"]
    n.links.loc[bevs, "bus0"] += " low voltage"

    v2gs = n.links.index[n.links.carrier == "V2G"]
    n.links.loc[v2gs, "bus1"] += " low voltage"

    hps = n.links.index[n.links.carrier.str.contains("heat pump")]
    n.links.loc[hps, "bus0"] += " low voltage"

    rh = n.links.index[n.links.carrier.str.contains("resistive heater")]
    n.links.loc[rh, "bus0"] += " low voltage"

    mchp = n.links.index[n.links.carrier.str.contains("micro gas")]
    n.links.loc[mchp, "bus1"] += " low voltage"

    # set existing solar to cost of utility cost rather the 50-50 rooftop-utility
    solar = n.generators.index[n.generators.carrier == "solar"]
    n.generators.loc[solar, "capital_cost"] = costs.at["solar-utility", "capital_cost"]
    n.generators.loc[solar, "overnight_cost"] = costs.at["solar-utility", "investment"]
    pop_solar = pop_layout.total.rename(index=lambda x: x + " solar")

    # add max solar rooftop potential assuming 0.1 kW/m2 and 20 m2/person,
    # i.e. 2 kW/person (population data is in thousands of people) so we get MW
    potential = 0.1 * 20 * pop_solar

    n.add(
        "Generator",
        solar,
        suffix=" rooftop",
        bus=n.generators.loc[solar, "bus"] + " low voltage",
        carrier="solar rooftop",
        p_nom_extendable=True,
        p_nom_max=potential.loc[solar],
        marginal_cost=n.generators.loc[solar, "marginal_cost"],
        capital_cost=costs.at["solar-rooftop", "capital_cost"],
        overnight_cost=costs.at["solar-rooftop", "investment"],
        efficiency=n.generators.loc[solar, "efficiency"],
        p_max_pu=n.generators_t.p_max_pu[solar],
        lifetime=costs.at["solar-rooftop", "lifetime"],
    )

    n.add("Carrier", "home battery")

    n.add(
        "Bus",
        nodes + " home battery",
        location=nodes,
        carrier="home battery",
        unit="MWh_el",
    )

    n.add(
        "Store",
        nodes + " home battery",
        bus=nodes + " home battery",
        location=nodes,
        e_cyclic=True,
        e_nom_extendable=True,
        carrier="home battery",
        capital_cost=costs.at["home battery storage", "capital_cost"],
        overnight_cost=costs.at["home battery storage", "investment"],
        lifetime=costs.at["battery storage", "lifetime"],
    )

    n.add(
        "Link",
        nodes + " home battery charger",
        bus0=nodes + " low voltage",
        bus1=nodes + " home battery",
        carrier="home battery charger",
        efficiency=costs.at["battery inverter", "efficiency"] ** 0.5,
        capital_cost=costs.at["home battery inverter", "capital_cost"],
        overnight_cost=costs.at["home battery inverter", "investment"],
        p_nom_extendable=True,
        lifetime=costs.at["battery inverter", "lifetime"],
    )

    n.add(
        "Link",
        nodes + " home battery discharger",
        bus0=nodes + " home battery",
        bus1=nodes + " low voltage",
        carrier="home battery discharger",
        efficiency=costs.at["battery inverter", "efficiency"] ** 0.5,
        marginal_cost=costs.at["home battery storage", "marginal_cost"],
        p_nom_extendable=True,
        lifetime=costs.at["battery inverter", "lifetime"],
    )


def insert_gas_distribution_costs(n, costs):
    # TODO options?

    f_costs = options["gas_distribution_grid_cost_factor"]

    logger.info(
        f"Inserting gas distribution grid with investment cost factor of {f_costs}"
    )

    capital_cost = costs.at["electricity distribution grid", "capital_cost"] * f_costs
    overnight_cost = costs.at["electricity distribution grid", "investment"] * f_costs

    # gas boilers
    gas_b = n.links.index[
        n.links.carrier.str.contains("gas boiler")
        & (~n.links.carrier.str.contains("urban central"))
    ]
    n.links.loc[gas_b, "capital_cost"] += capital_cost
    n.links.loc[gas_b, "overnight_cost"] += overnight_cost

    # micro CHPs
    mchp = n.links.index[n.links.carrier.str.contains("micro gas")]
    n.links.loc[mchp, "capital_cost"] += capital_cost
    n.links.loc[mchp, "overnight_cost"] += overnight_cost


def add_electricity_grid_connection(n, costs):
    carriers = ["onwind", "solar", "solar-hsat"]

    gens = n.generators.index[n.generators.carrier.isin(carriers)]

    n.generators.loc[gens, "capital_cost"] += costs.at[
        "electricity grid connection", "capital_cost"
    ]
    n.generators.loc[gens, "overnight_cost"] += costs.at[
        "electricity grid connection", "investment"
    ]


def add_storage_and_grids(
    n,
    costs,
    pop_layout,
    h2_cavern_file,
    cavern_types,
    clustered_gas_network_file,
    gas_input_nodes_file,
    spatial,
    options,
):
    """
    Add storage and grid infrastructure to the network including hydrogen, gas, and battery systems.

    Parameters
    ----------
    n : pypsa.Network
        The PyPSA network container object
    costs : pd.DataFrame
        Technology cost assumptions
    pop_layout : pd.DataFrame
        Population layout with index of locations/nodes
    h2_cavern_file : str
        Path to CSV file containing hydrogen cavern storage potentials
    cavern_types : list
        List of underground storage types to consider
    clustered_gas_network_file : str, optional
        Path to CSV file containing gas network data
    gas_input_nodes_file : str, optional
        Path to CSV file containing gas input nodes data
    spatial : object, optional
        Object containing spatial information about nodes and their locations
    options : dict, optional
        Dictionary of configuration options. Defaults to empty dict if not provided.
        Key options include:
        - hydrogen_fuel_cell : bool
        - hydrogen_turbine : bool
        - hydrogen_underground_storage : bool
        - gas_network : bool
        - H2_retrofit : bool
        - H2_network : bool
        - methanation : bool
        - coal_cc : bool
        - SMR_cc : bool
        - SMR : bool
        - min_part_load_methanation : float
        - cc_fraction : float
    logger : logging.Logger, optional
        Logger for output messages. If None, no logging is performed.

    Returns
    -------
    None
        The function modifies the network object in-place by adding various
        storage and grid components.

    Notes
    -----
    This function adds multiple types of storage and grid infrastructure:
    - Hydrogen infrastructure (electrolysis, fuel cells, storage)
    - Gas network infrastructure
    - Battery storage systems
    - Carbon capture and conversion facilities (if enabled in options)
    """
    # Set defaults
    options = options or {}

    logger.info("Add hydrogen storage")

    nodes = pop_layout.index

    n.add("Carrier", "H2")

    n.add("Bus", nodes + " H2", location=nodes, carrier="H2", unit="MWh_LHV")

    n.add(
        "Link",
        nodes + " H2 Electrolysis",
        bus1=nodes + " H2",
        bus0=nodes,
        p_nom_extendable=True,
        carrier="H2 Electrolysis",
        efficiency=costs.at["electrolysis", "efficiency"],
        capital_cost=costs.at["electrolysis", "capital_cost"],
        overnight_cost=costs.at["electrolysis", "investment"],
        lifetime=costs.at["electrolysis", "lifetime"],
    )

    if options["hydrogen_fuel_cell"]:
        logger.info("Adding hydrogen fuel cell for re-electrification.")

        n.add(
            "Link",
            nodes + " H2 Fuel Cell",
            bus0=nodes + " H2",
            bus1=nodes,
            p_nom_extendable=True,
            carrier="H2 Fuel Cell",
            efficiency=costs.at["fuel cell", "efficiency"],
            capital_cost=costs.at["fuel cell", "capital_cost"]
            * costs.at["fuel cell", "efficiency"],  # NB: fixed cost is per MWel
            overnight_cost=costs.at["fuel cell", "investment"]
            * costs.at["fuel cell", "efficiency"],  # NB: fixed cost is per MWel
            lifetime=costs.at["fuel cell", "lifetime"],
        )

    if options["hydrogen_turbine"]:
        logger.info(
            "Adding hydrogen turbine for re-electrification. Assuming OCGT technology costs."
        )
        # TODO: perhaps replace with hydrogen-specific technology assumptions.

        n.add(
            "Link",
            nodes + " H2 turbine",
            bus0=nodes + " H2",
            bus1=nodes,
            p_nom_extendable=True,
            carrier="H2 turbine",
            efficiency=costs.at["OCGT", "efficiency"],
            capital_cost=costs.at["OCGT", "capital_cost"]
            * costs.at["OCGT", "efficiency"],  # NB: fixed cost is per MWel
            overnight_cost=costs.at["OCGT", "investment"]
            * costs.at["OCGT", "efficiency"],  # NB: fixed cost is per MWel
            marginal_cost=costs.at["OCGT", "VOM"],
            lifetime=costs.at["OCGT", "lifetime"],
        )

    h2_caverns = pd.read_csv(h2_cavern_file, index_col=0)

    if (
        not h2_caverns.empty
        and options["hydrogen_underground_storage"]
        and set(cavern_types).intersection(h2_caverns.columns)
    ):
        h2_caverns = h2_caverns[cavern_types].sum(axis=1)

        # only use sites with at least 2 TWh potential
        h2_caverns = h2_caverns[h2_caverns > 2]

        # convert TWh to MWh
        h2_caverns = h2_caverns * 1e6

        # clip at 1000 TWh for one location
        h2_caverns.clip(upper=1e9, inplace=True)

        logger.info("Add hydrogen underground storage")

        h2_capital_cost = costs.at["hydrogen storage underground", "capital_cost"]

        n.add(
            "Store",
            h2_caverns.index + " H2 Store",
            bus=h2_caverns.index + " H2",
            e_nom_extendable=True,
            e_nom_max=h2_caverns.values,
            e_cyclic=True,
            carrier="H2 Store",
            capital_cost=h2_capital_cost,
            overnight_cost=costs.at["hydrogen storage underground", "investment"],
            lifetime=costs.at["hydrogen storage underground", "lifetime"],
        )

    # hydrogen stored overground (where not already underground)
    tech = "hydrogen storage tank type 1 including compressor"
    nodes_overground = h2_caverns.index.symmetric_difference(nodes)

    n.add(
        "Store",
        nodes_overground + " H2 Store",
        bus=nodes_overground + " H2",
        e_nom_extendable=True,
        e_cyclic=True,
        carrier="H2 Store",
        capital_cost=costs.at[tech, "capital_cost"],
        lifetime=costs.at[tech, "lifetime"],
        overnight_cost=costs.at[tech, "investment"],
    )

    if options["gas_network"] or options["H2_retrofit"]:
        gas_pipes = pd.read_csv(clustered_gas_network_file, index_col=0)

    if options["gas_network"]:
        logger.info(
            "Add natural gas infrastructure, incl. LNG terminals, production, storage and entry-points."
        )

        if options["H2_retrofit"]:
            gas_pipes["p_nom_max"] = gas_pipes.p_nom
            gas_pipes["p_nom_min"] = 0.0
            # 0.1 EUR/MWkm/a to prefer decommissioning to address degeneracy
            gas_pipes["capital_cost"] = 0.1 * gas_pipes.length
            gas_pipes["overnight_cost"] = np.nan
            gas_pipes["p_nom_extendable"] = True
        else:
            gas_pipes["p_nom_max"] = np.inf
            gas_pipes["p_nom_min"] = gas_pipes.p_nom
            gas_pipes["capital_cost"] = (
                gas_pipes.length * costs.at["CH4 (g) pipeline", "capital_cost"]
            )
            gas_pipes["overnight_cost"] = (
                gas_pipes.length * costs.at["CH4 (g) pipeline", "investment"]
            )
            gas_pipes["p_nom_extendable"] = False

        n.add(
            "Link",
            gas_pipes.index,
            bus0=gas_pipes.bus0 + " gas",
            bus1=gas_pipes.bus1 + " gas",
            p_min_pu=gas_pipes.p_min_pu,
            p_nom=gas_pipes.p_nom,
            p_nom_extendable=gas_pipes.p_nom_extendable,
            p_nom_max=gas_pipes.p_nom_max,
            p_nom_min=gas_pipes.p_nom_min,
            length=gas_pipes.length,
            capital_cost=gas_pipes.capital_cost,
            overnight_cost=gas_pipes.overnight_cost,
            tags=gas_pipes.name,
            carrier="gas pipeline",
            lifetime=np.inf,
        )

        # remove fossil generators where there is neither
        # production, LNG terminal, nor entry-point beyond system scope

        gas_input_nodes = pd.read_csv(gas_input_nodes_file, index_col=0)

        unique = gas_input_nodes.index.unique()
        gas_i = n.generators.carrier == "gas"
        internal_i = ~n.generators.bus.map(n.buses.location).isin(unique)

        remove_i = n.generators[gas_i & internal_i].index
        n.generators.drop(remove_i, inplace=True)

        input_types = ["lng", "pipeline", "production"]
        p_nom = gas_input_nodes[input_types].sum(axis=1).rename(lambda x: x + " gas")
        n.generators.loc[gas_i, "p_nom_extendable"] = False
        n.generators.loc[gas_i, "p_nom"] = p_nom

        # add existing gas storage capacity
        gas_i = n.stores.carrier == "gas"
        e_nom = (
            gas_input_nodes["storage"]
            .rename(lambda x: x + " gas Store")
            .reindex(n.stores.index)
            .fillna(0.0)
            * 1e3
        )  # MWh_LHV
        e_nom.clip(
            upper=e_nom.quantile(0.98), inplace=True
        )  # limit extremely large storage
        n.stores.loc[gas_i, "e_nom_min"] = e_nom

        # add candidates for new gas pipelines to achieve full connectivity

        G = nx.Graph()

        gas_buses = n.buses.loc[n.buses.carrier == "gas", "location"]
        G.add_nodes_from(np.unique(gas_buses.values))

        sel = gas_pipes.p_nom > 1500
        attrs = ["bus0", "bus1", "length"]
        G.add_weighted_edges_from(gas_pipes.loc[sel, attrs].values)

        # find all complement edges
        complement_edges = pd.DataFrame(complement(G).edges, columns=["bus0", "bus1"])
        complement_edges["length"] = complement_edges.apply(haversine, axis=1)

        # apply k_edge_augmentation weighted by length of complement edges
        k_edge = options["gas_network_connectivity_upgrade"]
        if augmentation := list(
            k_edge_augmentation(G, k_edge, avail=complement_edges.values)
        ):
            new_gas_pipes = pd.DataFrame(augmentation, columns=["bus0", "bus1"])
            new_gas_pipes["length"] = new_gas_pipes.apply(haversine, axis=1)

            new_gas_pipes.index = new_gas_pipes.apply(
                lambda x: f"gas pipeline new {x.bus0} <-> {x.bus1}", axis=1
            )

            n.add(
                "Link",
                new_gas_pipes.index,
                bus0=new_gas_pipes.bus0 + " gas",
                bus1=new_gas_pipes.bus1 + " gas",
                p_min_pu=-1,  # new gas pipes are bidirectional
                p_nom_extendable=True,
                length=new_gas_pipes.length,
                capital_cost=new_gas_pipes.length
                * costs.at["CH4 (g) pipeline", "capital_cost"],
                overnight_cost=new_gas_pipes.length
                * costs.at["CH4 (g) pipeline", "investment"],
                carrier="gas pipeline new",
                lifetime=costs.at["CH4 (g) pipeline", "lifetime"],
            )

    if options["H2_retrofit"]:
        logger.info("Add retrofitting options of existing CH4 pipes to H2 pipes.")

        fr = "gas pipeline"
        to = "H2 pipeline retrofitted"
        h2_pipes = gas_pipes.rename(index=lambda x: x.replace(fr, to))

        n.add(
            "Link",
            h2_pipes.index,
            bus0=h2_pipes.bus0 + " H2",
            bus1=h2_pipes.bus1 + " H2",
            p_min_pu=-1.0,  # allow that all H2 retrofit pipelines can be used in both directions
            p_nom_max=h2_pipes.p_nom * options["H2_retrofit_capacity_per_CH4"],
            p_nom_extendable=True,
            length=h2_pipes.length,
            capital_cost=costs.at["H2 (g) pipeline repurposed", "capital_cost"]
            * h2_pipes.length,
            overnight_cost=costs.at["H2 (g) pipeline repurposed", "investment"]
            * h2_pipes.length,
            tags=h2_pipes.name,
            carrier="H2 pipeline retrofitted",
            lifetime=costs.at["H2 (g) pipeline repurposed", "lifetime"],
        )

    if options["H2_network"]:
        logger.info("Add options for new hydrogen pipelines.")

        h2_pipes = create_network_topology(
            n, "H2 pipeline ", carriers=["DC", "gas pipeline"]
        )

        # TODO Add efficiency losses
        n.add(
            "Link",
            h2_pipes.index,
            bus0=h2_pipes.bus0.values + " H2",
            bus1=h2_pipes.bus1.values + " H2",
            p_min_pu=-1,
            p_nom_extendable=True,
            length=h2_pipes.length.values,
            capital_cost=costs.at["H2 (g) pipeline", "capital_cost"]
            * h2_pipes.length.values,
            overnight_cost=costs.at["H2 (g) pipeline", "investment"]
            * h2_pipes.length.values,
            carrier="H2 pipeline",
            lifetime=costs.at["H2 (g) pipeline", "lifetime"],
        )

    n.add("Carrier", "battery")

    n.add("Bus", nodes + " battery", location=nodes, carrier="battery", unit="MWh_el")

    n.add(
        "Store",
        nodes + " battery",
        bus=nodes + " battery",
        e_cyclic=True,
        e_nom_extendable=True,
        carrier="battery",
        capital_cost=costs.at["battery storage", "capital_cost"],
        overnight_cost=costs.at["battery storage", "investment"],
        lifetime=costs.at["battery storage", "lifetime"],
    )

    n.add(
        "Link",
        nodes + " battery charger",
        bus0=nodes,
        bus1=nodes + " battery",
        carrier="battery charger",
        efficiency=costs.at["battery inverter", "efficiency"] ** 0.5,
        capital_cost=costs.at["battery inverter", "capital_cost"],
        overnight_cost=costs.at["battery inverter", "investment"],
        p_nom_extendable=True,
        lifetime=costs.at["battery inverter", "lifetime"],
    )

    n.add(
        "Link",
        nodes + " battery discharger",
        bus0=nodes + " battery",
        bus1=nodes,
        carrier="battery discharger",
        efficiency=costs.at["battery inverter", "efficiency"] ** 0.5,
        p_nom_extendable=True,
        lifetime=costs.at["battery inverter", "lifetime"],
    )

    if options["methanation"]:
        n.add(
            "Link",
            spatial.nodes,
            suffix=" Sabatier",
            bus0=nodes + " H2",
            bus1=spatial.gas.nodes,
            bus2=spatial.co2.nodes,
            p_nom_extendable=True,
            carrier="Sabatier",
            p_min_pu=options["min_part_load_methanation"],
            efficiency=costs.at["methanation", "efficiency"],
            efficiency2=-costs.at["methanation", "efficiency"]
            * costs.at["gas", "CO2 intensity"],
            capital_cost=costs.at["methanation", "capital_cost"]
            * costs.at["methanation", "efficiency"],  # costs given per kW_gas
            overnight_cost=costs.at["methanation", "investment"]
            * costs.at["methanation", "efficiency"],
            lifetime=costs.at["methanation", "lifetime"],
        )

    if options["coal_cc"]:
        n.add(
            "Link",
            spatial.nodes,
            suffix=" coal CC",
            bus0=spatial.coal.nodes,
            bus1=spatial.nodes,
            bus2="co2 atmosphere",
            bus3=spatial.co2.nodes,
            marginal_cost=costs.at["coal", "efficiency"]
            * costs.at["coal", "VOM"],  # NB: VOM is per MWel
            capital_cost=costs.at["coal", "efficiency"]
            * costs.at["coal", "capital_cost"]
            + costs.at["biomass CHP capture", "capital_cost"]
            * costs.at["coal", "CO2 intensity"],  # NB: fixed cost is per MWel
            overnight_cost=costs.at["coal", "efficiency"]
            * costs.at["coal", "investment"]
            + costs.at["biomass CHP capture", "investment"]
            * costs.at["coal", "CO2 intensity"],
            p_nom_extendable=True,
            carrier="coal",
            efficiency=costs.at["coal", "efficiency"],
            efficiency2=costs.at["coal", "CO2 intensity"]
            * (1 - costs.at["biomass CHP capture", "capture_rate"]),
            efficiency3=costs.at["coal", "CO2 intensity"]
            * costs.at["biomass CHP capture", "capture_rate"],
            lifetime=costs.at["coal", "lifetime"],
        )

    if options["SMR_cc"]:
        n.add(
            "Link",
            spatial.nodes,
            suffix=" SMR CC",
            bus0=spatial.gas.nodes,
            bus1=nodes + " H2",
            bus2="co2 atmosphere",
            bus3=spatial.co2.nodes,
            p_nom_extendable=True,
            carrier="SMR CC",
            efficiency=costs.at["SMR CC", "efficiency"],
            efficiency2=costs.at["gas", "CO2 intensity"] * (1 - options["cc_fraction"]),
            efficiency3=costs.at["gas", "CO2 intensity"] * options["cc_fraction"],
            capital_cost=costs.at["SMR CC", "capital_cost"],
            overnight_cost=costs.at["SMR CC", "investment"],
            lifetime=costs.at["SMR CC", "lifetime"],
        )

    if options["SMR"]:
        n.add(
            "Link",
            nodes + " SMR",
            bus0=spatial.gas.nodes,
            bus1=nodes + " H2",
            bus2="co2 atmosphere",
            p_nom_extendable=True,
            carrier="SMR",
            efficiency=costs.at["SMR", "efficiency"],
            efficiency2=costs.at["gas", "CO2 intensity"],
            capital_cost=costs.at["SMR", "capital_cost"],
            overnight_cost=costs.at["SMR", "investment"],
            lifetime=costs.at["SMR", "lifetime"],
        )


def check_land_transport_shares(shares):
    # Sums up the shares, ignoring None values
    total_share = sum(filter(None, shares))
    if total_share != 1:
        logger.warning(
            f"Total land transport shares sum up to {total_share:.2%},"
            "corresponding to increased or decreased demand assumptions."
        )


def get_temp_efficency(
    car_efficiency,
    temperature,
    deadband_lw,
    deadband_up,
    degree_factor_lw,
    degree_factor_up,
):
    """
    Correct temperature depending on heating and cooling for respective car
    type.
    """
    # temperature correction for EVs
    dd = transport_degree_factor(
        temperature,
        deadband_lw,
        deadband_up,
        degree_factor_lw,
        degree_factor_up,
    )

    temp_eff = 1 / (1 + dd)

    return car_efficiency * temp_eff


def add_EVs(
    n,
    avail_profile,
    dsm_profile,
    p_set,
    electric_share,
    number_cars,
    temperature,
):
    n.add("Carrier", "EV battery")

    n.add(
        "Bus",
        spatial.nodes,
        suffix=" EV battery",
        location=spatial.nodes,
        carrier="EV battery",
        unit="MWh_el",
    )

    car_efficiency = options["transport_electric_efficiency"]

    # temperature corrected efficiency
    efficiency = get_temp_efficency(
        car_efficiency,
        temperature[spatial.nodes],
        options["transport_heating_deadband_lower"],
        options["transport_heating_deadband_upper"],
        options["EV_lower_degree_factor"],
        options["EV_upper_degree_factor"],
    )

    p_shifted = (p_set + cycling_shift(p_set, 1) + cycling_shift(p_set, 2)) / 3

    cyclic_eff = p_set.div(p_shifted)

    efficiency *= cyclic_eff

    profile = electric_share * p_set.div(efficiency)

    n.add(
        "Load",
        spatial.nodes,
        suffix=" land transport EV",
        bus=spatial.nodes + " EV battery",
        carrier="land transport EV",
        p_set=profile.loc[n.snapshots],
    )

    p_nom = number_cars * options["bev_charge_rate"] * electric_share

    n.add(
        "Link",
        spatial.nodes,
        suffix=" BEV charger",
        bus0=spatial.nodes,
        bus1=spatial.nodes + " EV battery",
        p_nom=p_nom,
        carrier="BEV charger",
        p_max_pu=avail_profile.loc[n.snapshots, spatial.nodes],
        lifetime=1,
        efficiency=options["bev_charge_efficiency"],
    )


    if options["bev_dsm"] and options["bev_dsm"] <= investment_year:
        e_nom = (
            number_cars
            * options["bev_energy"]
            * options["bev_dsm_availability"]
            * electric_share
        )

        n.add(
            "Store",
            spatial.nodes,
            suffix=" EV battery",
            bus=spatial.nodes + " EV battery",
            carrier="EV battery",
            e_cyclic=True,
            e_nom=e_nom,
            e_max_pu=1,
            e_min_pu=dsm_profile.loc[n.snapshots, spatial.nodes],
        )

        if options["v2g"]:
            n.add(
                "Link",
                spatial.nodes,
                suffix=" V2G",
                bus1=spatial.nodes,
                bus0=spatial.nodes + " EV battery",
                p_nom=p_nom * options["bev_dsm_availability"],
                carrier="V2G",
                p_max_pu=avail_profile.loc[n.snapshots, spatial.nodes],
                lifetime=1,
                efficiency=options["bev_charge_efficiency"],
            )


def add_fuel_cell_cars(n, p_set, fuel_cell_share, temperature):
    car_efficiency = options["transport_fuel_cell_efficiency"]

    # temperature corrected efficiency
    efficiency = get_temp_efficency(
        car_efficiency,
        temperature[spatial.nodes],
        options["transport_heating_deadband_lower"],
        options["transport_heating_deadband_upper"],
        options["ICE_lower_degree_factor"],
        options["ICE_upper_degree_factor"],
    )

    profile = fuel_cell_share * p_set.div(efficiency)

    n.add(
        "Load",
        spatial.nodes,
        suffix=" land transport fuel cell",
        bus=spatial.h2.nodes,
        carrier="land transport fuel cell",
        p_set=profile.loc[n.snapshots],
    )


def add_ice_cars(n, p_set, ice_share, temperature):
    add_carrier_buses(n, "oil")

    car_efficiency = options["transport_ice_efficiency"]

    # temperature corrected efficiency
    efficiency = get_temp_efficency(
        car_efficiency,
        temperature[spatial.nodes],
        options["transport_heating_deadband_lower"],
        options["transport_heating_deadband_upper"],
        options["ICE_lower_degree_factor"],
        options["ICE_upper_degree_factor"],
    )

    profile = ice_share * p_set.div(efficiency).rename(
        columns=lambda x: x + " land transport oil"
    )

    if not options["regional_oil_demand"]:
        profile = profile.sum(axis=1).to_frame(name="EU land transport oil")

    n.add(
        "Bus",
        spatial.oil.land_transport,
        location=spatial.oil.demand_locations,
        carrier="land transport oil",
        unit="land transport",
    )

    n.add(
        "Load",
        spatial.oil.land_transport,
        bus=spatial.oil.land_transport,
        carrier="land transport oil",
        p_set=profile.loc[n.snapshots],
    )

    n.add(
        "Link",
        spatial.oil.land_transport,
        bus0=spatial.oil.nodes,
        bus1=spatial.oil.land_transport,
        bus2="co2 atmosphere",
        carrier="land transport oil",
        efficiency2=costs.at["oil", "CO2 intensity"],
        p_nom_extendable=True,
    )


def add_land_transport(
    n,
    costs,
    transport_demand_file,
    transport_data_file,
    avail_profile_file,
    dsm_profile_file,
    temp_air_total_file,
    options,
    investment_year,
    nodes,
    logger=None,
):
    """
    Add land transport demand and infrastructure to the network.

    Parameters
    ----------
    n : pypsa.Network
        The PyPSA network container object
    costs : pd.DataFrame
        Cost assumptions for different technologies
    transport_demand_file : str
        Path to CSV file containing transport demand in driven km [100 km]
    transport_data_file : str
        Path to CSV file containing number of cars per region
    avail_profile_file : str
        Path to CSV file containing availability profiles
    dsm_profile_file : str
        Path to CSV file containing demand-side management profiles
    temp_air_total_file : str
        Path to netCDF file containing air temperature data
    options : dict
        Dictionary containing configuration options, specifically:
        - land_transport_fuel_cell_share
        - land_transport_electric_share
        - land_transport_ice_share
    investment_year : int
        Year for which to get the transport shares
    nodes : list-like
        List of spatial nodes to consider
    logger : logging.Logger, optional
        Logger instance for output. If None, logging is skipped.

    Returns
    -------
    None
        Modifies the network object in-place by adding transport-related
        components and their properties.

    Notes
    -----
    The function adds different types of land transport (electric vehicles,
    fuel cell vehicles, and internal combustion engines) to the network
    based on specified shares and profiles.
    """
    if logger:
        logger.info("Add land transport")

    # read in transport demand in units driven km [100 km]
    transport = pd.read_csv(transport_demand_file, index_col=0, parse_dates=True)
    # transport growth factor
    demand_factor = get(options["land_transport_demand_factor"], investment_year)
    if demand_factor != 1:
        logger.warning(
            f"Changing land transport demand by {demand_factor*100-100:+.2f}%."
        )

    transport = demand_factor * transport

    number_cars = pd.read_csv(transport_data_file, index_col=0)["number cars"]
    number_cars = demand_factor * number_cars
    avail_profile = pd.read_csv(avail_profile_file, index_col=0, parse_dates=True)
    dsm_profile = pd.read_csv(dsm_profile_file, index_col=0, parse_dates=True)

    # exogenous share of passenger car type
    engine_types = ["fuel_cell", "electric", "ice"]
    shares = pd.Series()
    for engine in engine_types:
        share_key = f"land_transport_{engine}_share"
        shares[engine] = get(options[share_key], investment_year)
        if logger:
            logger.info(f"{engine} share: {shares[engine] * 100}%")

    check_land_transport_shares(shares)

    p_set = transport[nodes]

    # temperature for correction factor for heating/cooling
    temperature = xr.open_dataarray(temp_air_total_file).to_pandas()

    if shares["electric"] > 0:
        add_EVs(
            n,
            avail_profile,
            dsm_profile,
            p_set,
            shares["electric"],
            number_cars,
            temperature,
        )

    if shares["fuel_cell"] > 0:
        add_fuel_cell_cars(n, p_set, shares["fuel_cell"], temperature)

    if shares["ice"] > 0:
        add_ice_cars(n, p_set, shares["ice"], temperature)


def build_heat_demand(
    n, hourly_heat_demand_file, pop_weighted_energy_totals, heating_efficiencies
):
    """
    Build heat demand time series and adjust electricity load to account for electric heating.

    Parameters
    ----------
    n : pypsa.Network
        The PyPSA network container object
    hourly_heat_demand_file : str
        Path to netCDF file containing hourly heat demand data
    pop_weighted_energy_totals : pd.DataFrame
        Population-weighted energy totals containing columns for total and
        electricity consumption for different sectors and uses
    heating_efficiencies : dict
        Dictionary mapping sector and use combinations to their heating efficiencies

    Returns
    -------
    pd.DataFrame
        Heat demand time series with hierarchical columns for different sectors
        and uses (residential/services, water/space)

    Notes
    -----
    The function:
    - Constructs heat demand profiles for different sectors and uses
    - Adjusts the electricity load profiles by subtracting electric heating
    - Modifies the network object in-place by updating n.loads_t.p_set
    """
    heat_demand_shape = (
        xr.open_dataset(hourly_heat_demand_file).to_dataframe().unstack(level=1)
    )

    sectors = [sector.value for sector in HeatSector]
    uses = ["water", "space"]

    heat_demand = {}
    electric_heat_supply = {}
    for sector, use in product(sectors, uses):
        name = f"{sector} {use}"

        # efficiency for final energy to thermal energy service
        eff = pop_weighted_energy_totals.index.str[:2].map(
            heating_efficiencies[f"total {sector} {use} efficiency"]
        )

        heat_demand[name] = (
            heat_demand_shape[name] / heat_demand_shape[name].sum()
        ).multiply(pop_weighted_energy_totals[f"total {sector} {use}"] * eff) * 1e6
        electric_heat_supply[name] = (
            heat_demand_shape[name] / heat_demand_shape[name].sum()
        ).multiply(pop_weighted_energy_totals[f"electricity {sector} {use}"]) * 1e6

    heat_demand = pd.concat(heat_demand, axis=1)
    electric_heat_supply = pd.concat(electric_heat_supply, axis=1)

    # subtract from electricity load since heat demand already in heat_demand
    electric_nodes = n.loads.index[n.loads.carrier == "electricity"]
    n.loads_t.p_set[electric_nodes] = (
        n.loads_t.p_set[electric_nodes]
        - electric_heat_supply.T.groupby(level=1).sum().T[electric_nodes]
    )

    return heat_demand


def add_heat(
    n: pypsa.Network,
    costs: pd.DataFrame,
<<<<<<< HEAD
    cop: xr.DataArray,
    direct_heat_source_utilisation_profile: xr.DataArray,
=======
    cop_profiles_file: str,
    direct_heat_source_utilisation_profile_file: str,
    hourly_heat_demand_total_file: str,
    district_heat_share_file: str,
    solar_thermal_total_file: str,
    retro_cost_file: str,
    floor_area_file: str,
    heat_source_profile_files: dict[str, str],
    params: dict,
    pop_weighted_energy_totals: pd.DataFrame,
    heating_efficiencies: pd.DataFrame,
    pop_layout: pd.DataFrame,
    spatial: object,
    options: dict,
    investment_year: int,
>>>>>>> 250043ce
):
    """
    Add heat sector to the network including heat demand, heat pumps, storage, and conversion technologies.

    Parameters
    ----------
    n : pypsa.Network
        The PyPSA network object
    costs : pd.DataFrame
        DataFrame containing cost information for different technologies
    cop_profiles_file : str
        Path to NetCDF file containing coefficient of performance (COP) values for heat pumps
    direct_heat_source_utilisation_profile_file : str
        Path to NetCDF file containing direct heat source utilisation profiles
    hourly_heat_demand_total_file : str
        Path to CSV file containing hourly heat demand data
    district_heat_share_file : str
        Path to CSV file containing district heating share information
    solar_thermal_total_file : str
        Path to NetCDF file containing solar thermal generation data
    retro_cost_file : str
        Path to CSV file containing retrofitting costs
    floor_area_file : str
        Path to CSV file containing floor area data
    heat_source_profile_files : dict[str, str]
        Dictionary mapping heat source names to their data file paths
    params : dict
        Dictionary containing parameters including:
        - heat_pump_sources
        - heat_utilisation_potentials
        - direct_utilisation_heat_sources
    pop_weighted_energy_totals : pd.DataFrame
        Population-weighted energy totals by region
    heating_efficiencies : pd.DataFrame
        Heating system efficiencies
    pop_layout : pd.DataFrame
        Population layout data with columns for fraction and country
    spatial : object
        Object containing spatial data with attributes for different carriers (gas, co2, etc.)
    options : dict
        Dictionary containing configuration options for heat sector components
    investment_year : int
        Year for which to get the heat sector components and costs

    Returns
    -------
    None
        Modifies the network object in-place by adding heat sector components

    Notes
    -----
    The function adds various heat sector components to the network including:
    - Heat demand for different sectors (residential, services)
    - Heat pumps with different heat sources
    - Thermal energy storage if enabled
    - Gas boilers if enabled
    - Solar thermal if enabled
    - Combined heat and power (CHP) plants if enabled
    - Building retrofitting options if enabled
    """
    logger.info("Add heat sector")

    sectors = [sector.value for sector in HeatSector]

    heat_demand = build_heat_demand(
        n,
        hourly_heat_demand_total_file,
        pop_weighted_energy_totals,
        heating_efficiencies,
    )

    cop = xr.open_dataarray(cop_profiles_file)
    direct_heat_profile = xr.open_dataarray(direct_heat_source_utilisation_profile_file)
    district_heat_info = pd.read_csv(district_heat_share_file, index_col=0)
    dist_fraction = district_heat_info["district fraction of node"]
    urban_fraction = district_heat_info["urban fraction"]

    # NB: must add costs of central heating afterwards (EUR 400 / kWpeak, 50a, 1% FOM from Fraunhofer ISE)

    # exogenously reduce space heat demand
    if options["reduce_space_heat_exogenously"]:
        dE = get(options["reduce_space_heat_exogenously_factor"], investment_year)
        logger.info(f"Assumed space heat reduction of {dE:.2%}")
        for sector in sectors:
            heat_demand[sector + " space"] = (1 - dE) * heat_demand[sector + " space"]

    if options["solar_thermal"]:
        solar_thermal = (
            xr.open_dataarray(solar_thermal_total_file)
            .to_pandas()
            .reindex(index=n.snapshots)
        )
        # 1e3 converts from W/m^2 to MW/(1000m^2) = kW/m^2
        solar_thermal = options["solar_cf_correction"] * solar_thermal / 1e3

    for heat_system in (
        HeatSystem
    ):  # this loops through all heat systems defined in _entities.HeatSystem
        overdim_factor = options["overdimension_heat_generators"][
            heat_system.central_or_decentral
        ]
        if heat_system == HeatSystem.URBAN_CENTRAL:
            nodes = dist_fraction.index[dist_fraction > 0]
        else:
            nodes = pop_layout.index

        n.add("Carrier", f"{heat_system} heat")

        n.add(
            "Bus",
            nodes + f" {heat_system.value} heat",
            location=nodes,
            carrier=f"{heat_system.value} heat",
            unit="MWh_th",
        )

        # if heat_system == HeatSystem.URBAN_CENTRAL and options["central_heat_vent"]:
        if options["heat_vent"][heat_system.system_type.value]:
            n.add(
                "Generator",
                nodes + f" {heat_system} heat vent",
                bus=nodes + f" {heat_system} heat",
                location=nodes,
                carrier=f"{heat_system} heat vent",
                p_nom_extendable=True,
                p_max_pu=0,
                p_min_pu=-1,
                unit="MWh_th",
                marginal_cost=-params["sector"]["marginal_cost_heat_vent"],
            )

        ## Add heat load
        factor = heat_system.heat_demand_weighting(
            urban_fraction=urban_fraction[nodes], dist_fraction=dist_fraction[nodes]
        )
        if not heat_system == HeatSystem.URBAN_CENTRAL:
            heat_load = (
                heat_demand[
                    [
                        heat_system.sector.value + " water",
                        heat_system.sector.value + " space",
                    ]
                ]
                .T.groupby(level=1)
                .sum()
                .T[nodes]
                .multiply(factor)
            )

        if heat_system == HeatSystem.URBAN_CENTRAL:
            heat_load = (
                heat_demand.T.groupby(level=1)
                .sum()
                .T[nodes]
                .multiply(
                    factor * (1 + options["district_heating"]["district_heating_loss"])
                )
            )

        n.add(
            "Load",
            nodes,
            suffix=f" {heat_system} heat",
            bus=nodes + f" {heat_system} heat",
            carrier=f"{heat_system} heat",
            p_set=heat_load.loc[n.snapshots],
        )

        ## Add heat pumps
<<<<<<< HEAD
        for heat_source in snakemake.params.heat_pump_sources[
            heat_system.system_type.value
        ]:
=======
        for heat_source in params.heat_pump_sources[heat_system.system_type.value]:
>>>>>>> 250043ce
            costs_name_heat_pump = heat_system.heat_pump_costs_name(heat_source)
            cop_heat_pump = (
                cop.sel(
                    heat_system=heat_system.system_type.value,
                    heat_source=heat_source,
                    name=nodes,
                )
                .to_pandas()
                .reindex(index=n.snapshots)
                if options["time_dep_hp_cop"]
                else costs.at[costs_name_heat_pump, "efficiency"]
            )

<<<<<<< HEAD
            if heat_source in snakemake.params.heat_utilisation_potentials:
                # get potential
                p_max_source = pd.read_csv(
                    snakemake.input[heat_source],
=======
            if heat_source in params.limited_heat_sources:
                # get potential
                p_max_source = pd.read_csv(
                    heat_source_profile_files[heat_source],
>>>>>>> 250043ce
                    index_col=0,
                ).squeeze()[nodes]

                # add resource
                heat_carrier = f"{heat_system} {heat_source} heat"
                n.add("Carrier", heat_carrier)
<<<<<<< HEAD
                n.madd(
=======
                n.add(
>>>>>>> 250043ce
                    "Bus",
                    nodes,
                    suffix=f" {heat_carrier}",
                    carrier=heat_carrier,
                )
<<<<<<< HEAD
=======

                if heat_source in params.direct_utilisation_heat_sources:
                    capital_cost = (
                        costs.at[
                            heat_system.heat_source_costs_name(heat_source),
                            "capital_cost",
                        ]
                        * overdim_factor
                    )
                    overnight_cost = (
                        costs.at[
                            heat_system.heat_source_costs_name(heat_source),
                            "investment",
                        ]
                        * overdim_factor
                    )
                    lifetime = costs.at[
                        heat_system.heat_source_costs_name(heat_source), "lifetime"
                    ]
                else:
                    capital_cost = 0.0
                    overnight_cost = 0.0
                    lifetime = np.inf
                n.add(
                    "Generator",
                    nodes,
                    suffix=f" {heat_carrier}",
                    bus=nodes + f" {heat_carrier}",
                    carrier=heat_carrier,
                    p_nom_extendable=True,
                    capital_cost=capital_cost,
                    overnight_cost=overnight_cost,
                    lifetime=lifetime,
                    p_nom_max=p_max_source,
                )

                # add heat pump converting source heat + electricity to urban central heat
                n.add(
                    "Link",
                    nodes,
                    suffix=f" {heat_system} {heat_source} heat pump",
                    bus0=nodes,
                    bus1=nodes + f" {heat_carrier}",
                    bus2=nodes + f" {heat_system} heat",
                    carrier=f"{heat_system} {heat_source} heat pump",
                    efficiency=-(cop_heat_pump - 1),
                    efficiency2=cop_heat_pump,
                    capital_cost=costs.at[costs_name_heat_pump, "efficiency"]
                    * costs.at[costs_name_heat_pump, "capital_cost"]
                    * overdim_factor,
                    overnight_cost=costs.at[costs_name_heat_pump, "efficiency"]
                    * costs.at[costs_name_heat_pump, "investment"]
                    * overdim_factor,
                    p_nom_extendable=True,
                    lifetime=costs.at[costs_name_heat_pump, "lifetime"],
                )

                if heat_source in params.direct_utilisation_heat_sources:
                    # 1 if source temperature exceeds forward temperature, 0 otherwise:
                    efficiency_direct_utilisation = (
                        direct_heat_profile.sel(
                            heat_source=heat_source,
                            name=nodes,
                        )
                        .to_pandas()
                        .reindex(index=n.snapshots)
                    )
                    # add link for direct usage of heat source when source temperature exceeds forward temperature
                    n.add(
                        "Link",
                        nodes,
                        suffix=f" {heat_system} {heat_source} heat direct utilisation",
                        bus0=nodes + f" {heat_carrier}",
                        bus1=nodes + f" {heat_system} heat",
                        efficiency=efficiency_direct_utilisation,
                        carrier=f"{heat_system} {heat_source} heat direct utilisation",
                        p_nom_extendable=True,
                    )
            else:
                n.add(
                    "Link",
                    nodes,
                    suffix=f" {heat_system} {heat_source} heat pump",
                    bus0=nodes,
                    bus1=nodes + f" {heat_system} heat",
                    carrier=f"{heat_system} {heat_source} heat pump",
                    efficiency=cop_heat_pump,
                    capital_cost=costs.at[costs_name_heat_pump, "efficiency"]
                    * costs.at[costs_name_heat_pump, "capital_cost"]
                    * overdim_factor,
                    overnight_cost=costs.at[costs_name_heat_pump, "efficiency"]
                    * costs.at[costs_name_heat_pump, "investment"]
                    * overdim_factor,
                    p_nom_extendable=True,
                    lifetime=costs.at[costs_name_heat_pump, "lifetime"],
                )
>>>>>>> 250043ce

                costs_name_heat_source = heat_system.heat_source_costs_name(heat_source)
                if heat_source in snakemake.params.direct_utilisation_heat_sources:
                    capital_cost = (
                        costs.at[
                            heat_system.heat_source_costs_name(heat_source), "fixed"
                        ]
                        * overdim_factor
                    )
                    lifetime = costs.at[
                        heat_system.heat_source_costs_name(heat_source), "lifetime"
                    ]
                else:
                    capital_cost = 0.0
                    lifetime = np.inf
                n.madd(
                    "Generator",
                    nodes,
                    suffix=f" {heat_carrier}",
                    bus=nodes + f" {heat_carrier}",
                    carrier=heat_carrier,
                    p_nom_extendable=True,
                    capital_cost=capital_cost,
                    lifetime=lifetime,
                    p_nom_max=p_max_source,
                )

                # add heat pump converting source heat + electricity to urban central heat
                n.madd(
                    "Link",
                    nodes,
                    suffix=f" {heat_system} {heat_source} heat pump",
                    bus0=nodes,
                    bus1=nodes + f" {heat_carrier}",
                    bus2=nodes + f" {heat_system} heat",
                    carrier=f"{heat_system} {heat_source} heat pump",
                    efficiency=-(cop_heat_pump - 1),
                    efficiency2=cop_heat_pump,
                    capital_cost=costs.at[costs_name_heat_pump, "efficiency"]
                    * costs.at[costs_name_heat_pump, "fixed"]
                    * overdim_factor,
                    p_nom_extendable=True,
                    lifetime=costs.at[costs_name_heat_pump, "lifetime"],
                )

<<<<<<< HEAD
                if heat_source in snakemake.params.direct_utilisation_heat_sources:
                    # 1 if source temperature exceeds forward temperature, 0 otherwise:
                    efficiency_direct_utilisation = (
                        direct_heat_source_utilisation_profile.sel(
                            heat_source=heat_source,
                            name=nodes,
                        )
                        .to_pandas()
                        .reindex(index=n.snapshots)
                    )
                    # add link for direct usage of heat source when source temperature exceeds forward temperature
                    n.madd(
                        "Link",
                        nodes,
                        suffix=f" {heat_system} {heat_source} heat direct utilisation",
                        bus0=nodes + f" {heat_carrier}",
                        bus1=nodes + f" {heat_system} heat",
                        efficiency=efficiency_direct_utilisation,
                        carrier=f"{heat_system} {heat_source} heat direct utilisation",
                        p_nom_extendable=True,
                    )
            else:
                n.madd(
                    "Link",
                    nodes,
                    suffix=f" {heat_system} {heat_source} heat pump",
                    bus0=nodes,
                    bus1=nodes + f" {heat_system} heat",
                    carrier=f"{heat_system} {heat_source} heat pump",
                    efficiency=cop_heat_pump,
                    capital_cost=costs.at[costs_name_heat_pump, "efficiency"]
                    * costs.at[costs_name_heat_pump, "fixed"]
                    * overdim_factor,
                    p_nom_extendable=True,
                    lifetime=costs.at[costs_name_heat_pump, "lifetime"],
                )
=======
            n.add(
                "Link",
                nodes + f" {heat_system} water tanks charger",
                bus0=nodes + f" {heat_system} heat",
                bus1=nodes + f" {heat_system} water tanks",
                efficiency=costs.at["water tank charger", "efficiency"],
                carrier=f"{heat_system} water tanks charger",
                p_nom_extendable=True,
                marginal_cost=costs.at["water tank charger", "marginal_cost"],
            )
>>>>>>> 250043ce

        if options["tes"]:

            n.add("Carrier", f"{heat_system} water tanks")

            tes_time_constant_days = options["tes_tau"][
                heat_system.central_or_decentral
            ]

            n.add(
                "StorageUnit",
                nodes + f" {heat_system} water tanks",
                bus=nodes + f" {heat_system} heat",
                carrier=f"{heat_system} water tanks",
                efficiency_store=costs.at[
                    f"{heat_system.central_or_decentral} water tank charger",
                    "efficiency",
                ],
                max_hours=costs.at[
                    "central water tank storage", "energy to power ratio"
                ],
                efficiency_dispatch=costs.at[
                    f"{heat_system.central_or_decentral} water tank discharger",
                    "efficiency",
                ],
                p_nom_extendable=True,
                standing_loss=1 - np.exp(-1 / 24 / tes_time_constant_days),
                capital_cost=costs.at[
<<<<<<< HEAD
                    heat_system.central_or_decentral + " water tank storage", "fixed"
                ]
                * costs.at["central water tank storage", "energy to power ratio"],
=======
                    heat_system.central_or_decentral + " water tank storage",
                    "capital_cost",
                ],
                overnight_cost=costs.at[
                    heat_system.central_or_decentral + " water tank storage",
                    "investment",
                ],
>>>>>>> 250043ce
                lifetime=costs.at[
                    heat_system.central_or_decentral + " water tank storage", "lifetime"
                ],
                cyclic_state_of_charge=True,
            )

            if heat_system == HeatSystem.URBAN_CENTRAL:

                n.add("Carrier", f"{heat_system} water pits")

                nodes_pits = dist_fraction[dist_fraction > 0].filter(like="DE").index

                n.add(
                    "StorageUnit",
                    nodes_pits + f" {heat_system} water pits",
                    bus=nodes_pits + f" {heat_system} heat",
                    carrier=f"{heat_system} water pits",
                    efficiency_store=costs.at[
                        "central water pit charger", "efficiency"
                    ],
                    max_hours=costs.at[
                        "central water pit storage", "energy to power ratio"
                    ],
                    efficiency_dispatch=costs.at[
                        "central water pit discharger", "efficiency"
                    ],
                    p_nom_extendable=True,
                    standing_loss=1 - np.exp(-1 / 24 / tes_time_constant_days),
                    capital_cost=costs.at["central water pit storage", "fixed"]
                    * costs.at["central water pit storage", "energy to power ratio"],
                    lifetime=costs.at["central water pit storage", "lifetime"],
                    cyclic_state_of_charge=True,
                )

        if options["resistive_heaters"]:
            key = f"{heat_system.central_or_decentral} resistive heater"

            n.add(
                "Link",
                nodes + f" {heat_system} resistive heater",
                bus0=nodes,
                bus1=nodes + f" {heat_system} heat",
                carrier=f"{heat_system} resistive heater",
                efficiency=costs.at[key, "efficiency"],
                capital_cost=costs.at[key, "efficiency"]
                * costs.at[key, "capital_cost"]
                * overdim_factor,
                overnight_cost=costs.at[key, "efficiency"]
                * costs.at[key, "investment"]
                * overdim_factor,
                p_nom_extendable=True,
                lifetime=costs.at[key, "lifetime"],
            )

        if options["boilers"]:
            key = f"{heat_system.central_or_decentral} gas boiler"

            n.add(
                "Link",
                nodes + f" {heat_system} gas boiler",
                p_nom_extendable=True,
                bus0=spatial.gas.df.loc[nodes, "nodes"].values,
                bus1=nodes + f" {heat_system} heat",
                bus2="co2 atmosphere",
                carrier=f"{heat_system} gas boiler",
                efficiency=costs.at[key, "efficiency"],
                efficiency2=costs.at["gas", "CO2 intensity"],
                capital_cost=costs.at[key, "efficiency"]
                * costs.at[key, "capital_cost"]
                * overdim_factor,
                overnight_cost=costs.at[key, "efficiency"]
                * costs.at[key, "investment"]
                * overdim_factor,
                lifetime=costs.at[key, "lifetime"],
            )

        if options["solar_thermal"]:
            n.add("Carrier", f"{heat_system} solar thermal")

            n.add(
                "Generator",
                nodes,
                suffix=f" {heat_system} solar thermal collector",
                bus=nodes + f" {heat_system} heat",
                carrier=f"{heat_system} solar thermal",
                p_nom_extendable=True,
                capital_cost=costs.at[
                    heat_system.central_or_decentral + " solar thermal", "capital_cost"
                ],
                overnight_cost=costs.at[
                    heat_system.central_or_decentral + " solar thermal", "investment"
                ],
                p_max_pu=solar_thermal[nodes],
                lifetime=costs.at[
                    heat_system.central_or_decentral + " solar thermal", "lifetime"
                ],
            )

        if options["chp"]["enable"] and heat_system == HeatSystem.URBAN_CENTRAL:
            # add non-biomass CHP; biomass CHP is added in biomass section
            for fuel in options["chp"]["fuel"]:
                if fuel == "solid biomass":
                    # Solid biomass CHP is added in add_biomass
                    continue
                fuel_nodes = getattr(spatial, fuel).df
                n.add(
                    "Link",
                    nodes + f" urban central {fuel} CHP",
                    bus0=fuel_nodes.loc[nodes, "nodes"].values,
                    bus1=nodes,
                    bus2=nodes + " urban central heat",
                    bus3="co2 atmosphere",
                    carrier="urban central CHP",
                    p_nom_extendable=True,
                    capital_cost=costs.at["central gas CHP", "capital_cost"]
                    * costs.at["central gas CHP", "efficiency"],
                    overnight_cost=costs.at["central gas CHP", "investment"]
                    * costs.at["central gas CHP", "efficiency"],
                    marginal_cost=costs.at["central gas CHP", "VOM"],
                    efficiency=costs.at["central gas CHP", "efficiency"],
                    efficiency2=costs.at["central gas CHP", "efficiency"]
                    / costs.at["central gas CHP", "c_b"],
                    efficiency3=costs.at[fuel, "CO2 intensity"],
                    lifetime=costs.at["central gas CHP", "lifetime"],
                )

                n.add(
                    "Link",
                    nodes + f" urban central {fuel} CHP CC",
                    bus0=fuel_nodes.loc[nodes, "nodes"].values,
                    bus1=nodes,
                    bus2=nodes + " urban central heat",
                    bus3="co2 atmosphere",
                    bus4=spatial.co2.df.loc[nodes, "nodes"].values,
                    carrier="urban central CHP CC",
                    p_nom_extendable=True,
                    capital_cost=costs.at["central gas CHP", "capital_cost"]
                    * costs.at["central gas CHP", "efficiency"]
                    + costs.at["biomass CHP capture", "capital_cost"]
                    * costs.at[fuel, "CO2 intensity"],
                    overnight_cost=costs.at["central gas CHP", "investment"]
                    * costs.at["central gas CHP", "efficiency"]
                    + costs.at["biomass CHP capture", "investment"]
                    * costs.at[fuel, "CO2 intensity"],
                    marginal_cost=costs.at["central gas CHP", "VOM"],
                    efficiency=costs.at["central gas CHP", "efficiency"]
                    - costs.at[fuel, "CO2 intensity"]
                    * (
                        costs.at["biomass CHP capture", "electricity-input"]
                        + costs.at[
                            "biomass CHP capture", "compression-electricity-input"
                        ]
                    ),
                    efficiency2=costs.at["central gas CHP", "efficiency"]
                    / costs.at["central gas CHP", "c_b"]
                    + costs.at[fuel, "CO2 intensity"]
                    * (
                        costs.at["biomass CHP capture", "heat-output"]
                        + costs.at["biomass CHP capture", "compression-heat-output"]
                        - costs.at["biomass CHP capture", "heat-input"]
                    ),
                    efficiency3=costs.at[fuel, "CO2 intensity"]
                    * (1 - costs.at["biomass CHP capture", "capture_rate"]),
                    efficiency4=costs.at[fuel, "CO2 intensity"]
                    * costs.at["biomass CHP capture", "capture_rate"],
                    lifetime=costs.at["central gas CHP", "lifetime"],
                )

        if (
            options["chp"]["enable"]
            and options["chp"]["micro_chp"]
            and heat_system.value != "urban central"
        ):
            n.add(
                "Link",
                nodes + f" {heat_system} micro gas CHP",
                p_nom_extendable=True,
                bus0=spatial.gas.df.loc[nodes, "nodes"].values,
                bus1=nodes,
                bus2=nodes + f" {heat_system} heat",
                bus3="co2 atmosphere",
                carrier=heat_system.value + " micro gas CHP",
                efficiency=costs.at["micro CHP", "efficiency"],
                efficiency2=costs.at["micro CHP", "efficiency-heat"],
                efficiency3=costs.at["gas", "CO2 intensity"],
                capital_cost=costs.at["micro CHP", "capital_cost"],
                overnight_cost=costs.at["micro CHP", "investment"],
                lifetime=costs.at["micro CHP", "lifetime"],
            )

    if options["retrofitting"]["retro_endogen"]:
        logger.info("Add retrofitting endogenously")

        # retrofitting data 'retro_data' with 'costs' [EUR/m^2] and heat
        # demand 'dE' [per unit of original heat demand] for each country and
        # different retrofitting strengths [additional insulation thickness in m]
        retro_data = pd.read_csv(
            retro_cost_file,
            index_col=[0, 1],
            skipinitialspace=True,
            header=[0, 1],
        )
        # heated floor area [10^6 * m^2] per country
        floor_area_file = pd.read_csv(floor_area_file, index_col=[0, 1])

        n.add("Carrier", "retrofitting")

        # share of space heat demand 'w_space' of total heat demand
        w_space = {}
        for sector in sectors:
            w_space[sector] = heat_demand[sector + " space"] / (
                heat_demand[sector + " space"] + heat_demand[sector + " water"]
            )
        w_space["tot"] = (
            heat_demand["services space"] + heat_demand["residential space"]
        ) / heat_demand.T.groupby(level=[1]).sum().T

        for name in n.loads[
            n.loads.carrier.isin([x + " heat" for x in HeatSystem])
        ].index:
            node = n.buses.loc[name, "location"]
            ct = pop_layout.loc[node, "ct"]

            # weighting 'f' depending on the size of the population at the node
            if "urban central" in name:
                f = dist_fraction[node]
            elif "urban decentral" in name:
                f = urban_fraction[node] - dist_fraction[node]
            else:
                f = 1 - urban_fraction[node]
            if f == 0:
                continue
            # get sector name ("residential"/"services"/or both "tot" for urban central)
            if "urban central" in name:
                sec = "tot"
            if "residential" in name:
                sec = "residential"
            if "services" in name:
                sec = "services"

            # get floor aread at node and region (urban/rural) in m^2
            floor_area_node = (
                pop_layout.loc[node].fraction * floor_area_file.loc[ct, "value"] * 10**6
            ).loc[sec] * f
            # total heat demand at node [MWh]
            demand = n.loads_t.p_set[name]

            # space heat demand at node [MWh]
            space_heat_demand = demand * w_space[sec][node]
            # normed time profile of space heat demand 'space_pu' (values between 0-1),
            # p_max_pu/p_min_pu of retrofitting generators
            space_pu = (
                (space_heat_demand / space_heat_demand.max())
                .to_frame(name=node)
                .fillna(0)
            )

            # minimum heat demand 'dE' after retrofitting in units of original heat demand (values between 0-1)
            dE = retro_data.loc[(ct, sec), ("dE")]
            # get additional energy savings 'dE_diff' between the different retrofitting strengths/generators at one node
            dE_diff = abs(dE.diff()).fillna(1 - dE.iloc[0])
            # convert costs Euro/m^2 -> Euro/MWh
            capital_cost = (
                retro_data.loc[(ct, sec), ("cost")]
                * floor_area_node
                / ((1 - dE) * space_heat_demand.max())
            )
            if space_heat_demand.max() == 0:
                capital_cost = capital_cost.apply(lambda b: 0 if b == np.inf else b)

            # number of possible retrofitting measures 'strengths' (set in list at config.yaml 'l_strength')
            # given in additional insulation thickness [m]
            # for each measure, a retrofitting generator is added at the node
            strengths = retro_data.columns.levels[1]

            # check that ambitious retrofitting has higher costs per MWh than moderate retrofitting
            if (capital_cost.diff() < 0).sum():
                logger.warning(f"Costs are not linear for {ct} {sec}")
                s = capital_cost[(capital_cost.diff() < 0)].index
                strengths = strengths.drop(s)

            # reindex normed time profile of space heat demand back to hourly resolution
            space_pu = space_pu.reindex(index=heat_demand.index).ffill()

            # add for each retrofitting strength a generator with heat generation profile following the profile of the heat demand
            for strength in strengths:
                node_name = " ".join(name.split(" ")[2::])
                n.add(
                    "Generator",
                    [node],
                    suffix=" retrofitting " + strength + " " + node_name,
                    bus=name,
                    carrier="retrofitting",
                    p_nom_extendable=True,
                    p_nom_max=dE_diff[strength]
                    * space_heat_demand.max(),  # maximum energy savings for this renovation strength
                    p_max_pu=space_pu,
                    p_min_pu=space_pu,
                    country=ct,
                    capital_cost=capital_cost[strength]
                    * options["retrofitting"]["cost_factor"],
                    overnight_cost=pd.NA,  # TODO add proper overnight_cost value
                )


def add_methanol(n, costs):
    methanol_options = options["methanol"]
    if not any(methanol_options.values()):
        return

    logger.info("Add methanol")
    add_carrier_buses(n, "methanol")

    if options["biomass"]:
        if methanol_options["biomass_to_methanol"]:
            add_biomass_to_methanol(n, costs)

        if methanol_options["biomass_to_methanol"]:
            add_biomass_to_methanol_cc(n, costs)

    if methanol_options["methanol_to_power"]:
        add_methanol_to_power(n, costs, types=methanol_options["methanol_to_power"])

    if methanol_options["methanol_reforming"]:
        add_methanol_reforming(n, costs)

    if methanol_options["methanol_reforming_cc"]:
        add_methanol_reforming_cc(n, costs)


def add_biomass(
    n,
    costs,
    options,
    spatial,
    cf_industry,
    pop_layout,
    biomass_potentials_file,
    biomass_transport_costs_file=None,
):
    """
    Add biomass-related components to the PyPSA network.

    This function adds various biomass-related components including biogas,
    solid biomass, municipal solid waste, biomass transport, and different
    biomass conversion technologies (CHP, boilers, BtL, BioSNG, etc.).

    Parameters
    ----------
    n : pypsa.Network
        The PyPSA network container object
    costs : pd.DataFrame
        DataFrame containing technology cost assumptions
    options : dict
        Dictionary of configuration options including keys like:
        - gas_network : bool
        - biomass_transport : bool
        - biomass_spatial : bool
        - municipal_solid_waste : bool
        - biomass_to_liquid : bool
        - etc.
    spatial : object
        Object containing spatial information about different carriers (gas, biomass, etc.)
    cf_industry : dict
        Dictionary containing industrial sector configuration
    pop_layout : pd.DataFrame
        DataFrame containing population layout information
    biomass_potentials_file : str
        Path to CSV file containing biomass potentials data
    biomass_transport_costs_file : str, optional
        Path to CSV file containing biomass transport costs data.
        Required if biomass_transport or biomass_spatial options are True.

    Returns
    -------
    None
        The function modifies the network object in-place by adding
        biomass-related components.

    Notes
    -----
    The function adds various types of biomass-related components depending
    on the options provided, including:
    - Biogas and solid biomass generators
    - Municipal solid waste if enabled
    - Biomass transport infrastructure
    - Biomass conversion technologies (CHP, boilers, BtL, BioSNG)
    - Carbon capture options for different processes
    """
    logger.info("Add biomass")

    biomass_potentials = pd.read_csv(biomass_potentials_file, index_col=0)

    # need to aggregate potentials if gas not nodally resolved
    if (
        options["gas_network"]
        or options.get("co2_spatial", options["co2_network"])
        or options.get("biomass_spatial", options["biomass_transport"])
    ):
        biogas_potentials_spatial = biomass_potentials["biogas"].rename(
            index=lambda x: x + " biogas"
        )
        unsustainable_biogas_potentials_spatial = biomass_potentials[
            "unsustainable biogas"
        ].rename(index=lambda x: x + " biogas")
    else:
        biogas_potentials_spatial = biomass_potentials["biogas"].sum()
        unsustainable_biogas_potentials_spatial = biomass_potentials[
            "unsustainable biogas"
        ].sum()

    if options.get("biomass_spatial", options["biomass_transport"]):
        solid_biomass_potentials_spatial = biomass_potentials["solid biomass"].rename(
            index=lambda x: x + " solid biomass"
        )
        msw_biomass_potentials_spatial = biomass_potentials[
            "municipal solid waste"
        ].rename(index=lambda x: x + " municipal solid waste")
        unsustainable_solid_biomass_potentials_spatial = biomass_potentials[
            "unsustainable solid biomass"
        ].rename(index=lambda x: x + " unsustainable solid biomass")
        unsustainable_liquid_biofuel_potentials_spatial = biomass_potentials[
            "unsustainable bioliquids"
        ].rename(index=lambda x: x + " unsustainable bioliquids")

    else:
        solid_biomass_potentials_spatial = biomass_potentials["solid biomass"].sum()
        msw_biomass_potentials_spatial = biomass_potentials[
            "municipal solid waste"
        ].sum()
        unsustainable_solid_biomass_potentials_spatial = biomass_potentials[
            "unsustainable solid biomass"
        ].sum()
        unsustainable_liquid_biofuel_potentials_spatial = biomass_potentials[
            "unsustainable bioliquids"
        ].sum()

    n.add("Carrier", "biogas")
    n.add("Carrier", "solid biomass")

    if (
        options["municipal_solid_waste"]
        and not options["industry"]
        and not (cf_industry["waste_to_energy"] or cf_industry["waste_to_energy_cc"])
    ):
        logger.warning(
            "Flag municipal_solid_waste can be only used with industry "
            "sector waste to energy."
            "Setting municipal_solid_waste=False."
        )
        options["municipal_solid_waste"] = False

    if options["municipal_solid_waste"]:
        n.add("Carrier", "municipal solid waste")

        n.add(
            "Bus",
            spatial.msw.nodes,
            location=spatial.msw.locations,
            carrier="municipal solid waste",
        )

        n.add(
            "Generator",
            spatial.msw.nodes,
            bus=spatial.msw.nodes,
            carrier="municipal solid waste",
            p_nom=msw_biomass_potentials_spatial,
            marginal_cost=0,  # costs.at["municipal solid waste", "fuel"],
            e_sum_min=msw_biomass_potentials_spatial,
            e_sum_max=msw_biomass_potentials_spatial,
        )

    n.add(
        "Bus",
        spatial.biogas.nodes,
        location=spatial.biogas.locations,
        carrier="biogas",
        unit="MWh_LHV",
    )

    n.add(
        "Bus",
        spatial.biomass.nodes,
        location=spatial.biomass.locations,
        carrier="solid biomass",
        unit="MWh_LHV",
    )

    n.add(
        "Generator",
        spatial.biogas.nodes,
        bus=spatial.biogas.nodes,
        carrier="biogas",
        p_nom=biogas_potentials_spatial,
        marginal_cost=costs.at["biogas", "fuel"],
        e_sum_min=0,
        e_sum_max=biogas_potentials_spatial,
    )

    n.add(
        "Generator",
        spatial.biomass.nodes,
        bus=spatial.biomass.nodes,
        carrier="solid biomass",
        p_nom=solid_biomass_potentials_spatial,
        marginal_cost=costs.at["solid biomass", "fuel"],
        e_sum_min=0,
        e_sum_max=solid_biomass_potentials_spatial,
    )

    if options["solid_biomass_import"].get("enable", False):
        biomass_import_price = options["solid_biomass_import"]["price"]
        # convert TWh in MWh
        biomass_import_max_amount = options["solid_biomass_import"]["max_amount"] * 1e6
        biomass_import_upstream_emissions = options["solid_biomass_import"][
            "upstream_emissions_factor"
        ]

        logger.info(
            "Adding biomass import with cost %.2f EUR/MWh, a limit of %.2f TWh, and embedded emissions of %.2f%%",
            biomass_import_price,
            options["solid_biomass_import"]["max_amount"],
            biomass_import_upstream_emissions * 100,
        )

        n.add("Carrier", "solid biomass import")

        n.add(
            "Bus",
            ["EU solid biomass import"],
            location="EU",
            carrier="solid biomass import",
        )

        n.add(
            "Store",
            ["solid biomass import"],
            bus=["EU solid biomass import"],
            carrier="solid biomass import",
            e_nom=biomass_import_max_amount,
            marginal_cost=biomass_import_price,
            e_initial=biomass_import_max_amount,
        )

        n.add(
            "Link",
            spatial.biomass.nodes,
            suffix=" solid biomass import",
            bus0=["EU solid biomass import"],
            bus1=spatial.biomass.nodes,
            bus2="co2 atmosphere",
            carrier="solid biomass import",
            efficiency=1.0,
            efficiency2=biomass_import_upstream_emissions
            * costs.at["solid biomass", "CO2 intensity"],
            p_nom_extendable=True,
        )

    if biomass_potentials.filter(like="unsustainable").sum().sum() > 0:
        n.add(
            "Generator",
            spatial.biogas.nodes,
            suffix=" unsustainable",
            bus=spatial.biogas.nodes,
            carrier="unsustainable biogas",
            p_nom=unsustainable_biogas_potentials_spatial,
            p_nom_extendable=False,
            marginal_cost=costs.at["biogas", "fuel"],
            e_sum_min=unsustainable_biogas_potentials_spatial,
            e_sum_max=unsustainable_biogas_potentials_spatial,
        )

<<<<<<< HEAD
=======
        e_max_pu = pd.DataFrame(
            1, index=n.snapshots, columns=spatial.biomass.nodes_unsustainable
        )

>>>>>>> 250043ce
        n.add(
            "Generator",
            spatial.biomass.nodes_unsustainable,
            bus=spatial.biomass.nodes,
            carrier="unsustainable solid biomass",
            p_nom=unsustainable_solid_biomass_potentials_spatial,
            p_nom_extendable=False,
            marginal_cost=costs.at["fuelwood", "fuel"],
            e_sum_min=unsustainable_solid_biomass_potentials_spatial,
            e_sum_max=unsustainable_solid_biomass_potentials_spatial,
        )

        n.add(
            "Bus",
            spatial.biomass.bioliquids,
            location=spatial.biomass.locations,
            carrier="unsustainable bioliquids",
            unit="MWh_LHV",
        )

        n.add(
            "Generator",
            spatial.biomass.bioliquids,
            bus=spatial.biomass.bioliquids,
            carrier="unsustainable bioliquids",
            p_nom=unsustainable_liquid_biofuel_potentials_spatial,
            p_nom_extendable=False,
            marginal_cost=costs.at["biodiesel crops", "fuel"],
            e_sum_min=unsustainable_liquid_biofuel_potentials_spatial,
            e_sum_max=unsustainable_liquid_biofuel_potentials_spatial,
        )

        add_carrier_buses(n, "oil")

        n.add(
            "Link",
            spatial.biomass.bioliquids,
            bus0=spatial.biomass.bioliquids,
            bus1=spatial.oil.nodes,
            bus2="co2 atmosphere",
            carrier="unsustainable bioliquids",
            efficiency=1,
            efficiency2=-costs.at["oil", "CO2 intensity"],
            p_nom=unsustainable_liquid_biofuel_potentials_spatial,
            marginal_cost=costs.at["BtL", "VOM"],
        )

    n.add(
        "Link",
        spatial.biogas.biogas_to_gas,
        bus0=spatial.biogas.nodes,
        bus1=spatial.gas.nodes,
        bus2="co2 atmosphere",
        carrier="biogas to gas",
        capital_cost=costs.at["biogas", "capital_cost"]
        + costs.at["biogas upgrading", "capital_cost"],
        overnight_cost=costs.at["biogas", "investment"]
        + costs.at["biogas upgrading", "investment"],
        marginal_cost=costs.at["biogas upgrading", "VOM"],
        efficiency=costs.at["biogas", "efficiency"],
        efficiency2=-costs.at["gas", "CO2 intensity"],
        p_nom_extendable=True,
        lifetime=costs.at["biogas", "lifetime"],
    )

    if options["biogas_upgrading_cc"]:
        # Assuming for costs that the CO2 from upgrading is pure, such as in amine scrubbing. I.e., with and without CC is
        # equivalent. Adding biomass CHP capture because biogas is often small-scale and decentral so further
        # from e.g. CO2 grid or buyers. This is a proxy for the added cost for e.g. a raw biogas pipeline to a central upgrading facility
        n.add(
            "Link",
            spatial.biogas.biogas_to_gas_cc,
            bus0=spatial.biogas.nodes,
            bus1=spatial.gas.nodes,
            bus2=spatial.co2.nodes,
            bus3="co2 atmosphere",
            carrier="biogas to gas CC",
            capital_cost=costs.at["biogas CC", "capital_cost"]
            + costs.at["biogas upgrading", "capital_cost"]
            + costs.at["biomass CHP capture", "capital_cost"]
            * costs.at["biogas CC", "CO2 stored"],
            overnight_cost=costs.at["biogas CC", "investment"]
            + costs.at["biogas upgrading", "investment"]
            + costs.at["biomass CHP capture", "investment"]
            * costs.at["biogas CC", "CO2 stored"],
            marginal_cost=costs.at["biogas CC", "VOM"]
            + costs.at["biogas upgrading", "VOM"],
            efficiency=costs.at["biogas CC", "efficiency"],
            efficiency2=costs.at["biogas CC", "CO2 stored"]
            * costs.at["biogas CC", "capture rate"],
            efficiency3=-costs.at["gas", "CO2 intensity"]
            - costs.at["biogas CC", "CO2 stored"]
            * costs.at["biogas CC", "capture rate"],
            p_nom_extendable=True,
            lifetime=costs.at["biogas CC", "lifetime"],
        )

    if options["biomass_transport"]:
        # add biomass transport
        transport_costs = pd.read_csv(biomass_transport_costs_file, index_col=0)
        transport_costs = transport_costs.squeeze()
        biomass_transport = create_network_topology(
            n, "biomass transport ", bidirectional=False
        )

        # costs
        bus0_costs = biomass_transport.bus0.apply(lambda x: transport_costs[x[:2]])
        bus1_costs = biomass_transport.bus1.apply(lambda x: transport_costs[x[:2]])
        biomass_transport["costs"] = pd.concat([bus0_costs, bus1_costs], axis=1).mean(
            axis=1
        )

        n.add(
            "Link",
            biomass_transport.index,
            bus0=biomass_transport.bus0 + " solid biomass",
            bus1=biomass_transport.bus1 + " solid biomass",
            p_nom_extendable=False,
            p_nom=5e4,
            length=biomass_transport.length.values,
            marginal_cost=biomass_transport.costs * biomass_transport.length.values,
            carrier="solid biomass transport",
        )

        if options["municipal_solid_waste"]:
            n.add(
                "Link",
                biomass_transport.index + " municipal solid waste",
                bus0=biomass_transport.bus0.values + " municipal solid waste",
                bus1=biomass_transport.bus1.values + " municipal solid waste",
                p_nom_extendable=False,
                p_nom=5e4,
                length=biomass_transport.length.values,
                marginal_cost=(
                    biomass_transport.costs * biomass_transport.length
                ).values,
                carrier="municipal solid waste transport",
            )

    elif options["biomass_spatial"]:
        # add artificial biomass generators at nodes which include transport costs
        transport_costs = pd.read_csv(biomass_transport_costs_file, index_col=0)
        transport_costs = transport_costs.squeeze()
        bus_transport_costs = spatial.biomass.nodes.to_series().apply(
            lambda x: transport_costs[x[:2]]
        )
        average_distance = 200  # km #TODO: validate this assumption

        n.add(
            "Generator",
            spatial.biomass.nodes,
            suffix=" transported",
            bus=spatial.biomass.nodes,
            carrier="solid biomass",
            p_nom=10000,
            marginal_cost=costs.at["solid biomass", "fuel"]
            + bus_transport_costs * average_distance,
        )
        n.add(
            "GlobalConstraint",
            "biomass limit",
            carrier_attribute="solid biomass",
            sense="<=",
            constant=biomass_potentials["solid biomass"].sum(),
            type="operational_limit",
        )
        if biomass_potentials["unsustainable solid biomass"].sum() > 0:
            n.add(
                "Generator",
                spatial.biomass.nodes_unsustainable,
                suffix=" transported",
                bus=spatial.biomass.nodes,
                carrier="unsustainable solid biomass",
                p_nom=10000,
                marginal_cost=costs.at["fuelwood", "fuel"]
                + bus_transport_costs.rename(
                    dict(
                        zip(spatial.biomass.nodes, spatial.biomass.nodes_unsustainable)
                    )
                )
                * average_distance,
            )
            # Set e_sum_min to 0 to allow for the faux biomass transport
            n.generators.loc[
                n.generators.carrier == "unsustainable solid biomass", "e_sum_min"
            ] = 0
<<<<<<< HEAD
=======

>>>>>>> 250043ce
            n.add(
                "GlobalConstraint",
                "unsustainable biomass limit",
                carrier_attribute="unsustainable solid biomass",
                sense="==",
                constant=biomass_potentials["unsustainable solid biomass"].sum(),
                type="operational_limit",
            )

        if options["municipal_solid_waste"]:
            # Add municipal solid waste
            n.add(
                "Generator",
                spatial.msw.nodes,
                suffix=" transported",
                bus=spatial.msw.nodes,
                carrier="municipal solid waste",
                p_nom=10000,
                marginal_cost=0  # costs.at["municipal solid waste", "fuel"]
                + bus_transport_costs.rename(
                    dict(zip(spatial.biomass.nodes, spatial.msw.nodes))
                )
                * average_distance,
            )
            n.generators.loc[
                n.generators.carrier == "municipal solid waste", "e_sum_min"
            ] = 0
            n.add(
                "GlobalConstraint",
                "msw limit",
                carrier_attribute="municipal solid waste",
                sense="==",
                constant=biomass_potentials["municipal solid waste"].sum(),
                type="operational_limit",
            )

    # AC buses with district heating
    urban_central = n.buses.index[n.buses.carrier == "urban central heat"]
    if (
        not urban_central.empty
        and options["chp"]["enable"]
        and ("solid biomass" in options["chp"]["fuel"])
    ):
        urban_central = urban_central.str[: -len(" urban central heat")]

        key = "central solid biomass CHP"

        n.add(
            "Link",
            urban_central + " urban central solid biomass CHP",
            bus0=spatial.biomass.df.loc[urban_central, "nodes"].values,
            bus1=urban_central,
            bus2=urban_central + " urban central heat",
            carrier="urban central solid biomass CHP",
            p_nom_extendable=True,
            capital_cost=costs.at[key, "capital_cost"] * costs.at[key, "efficiency"],
            overnight_cost=costs.at[key, "investment"] * costs.at[key, "efficiency"],
            marginal_cost=costs.at[key, "VOM"],
            efficiency=costs.at[key, "efficiency"],
            efficiency2=costs.at[key, "efficiency-heat"],
            lifetime=costs.at[key, "lifetime"],
        )

        n.add(
            "Link",
            urban_central + " urban central solid biomass CHP CC",
            bus0=spatial.biomass.df.loc[urban_central, "nodes"].values,
            bus1=urban_central,
            bus2=urban_central + " urban central heat",
            bus3="co2 atmosphere",
            bus4=spatial.co2.df.loc[urban_central, "nodes"].values,
            carrier="urban central solid biomass CHP CC",
            p_nom_extendable=True,
            capital_cost=costs.at[key + " CC", "capital_cost"]
            * costs.at[key + " CC", "efficiency"]
            + costs.at["biomass CHP capture", "capital_cost"]
            * costs.at["solid biomass", "CO2 intensity"],
            overnight_cost=costs.at[key + " CC", "investment"]
            * costs.at[key + " CC", "efficiency"]
            + costs.at["biomass CHP capture", "investment"]
            * costs.at["solid biomass", "CO2 intensity"],
            marginal_cost=costs.at[key + " CC", "VOM"],
            efficiency=costs.at[key + " CC", "efficiency"]
            - costs.at["solid biomass", "CO2 intensity"]
            * (
                costs.at["biomass CHP capture", "electricity-input"]
                + costs.at["biomass CHP capture", "compression-electricity-input"]
            ),
            efficiency2=costs.at[key + " CC", "efficiency-heat"],
            efficiency3=-costs.at["solid biomass", "CO2 intensity"]
            * costs.at["biomass CHP capture", "capture_rate"],
            efficiency4=costs.at["solid biomass", "CO2 intensity"]
            * costs.at["biomass CHP capture", "capture_rate"],
            lifetime=costs.at[key + " CC", "lifetime"],
        )

    if options["biomass_boiler"]:
        # TODO: Add surcharge for pellets
        nodes = pop_layout.index
        for name in [
            "residential rural",
            "services rural",
            "residential urban decentral",
            "services urban decentral",
        ]:
            n.add(
                "Link",
                nodes + f" {name} biomass boiler",
                p_nom_extendable=True,
                bus0=spatial.biomass.df.loc[nodes, "nodes"].values,
                bus1=nodes + f" {name} heat",
                carrier=name + " biomass boiler",
                efficiency=costs.at["biomass boiler", "efficiency"],
                capital_cost=costs.at["biomass boiler", "efficiency"]
                * costs.at["biomass boiler", "capital_cost"]
                * options["overdimension_heat_generators"][
                    HeatSystem(name).central_or_decentral
                ],
                overnight_cost=costs.at["biomass boiler", "efficiency"]
                * costs.at["biomass boiler", "investment"]
                * options["overdimension_heat_generators"][
                    HeatSystem(name).central_or_decentral
                ],
                marginal_cost=costs.at["biomass boiler", "pelletizing cost"],
                lifetime=costs.at["biomass boiler", "lifetime"],
            )

    # Solid biomass to liquid fuel
    if options["biomass_to_liquid"]:
        add_carrier_buses(n, "oil")
        n.add(
            "Link",
            spatial.biomass.nodes,
            suffix=" biomass to liquid",
            bus0=spatial.biomass.nodes,
            bus1=spatial.oil.nodes,
            bus2="co2 atmosphere",
            carrier="biomass to liquid",
            lifetime=costs.at["BtL", "lifetime"],
            efficiency=costs.at["BtL", "efficiency"],
            efficiency2=-costs.at["solid biomass", "CO2 intensity"]
            + costs.at["BtL", "CO2 stored"],
            p_nom_extendable=True,
            capital_cost=costs.at["BtL", "capital_cost"]
            * costs.at["BtL", "efficiency"],
            overnight_cost=costs.at["BtL", "investment"]
            * costs.at["BtL", "efficiency"],
            marginal_cost=costs.at["BtL", "VOM"] * costs.at["BtL", "efficiency"],
        )

    # Solid biomass to liquid fuel with carbon capture
    if options["biomass_to_liquid_cc"]:
        # Assuming that acid gas removal (incl. CO2) from syngas i performed with Rectisol
        # process (Methanol) and that electricity demand for this is included in the base process
        n.add(
            "Link",
            spatial.biomass.nodes,
            suffix=" biomass to liquid CC",
            bus0=spatial.biomass.nodes,
            bus1=spatial.oil.nodes,
            bus2="co2 atmosphere",
            bus3=spatial.co2.nodes,
            carrier="biomass to liquid CC",
            lifetime=costs.at["BtL", "lifetime"],
            efficiency=costs.at["BtL", "efficiency"],
            efficiency2=-costs.at["solid biomass", "CO2 intensity"]
            + costs.at["BtL", "CO2 stored"] * (1 - costs.at["BtL", "capture rate"]),
            efficiency3=costs.at["BtL", "CO2 stored"] * costs.at["BtL", "capture rate"],
            p_nom_extendable=True,
            capital_cost=costs.at["BtL", "capital_cost"] * costs.at["BtL", "efficiency"]
            + costs.at["biomass CHP capture", "capital_cost"]
            * costs.at["BtL", "CO2 stored"],
            overnight_cost=costs.at["BtL", "investment"] * costs.at["BtL", "efficiency"]
            + costs.at["biomass CHP capture", "investment"]
            * costs.at["BtL", "CO2 stored"],
            marginal_cost=costs.at["BtL", "VOM"] * costs.at["BtL", "efficiency"],
        )

    # Electrobiofuels (BtL with hydrogen addition to make more use of biogenic carbon).
    # Combination of efuels and biomass to liquid, both based on Fischer-Tropsch.
    # Experimental version - use with caution
    if options["electrobiofuels"]:
        add_carrier_buses(n, "oil")
        efuel_scale_factor = costs.at["BtL", "C stored"]
        name = (
            pd.Index(spatial.biomass.nodes)
            + " "
            + pd.Index(spatial.h2.nodes.str.replace(" H2", ""))
        )
        n.add(
            "Link",
            name,
            suffix=" electrobiofuels",
            bus0=spatial.biomass.nodes,
            bus1=spatial.oil.nodes,
            bus2=spatial.h2.nodes,
            bus3="co2 atmosphere",
            carrier="electrobiofuels",
            lifetime=costs.at["electrobiofuels", "lifetime"],
            efficiency=costs.at["electrobiofuels", "efficiency-biomass"],
            efficiency2=-costs.at["electrobiofuels", "efficiency-hydrogen"],
            efficiency3=-costs.at["solid biomass", "CO2 intensity"]
            + costs.at["BtL", "CO2 stored"]
            * (1 - costs.at["Fischer-Tropsch", "capture rate"]),
            p_nom_extendable=True,
            capital_cost=costs.at["BtL", "capital_cost"] * costs.at["BtL", "efficiency"]
            + efuel_scale_factor
            * costs.at["Fischer-Tropsch", "capital_cost"]
            * costs.at["Fischer-Tropsch", "efficiency"],
            overnight_cost=costs.at["BtL", "investment"] * costs.at["BtL", "efficiency"]
            + efuel_scale_factor
            * costs.at["Fischer-Tropsch", "investment"]
            * costs.at["Fischer-Tropsch", "efficiency"],
            marginal_cost=costs.at["BtL", "VOM"] * costs.at["BtL", "efficiency"]
            + efuel_scale_factor
            * costs.at["Fischer-Tropsch", "VOM"]
            * costs.at["Fischer-Tropsch", "efficiency"],
        )

    # BioSNG from solid biomass
    if options["biosng"]:
        n.add(
            "Link",
            spatial.biomass.nodes,
            suffix=" solid biomass to gas",
            bus0=spatial.biomass.nodes,
            bus1=spatial.gas.nodes,
            bus3="co2 atmosphere",
            carrier="BioSNG",
            lifetime=costs.at["BioSNG", "lifetime"],
            efficiency=costs.at["BioSNG", "efficiency"],
            efficiency3=-costs.at["solid biomass", "CO2 intensity"]
            + costs.at["BioSNG", "CO2 stored"],
            p_nom_extendable=True,
            capital_cost=costs.at["BioSNG", "capital_cost"]
            * costs.at["BioSNG", "efficiency"],
            overnight_cost=costs.at["BioSNG", "investment"]
            * costs.at["BioSNG", "efficiency"],
            marginal_cost=costs.at["BioSNG", "VOM"] * costs.at["BioSNG", "efficiency"],
        )

    # BioSNG from solid biomass with carbon capture
    if options["biosng_cc"]:
        # Assuming that acid gas removal (incl. CO2) from syngas i performed with Rectisol
        # process (Methanol) and that electricity demand for this is included in the base process
        n.add(
            "Link",
            spatial.biomass.nodes,
            suffix=" solid biomass to gas CC",
            bus0=spatial.biomass.nodes,
            bus1=spatial.gas.nodes,
            bus2=spatial.co2.nodes,
            bus3="co2 atmosphere",
            carrier="BioSNG CC",
            lifetime=costs.at["BioSNG", "lifetime"],
            efficiency=costs.at["BioSNG", "efficiency"],
            efficiency2=costs.at["BioSNG", "CO2 stored"]
            * costs.at["BioSNG", "capture rate"],
            efficiency3=-costs.at["solid biomass", "CO2 intensity"]
            + costs.at["BioSNG", "CO2 stored"]
            * (1 - costs.at["BioSNG", "capture rate"]),
            p_nom_extendable=True,
            capital_cost=costs.at["BioSNG", "capital_cost"]
            * costs.at["BioSNG", "efficiency"]
            + costs.at["biomass CHP capture", "capital_cost"]
            * costs.at["BioSNG", "CO2 stored"],
            overnight_cost=costs.at["BioSNG", "investment"]
            * costs.at["BioSNG", "efficiency"]
            + costs.at["biomass CHP capture", "investment"]
            * costs.at["BioSNG", "CO2 stored"],
            marginal_cost=costs.at["BioSNG", "VOM"] * costs.at["BioSNG", "efficiency"],
        )

    if options["bioH2"]:
        name = (
            pd.Index(spatial.biomass.nodes)
            + " "
            + pd.Index(spatial.h2.nodes.str.replace(" H2", ""))
        )
        n.add(
            "Link",
            name,
            suffix=" solid biomass to hydrogen CC",
            bus0=spatial.biomass.nodes,
            bus1=spatial.h2.nodes,
            bus2=spatial.co2.nodes,
            bus3="co2 atmosphere",
            carrier="solid biomass to hydrogen",
            efficiency=costs.at["solid biomass to hydrogen", "efficiency"],
            efficiency2=costs.at["solid biomass", "CO2 intensity"]
            * options["cc_fraction"],
            efficiency3=-costs.at["solid biomass", "CO2 intensity"]
            * options["cc_fraction"],
            p_nom_extendable=True,
            capital_cost=costs.at["solid biomass to hydrogen", "capital_cost"]
            * costs.at["solid biomass to hydrogen", "efficiency"]
            + costs.at["biomass CHP capture", "capital_cost"]
            * costs.at["solid biomass", "CO2 intensity"],
            marginal_cost=0.0,
            lifetime=25,  # TODO: add value to technology-data
        )


def add_industry(
    n,
    costs,
    industrial_demand_file,
    shipping_demand_file,
    pop_layout,
    pop_weighted_energy_totals,
    options,
    spatial,
    cf_industry,
    investment_year,
):
    """
    Add industry, shipping, aviation, and their corresponding carrier buses to the network.

    Parameters
    ----------
    n : pypsa.Network
        The PyPSA network container object
    costs : pd.DataFrame
        Costs data including carbon capture, fuel costs, etc.
    industrial_demand_file : str
        Path to CSV file containing industrial demand data
    shipping_demand_file : str
        Path to CSV file containing shipping demand data
    pop_layout : pd.DataFrame
        Population layout data with index of nodes
    pop_weighted_energy_totals : pd.DataFrame
        Population-weighted energy totals including aviation and navigation data
    options : dict
        Dictionary of configuration options including:
        - biomass_spatial
        - biomass_transport
        - gas_network
        - methanol configuration
        - regional_oil_demand
        - shipping shares (hydrogen, methanol, oil)
        - and others
    spatial : object
        Object containing spatial configuration for different carriers
        (biomass, gas, oil, methanol, etc.)
    cf_industry : dict
        Industry-specific configuration parameters
    investment_year : int
        Year for which investment costs should be considered
    HeatSystem : Enum
        Enumeration defining different heat system types

    Returns
    -------
    None
        The function modifies the network object in-place by adding
        industry-related components.

    Notes
    -----
    This function adds multiple components to the network including:
    - Industrial demand for various carriers
    - Shipping and aviation infrastructure
    - Carbon capture facilities
    - Heat systems
    - Process emission handling
    """
    logger.info("Add industrial demand")
    # add oil buses for shipping, aviation and naptha for industry
    add_carrier_buses(n, "oil")
    # add methanol buses for industry
    add_carrier_buses(n, "methanol")

    nodes = pop_layout.index
    nhours = n.snapshot_weightings.generators.sum()
    nyears = nhours / 8760

    # 1e6 to convert TWh to MWh
    industrial_demand = pd.read_csv(industrial_demand_file, index_col=0) * 1e6 * nyears

    n.add(
        "Bus",
        spatial.biomass.industry,
        location=spatial.biomass.locations,
        carrier="solid biomass for industry",
        unit="MWh_LHV",
    )

    if options.get("biomass_spatial", options["biomass_transport"]):
        p_set = (
            industrial_demand.loc[spatial.biomass.locations, "solid biomass"].rename(
                index=lambda x: x + " solid biomass for industry"
            )
            / nhours
        )
    else:
        p_set = industrial_demand["solid biomass"].sum() / nhours

    n.add(
        "Load",
        spatial.biomass.industry,
        bus=spatial.biomass.industry,
        carrier="solid biomass for industry",
        p_set=p_set,
    )

    n.add(
        "Link",
        spatial.biomass.industry,
        bus0=spatial.biomass.nodes,
        bus1=spatial.biomass.industry,
        carrier="solid biomass for industry",
        p_nom_extendable=True,
        efficiency=1.0,
    )

    if len(spatial.biomass.industry_cc) <= 1 and len(spatial.co2.nodes) > 1:
        link_names = nodes + " " + spatial.biomass.industry_cc
    else:
        link_names = spatial.biomass.industry_cc

    n.add(
        "Link",
        link_names,
        bus0=spatial.biomass.nodes,
        bus1=spatial.biomass.industry,
        bus2="co2 atmosphere",
        bus3=spatial.co2.nodes,
        carrier="solid biomass for industry CC",
        p_nom_extendable=True,
        capital_cost=costs.at["cement capture", "capital_cost"]
        * costs.at["solid biomass", "CO2 intensity"],
        overnight_cost=costs.at["cement capture", "investment"]
        * costs.at["solid biomass", "CO2 intensity"],
        efficiency=0.9,  # TODO: make config option
        efficiency2=-costs.at["solid biomass", "CO2 intensity"]
        * costs.at["cement capture", "capture_rate"],
        efficiency3=costs.at["solid biomass", "CO2 intensity"]
        * costs.at["cement capture", "capture_rate"],
        lifetime=costs.at["cement capture", "lifetime"],
    )

    n.add(
        "Bus",
        spatial.gas.industry,
        location=spatial.gas.demand_locations,
        carrier="gas for industry",
        unit="MWh_LHV",
    )

    gas_demand = industrial_demand.loc[nodes, "methane"] / nhours

    if options["gas_network"] or options["regional_gas_demand"]:
        spatial_gas_demand = gas_demand.rename(index=lambda x: x + " gas for industry")
    else:
        spatial_gas_demand = gas_demand.sum()

    n.add(
        "Load",
        spatial.gas.industry,
        bus=spatial.gas.industry,
        carrier="gas for industry",
        p_set=spatial_gas_demand,
    )

    n.add(
        "Link",
        spatial.gas.industry,
        bus0=spatial.gas.nodes,
        bus1=spatial.gas.industry,
        bus2="co2 atmosphere",
        carrier="gas for industry",
        p_nom_extendable=True,
        efficiency=1.0,
        efficiency2=costs.at["gas", "CO2 intensity"],
    )

    n.add(
        "Link",
        spatial.gas.industry_cc,
        bus0=spatial.gas.nodes,
        bus1=spatial.gas.industry,
        bus2="co2 atmosphere",
        bus3=spatial.co2.nodes,
        carrier="gas for industry CC",
        p_nom_extendable=True,
        capital_cost=costs.at["cement capture", "capital_cost"]
        * costs.at["gas", "CO2 intensity"],
        overnight_cost=costs.at["cement capture", "investment"]
        * costs.at["gas", "CO2 intensity"],
        efficiency=0.9,
        efficiency2=costs.at["gas", "CO2 intensity"]
        * (1 - costs.at["cement capture", "capture_rate"]),
        efficiency3=costs.at["gas", "CO2 intensity"]
        * costs.at["cement capture", "capture_rate"],
        lifetime=costs.at["cement capture", "lifetime"],
    )

    n.add(
        "Load",
        nodes,
        suffix=" H2 for industry",
        bus=nodes + " H2",
        carrier="H2 for industry",
        p_set=industrial_demand.loc[nodes, "hydrogen"] / nhours,
    )

    # methanol for industry

    n.add(
        "Bus",
        spatial.methanol.industry,
        carrier="industry methanol",
        location=spatial.methanol.demand_locations,
        unit="MWh_LHV",
    )

    p_set_methanol = (
        industrial_demand["methanol"].rename(lambda x: x + " industry methanol")
        / nhours
    )

    if not options["methanol"]["regional_methanol_demand"]:
        p_set_methanol = p_set_methanol.sum()

    n.add(
        "Load",
        spatial.methanol.industry,
        bus=spatial.methanol.industry,
        carrier="industry methanol",
        p_set=p_set_methanol,
    )

    n.add(
        "Link",
        spatial.methanol.industry,
        bus0=spatial.methanol.nodes,
        bus1=spatial.methanol.industry,
        bus2="co2 atmosphere",
        carrier="industry methanol",
        p_nom_extendable=True,
        efficiency2=1 / options["MWh_MeOH_per_tCO2"],
        # CO2 intensity methanol based on stoichiometric calculation with 22.7 GJ/t methanol (32 g/mol), CO2 (44 g/mol), 277.78 MWh/TJ = 0.218 t/MWh
    )

    n.add(
        "Link",
        spatial.h2.locations + " methanolisation",
        bus0=spatial.h2.nodes,
        bus1=spatial.methanol.nodes,
        bus2=nodes,
        bus3=spatial.co2.nodes,
        carrier="methanolisation",
        p_nom_extendable=True,
        p_min_pu=options["min_part_load_methanolisation"],
        capital_cost=costs.at["methanolisation", "capital_cost"]
        * options["MWh_MeOH_per_MWh_H2"],  # EUR/MW_H2/a
        overnight_cost=costs.at["methanolisation", "investment"]
        * options["MWh_MeOH_per_MWh_H2"],
        marginal_cost=options["MWh_MeOH_per_MWh_H2"]
        * costs.at["methanolisation", "VOM"],
        lifetime=costs.at["methanolisation", "lifetime"],
        efficiency=options["MWh_MeOH_per_MWh_H2"],
        efficiency2=-options["MWh_MeOH_per_MWh_H2"] / options["MWh_MeOH_per_MWh_e"],
        efficiency3=-options["MWh_MeOH_per_MWh_H2"] / options["MWh_MeOH_per_tCO2"],
    )

    shipping_hydrogen_share = get(options["shipping_hydrogen_share"], investment_year)
    shipping_methanol_share = get(options["shipping_methanol_share"], investment_year)
    shipping_oil_share = get(options["shipping_oil_share"], investment_year)

    total_share = shipping_hydrogen_share + shipping_methanol_share + shipping_oil_share
    if total_share != 1:
        logger.warning(
            f"Total shipping shares sum up to {total_share:.2%}, corresponding to increased or decreased demand assumptions."
        )

    domestic_navigation = pop_weighted_energy_totals.loc[
        nodes, ["total domestic navigation"]
    ].squeeze()
    international_navigation = (
        pd.read_csv(shipping_demand_file, index_col=0).squeeze(axis=1) * nyears
    )
    all_navigation = domestic_navigation + international_navigation
    p_set = all_navigation * 1e6 / nhours

    if shipping_hydrogen_share:
        oil_efficiency = options.get(
            "shipping_oil_efficiency", options.get("shipping_average_efficiency", 0.4)
        )
        efficiency = oil_efficiency / costs.at["fuel cell", "efficiency"]
        shipping_hydrogen_share = get(
            options["shipping_hydrogen_share"], investment_year
        )

        if options["shipping_hydrogen_liquefaction"]:
            n.add(
                "Bus",
                nodes,
                suffix=" H2 liquid",
                carrier="H2 liquid",
                location=nodes,
                unit="MWh_LHV",
            )

            n.add(
                "Link",
                nodes + " H2 liquefaction",
                bus0=nodes + " H2",
                bus1=nodes + " H2 liquid",
                carrier="H2 liquefaction",
                efficiency=costs.at["H2 liquefaction", "efficiency"],
                capital_cost=costs.at["H2 liquefaction", "capital_cost"],
                overnight_cost=costs.at["H2 liquefaction", "investment"],
                p_nom_extendable=True,
                lifetime=costs.at["H2 liquefaction", "lifetime"],
            )

            shipping_bus = nodes + " H2 liquid"
        else:
            shipping_bus = nodes + " H2"

        efficiency = (
            options["shipping_oil_efficiency"] / costs.at["fuel cell", "efficiency"]
        )
        p_set_hydrogen = shipping_hydrogen_share * p_set * efficiency

        n.add(
            "Load",
            nodes,
            suffix=" H2 for shipping",
            bus=shipping_bus,
            carrier="H2 for shipping",
            p_set=p_set_hydrogen,
        )

    if shipping_methanol_share:
        efficiency = (
            options["shipping_oil_efficiency"] / options["shipping_methanol_efficiency"]
        )

        p_set_methanol_shipping = (
            shipping_methanol_share
            * p_set.rename(lambda x: x + " shipping methanol")
            * efficiency
        )

        if not options["methanol"]["regional_methanol_demand"]:
            p_set_methanol_shipping = p_set_methanol_shipping.sum()

        n.add(
            "Bus",
            spatial.methanol.shipping,
            location=spatial.methanol.demand_locations,
            carrier="shipping methanol",
            unit="MWh_LHV",
        )

        n.add(
            "Load",
            spatial.methanol.shipping,
            bus=spatial.methanol.shipping,
            carrier="shipping methanol",
            p_set=p_set_methanol_shipping,
        )

        n.add(
            "Link",
            spatial.methanol.shipping,
            bus0=spatial.methanol.nodes,
            bus1=spatial.methanol.shipping,
            bus2="co2 atmosphere",
            carrier="shipping methanol",
            p_nom_extendable=True,
            efficiency2=1
            / options[
                "MWh_MeOH_per_tCO2"
            ],  # CO2 intensity methanol based on stoichiometric calculation with 22.7 GJ/t methanol (32 g/mol), CO2 (44 g/mol), 277.78 MWh/TJ = 0.218 t/MWh
        )

    if shipping_oil_share:
        p_set_oil = shipping_oil_share * p_set.rename(lambda x: x + " shipping oil")

        if not options["regional_oil_demand"]:
            p_set_oil = p_set_oil.sum()

        n.add(
            "Bus",
            spatial.oil.shipping,
            location=spatial.oil.demand_locations,
            carrier="shipping oil",
            unit="MWh_LHV",
        )

        n.add(
            "Load",
            spatial.oil.shipping,
            bus=spatial.oil.shipping,
            carrier="shipping oil",
            p_set=p_set_oil,
        )

        n.add(
            "Link",
            spatial.oil.shipping,
            bus0=spatial.oil.nodes,
            bus1=spatial.oil.shipping,
            bus2="co2 atmosphere",
            carrier="shipping oil",
            p_nom_extendable=True,
            efficiency2=costs.at["oil", "CO2 intensity"],
        )

    if options["oil_boilers"]:
        nodes = pop_layout.index

        for heat_system in HeatSystem:
            if not heat_system == HeatSystem.URBAN_CENTRAL:
                n.add(
                    "Link",
                    nodes + f" {heat_system} oil boiler",
                    p_nom_extendable=True,
                    bus0=spatial.oil.nodes,
                    bus1=nodes + f" {heat_system} heat",
                    bus2="co2 atmosphere",
                    carrier=f"{heat_system} oil boiler",
                    efficiency=costs.at["decentral oil boiler", "efficiency"],
                    efficiency2=costs.at["oil", "CO2 intensity"],
                    capital_cost=costs.at["decentral oil boiler", "efficiency"]
                    * costs.at["decentral oil boiler", "capital_cost"]
                    * options["overdimension_heat_generators"][
                        heat_system.central_or_decentral
                    ],
                    overnight_cost=costs.at["decentral oil boiler", "efficiency"]
                    * costs.at["decentral oil boiler", "investment"]
                    * options["overdimension_heat_generators"][
                        heat_system.central_or_decentral
                    ],
                    lifetime=costs.at["decentral oil boiler", "lifetime"],
                )

    n.add(
        "Link",
        nodes + " Fischer-Tropsch",
        bus0=nodes + " H2",
        bus1=spatial.oil.nodes,
        bus2=spatial.co2.nodes,
        carrier="Fischer-Tropsch",
        efficiency=costs.at["Fischer-Tropsch", "efficiency"],
        capital_cost=costs.at["Fischer-Tropsch", "capital_cost"]
        * costs.at["Fischer-Tropsch", "efficiency"],  # EUR/MW_H2/a
        overnight_cost=costs.at["Fischer-Tropsch", "investment"]
        * costs.at["Fischer-Tropsch", "efficiency"],
        marginal_cost=costs.at["Fischer-Tropsch", "efficiency"]
        * costs.at["Fischer-Tropsch", "VOM"],
        efficiency2=-costs.at["oil", "CO2 intensity"]
        * costs.at["Fischer-Tropsch", "efficiency"],
        p_nom_extendable=True,
        p_min_pu=options["min_part_load_fischer_tropsch"],
        lifetime=costs.at["Fischer-Tropsch", "lifetime"],
    )

    # naphtha
    demand_factor = options["HVC_demand_factor"]
    if demand_factor != 1:
        logger.warning(f"Changing HVC demand by {demand_factor * 100 - 100:+.2f}%.")

    p_set_naphtha = (
        demand_factor
        * industrial_demand.loc[nodes, "naphtha"].rename(
            lambda x: x + " naphtha for industry"
        )
        / nhours
    )

    if not options["regional_oil_demand"]:
        p_set_naphtha = p_set_naphtha.sum()

    n.add(
        "Bus",
        spatial.oil.naphtha,
        location=spatial.oil.demand_locations,
        carrier="naphtha for industry",
        unit="MWh_LHV",
    )

    n.add(
        "Load",
        spatial.oil.naphtha,
        bus=spatial.oil.naphtha,
        carrier="naphtha for industry",
        p_set=p_set_naphtha,
    )

    # some CO2 from naphtha are process emissions from steam cracker
    # rest of CO2 released to atmosphere either in waste-to-energy or decay
    process_co2_per_naphtha = (
        industrial_demand.loc[nodes, "process emission from feedstock"].sum()
        / industrial_demand.loc[nodes, "naphtha"].sum()
    )
    emitted_co2_per_naphtha = costs.at["oil", "CO2 intensity"] - process_co2_per_naphtha

    non_sequestered = 1 - get(
        cf_industry["HVC_environment_sequestration_fraction"],
        investment_year,
    )

    if cf_industry["waste_to_energy"] or cf_industry["waste_to_energy_cc"]:
        non_sequestered_hvc_locations = (
            pd.Index(spatial.oil.demand_locations) + " non-sequestered HVC"
        )

        n.add(
            "Bus",
            non_sequestered_hvc_locations,
            location=spatial.oil.demand_locations,
            carrier="non-sequestered HVC",
            unit="MWh_LHV",
        )

        n.add(
            "Link",
            spatial.oil.naphtha,
            bus0=spatial.oil.nodes,
            bus1=spatial.oil.naphtha,
            bus2=non_sequestered_hvc_locations,
            bus3=spatial.co2.process_emissions,
            carrier="naphtha for industry",
            p_nom_extendable=True,
            efficiency2=non_sequestered
            * emitted_co2_per_naphtha
            / costs.at["oil", "CO2 intensity"],
            efficiency3=process_co2_per_naphtha,
        )

        if options["biomass"] and options["municipal_solid_waste"]:
            n.add(
                "Link",
                spatial.msw.locations,
                bus0=spatial.msw.nodes,
                bus1=non_sequestered_hvc_locations,
                bus2="co2 atmosphere",
                carrier="municipal solid waste",
                p_nom_extendable=True,
                efficiency=1.0,
                efficiency2=-costs.at[
                    "oil", "CO2 intensity"
                ],  # because msw is co2 neutral and will be burned in waste CHP or decomposed as oil
            )

        n.add(
            "Link",
            spatial.oil.demand_locations,
            suffix=" HVC to air",
            bus0=non_sequestered_hvc_locations,
            bus1="co2 atmosphere",
            carrier="HVC to air",
            p_nom_extendable=True,
            efficiency=costs.at["oil", "CO2 intensity"],
        )

        if len(non_sequestered_hvc_locations) == 1:
            waste_source = non_sequestered_hvc_locations[0]
        else:
            waste_source = non_sequestered_hvc_locations

        if cf_industry["waste_to_energy"]:
            urban_central = spatial.nodes + " urban central heat"
            existing_urban_central = n.buses.index[
                n.buses.carrier == "urban central heat"
            ]
            urban_central_nodes = urban_central.map(
                lambda x: x if x in existing_urban_central else ""
            )
            n.add(
                "Link",
                spatial.nodes + " urban central waste CHP",
                bus0=waste_source,
                bus1=spatial.nodes,
                bus2=urban_central_nodes,
                bus3="co2 atmosphere",
                carrier="waste CHP",
                p_nom_extendable=True,
                capital_cost=costs.at["waste CHP", "capital_cost"]
                * costs.at["waste CHP", "efficiency"],
                overnight_cost=costs.at["waste CHP", "investment"]
                * costs.at["waste CHP", "efficiency"],
                marginal_cost=costs.at["waste CHP", "VOM"],
                efficiency=costs.at["waste CHP", "efficiency"],
                efficiency2=costs.at["waste CHP", "efficiency-heat"],
                efficiency3=costs.at["oil", "CO2 intensity"],
                lifetime=costs.at["waste CHP", "lifetime"],
            )

        if cf_industry["waste_to_energy_cc"]:
            n.add(
                "Link",
                spatial.nodes + " waste CHP CC",
                bus0=waste_source,
                bus1=spatial.nodes,
                bus2=urban_central_nodes,
                bus3="co2 atmosphere",
                bus4=spatial.co2.nodes,
                carrier="waste CHP CC",
                p_nom_extendable=True,
                capital_cost=costs.at["waste CHP CC", "capital_cost"]
                * costs.at["waste CHP CC", "efficiency"]
                + costs.at["biomass CHP capture", "capital_cost"]
                * costs.at["oil", "CO2 intensity"],
                overnight_cost=costs.at["waste CHP CC", "investment"]
                * costs.at["waste CHP CC", "efficiency"]
                + costs.at["biomass CHP capture", "investment"]
                * costs.at["oil", "CO2 intensity"],
                marginal_cost=costs.at["waste CHP CC", "VOM"],
                efficiency=costs.at["waste CHP CC", "efficiency"],
                efficiency2=costs.at["waste CHP CC", "efficiency-heat"],
                efficiency3=costs.at["oil", "CO2 intensity"]
                * (1 - options["cc_fraction"]),
                efficiency4=costs.at["oil", "CO2 intensity"] * options["cc_fraction"],
                lifetime=costs.at["waste CHP CC", "lifetime"],
            )

    else:
        n.add(
            "Link",
            spatial.oil.naphtha,
            bus0=spatial.oil.nodes,
            bus1=spatial.oil.naphtha,
            bus2="co2 atmosphere",
            bus3=spatial.co2.process_emissions,
            carrier="naphtha for industry",
            p_nom_extendable=True,
            efficiency2=emitted_co2_per_naphtha * non_sequestered,
            efficiency3=process_co2_per_naphtha,
        )

    # aviation
    demand_factor = get(options["aviation_demand_factor"], investment_year)
    if demand_factor != 1:
        logger.warning(
            f"Changing aviation demand by {demand_factor * 100 - 100:+.2f}%."
        )

    all_aviation = ["total international aviation", "total domestic aviation"]

    p_set = (
        demand_factor
        * pop_weighted_energy_totals.loc[nodes, all_aviation].sum(axis=1)
        * 1e6
        / nhours
    ).rename(lambda x: x + " kerosene for aviation")

    if not options["regional_oil_demand"]:
        p_set = p_set.sum()

    n.add(
        "Bus",
        spatial.oil.kerosene,
        location=spatial.oil.demand_locations,
        carrier="kerosene for aviation",
        unit="MWh_LHV",
    )

    n.add(
        "Load",
        spatial.oil.kerosene,
        bus=spatial.oil.kerosene,
        carrier="kerosene for aviation",
        p_set=p_set,
    )

    n.add(
        "Link",
        spatial.oil.kerosene,
        bus0=spatial.oil.nodes,
        bus1=spatial.oil.kerosene,
        bus2="co2 atmosphere",
        carrier="kerosene for aviation",
        p_nom_extendable=True,
        efficiency2=costs.at["oil", "CO2 intensity"],
    )

    if options["methanol"]["methanol_to_kerosene"]:
        add_methanol_to_kerosene(n, costs)

    # TODO simplify bus expression
    n.add(
        "Load",
        nodes,
        suffix=" low-temperature heat for industry",
        bus=[
            (
                node + " urban central heat"
                if node + " urban central heat" in n.buses.index
                else node + " services urban decentral heat"
            )
            for node in nodes
        ],
        carrier="low-temperature heat for industry",
        p_set=industrial_demand.loc[nodes, "low-temperature heat"] / nhours,
    )

    # remove today's industrial electricity demand by scaling down total electricity demand
    for ct in n.buses.country.dropna().unique():
        # TODO map onto n.bus.country

        loads_i = n.loads.index[
            (n.loads.index.str[:2] == ct) & (n.loads.carrier == "electricity")
        ]
        if n.loads_t.p_set[loads_i].empty:
            continue
        factor = (
            1
            - industrial_demand.loc[loads_i, "current electricity"].sum()
            / n.loads_t.p_set[loads_i].sum().sum()
        )
        n.loads_t.p_set[loads_i] *= factor

    n.add(
        "Load",
        nodes,
        suffix=" industry electricity",
        bus=nodes,
        carrier="industry electricity",
        p_set=industrial_demand.loc[nodes, "electricity"] / nhours,
    )

    n.add(
        "Bus",
        spatial.co2.process_emissions,
        location=spatial.co2.locations,
        carrier="process emissions",
        unit="t_co2",
    )

    if options["co2_spatial"] or options["co2_network"]:
        p_set = (
            -industrial_demand.loc[nodes, "process emission"].rename(
                index=lambda x: x + " process emissions"
            )
            / nhours
        )
    else:
        p_set = -industrial_demand.loc[nodes, "process emission"].sum() / nhours

    n.add(
        "Load",
        spatial.co2.process_emissions,
        bus=spatial.co2.process_emissions,
        carrier="process emissions",
        p_set=p_set,
    )

    n.add(
        "Link",
        spatial.co2.process_emissions,
        bus0=spatial.co2.process_emissions,
        bus1="co2 atmosphere",
        carrier="process emissions",
        p_nom_extendable=True,
        efficiency=1.0,
    )

    # assume enough local waste heat for CC
    n.add(
        "Link",
        spatial.co2.locations,
        suffix=" process emissions CC",
        bus0=spatial.co2.process_emissions,
        bus1="co2 atmosphere",
        bus2=spatial.co2.nodes,
        carrier="process emissions CC",
        p_nom_extendable=True,
        capital_cost=costs.at["cement capture", "capital_cost"],
        overnight_cost=costs.at["cement capture", "investment"],
        efficiency=1 - costs.at["cement capture", "capture_rate"],
        efficiency2=costs.at["cement capture", "capture_rate"],
        lifetime=costs.at["cement capture", "lifetime"],
    )

    if options["ammonia"]:
        if options["ammonia"] == "regional":
            p_set = (
                industrial_demand.loc[spatial.ammonia.locations, "ammonia"].rename(
                    index=lambda x: x + " NH3"
                )
                / nhours
            )
        else:
            p_set = industrial_demand["ammonia"].sum() / nhours

        n.add(
            "Load",
            spatial.ammonia.nodes,
            bus=spatial.ammonia.nodes,
            carrier="NH3",
            p_set=p_set,
        )

    if industrial_demand[["coke", "coal"]].sum().sum() > 0:
        add_carrier_buses(n, "coal")

        mwh_coal_per_mwh_coke = 1.366  # from eurostat energy balance
        p_set = (
            industrial_demand["coal"]
            + mwh_coal_per_mwh_coke * industrial_demand["coke"]
        ) / nhours

        p_set.rename(lambda x: x + " coal for industry", inplace=True)

        if not options["regional_coal_demand"]:
            p_set = p_set.sum()

        n.add(
            "Bus",
            spatial.coal.industry,
            location=spatial.coal.demand_locations,
            carrier="coal for industry",
            unit="MWh_LHV",
        )

        n.add(
            "Load",
            spatial.coal.industry,
            bus=spatial.coal.industry,
            carrier="coal for industry",
            p_set=p_set,
        )

        n.add(
            "Link",
            spatial.coal.industry,
            bus0=spatial.coal.nodes,
            bus1=spatial.coal.industry,
            bus2="co2 atmosphere",
            carrier="coal for industry",
            p_nom_extendable=True,
            efficiency2=costs.at["coal", "CO2 intensity"],
        )


def add_waste_heat(n):
    # TODO options?

    logger.info("Add possibility to use industrial waste heat in district heating")

    # AC buses with district heating
    urban_central = n.buses.index[n.buses.carrier == "urban central heat"]
    if not urban_central.empty:
        urban_central = urban_central.str[: -len(" urban central heat")]

        link_carriers = n.links.carrier.unique()

        # TODO what is the 0.95 and should it be a config option?
        if (
            options["use_fischer_tropsch_waste_heat"]
            and "Fischer-Tropsch" in link_carriers
        ):
            n.links.loc[urban_central + " Fischer-Tropsch", "bus3"] = (
                urban_central + " urban central heat"
            )
            n.links.loc[urban_central + " Fischer-Tropsch", "efficiency3"] = (
                0.95 - n.links.loc[urban_central + " Fischer-Tropsch", "efficiency"]
            ) * options["use_fischer_tropsch_waste_heat"]

        if options["use_methanation_waste_heat"] and "Sabatier" in link_carriers:
            n.links.loc[urban_central + " Sabatier", "bus3"] = (
                urban_central + " urban central heat"
            )
            n.links.loc[urban_central + " Sabatier", "efficiency3"] = (
                0.95 - n.links.loc[urban_central + " Sabatier", "efficiency"]
            ) * options["use_methanation_waste_heat"]

        # DEA quotes 15% of total input (11% of which are high-value heat)
        if options["use_haber_bosch_waste_heat"] and "Haber-Bosch" in link_carriers:
            n.links.loc[urban_central + " Haber-Bosch", "bus3"] = (
                urban_central + " urban central heat"
            )
            total_energy_input = (
                cf_industry["MWh_H2_per_tNH3_electrolysis"]
                + cf_industry["MWh_elec_per_tNH3_electrolysis"]
            ) / cf_industry["MWh_NH3_per_tNH3"]
            electricity_input = (
                cf_industry["MWh_elec_per_tNH3_electrolysis"]
                / cf_industry["MWh_NH3_per_tNH3"]
            )
            n.links.loc[urban_central + " Haber-Bosch", "efficiency3"] = (
                0.15 * total_energy_input / electricity_input
            ) * options["use_haber_bosch_waste_heat"]

        if (
            options["use_methanolisation_waste_heat"]
            and "methanolisation" in link_carriers
        ):
            n.links.loc[urban_central + " methanolisation", "bus4"] = (
                urban_central + " urban central heat"
            )
            n.links.loc[urban_central + " methanolisation", "efficiency4"] = (
                costs.at["methanolisation", "heat-output"]
                / costs.at["methanolisation", "hydrogen-input"]
            ) * options["use_methanolisation_waste_heat"]

        # TODO integrate usable waste heat efficiency into technology-data from DEA
        if (
            options["use_electrolysis_waste_heat"]
            and "H2 Electrolysis" in link_carriers
        ):
            n.links.loc[urban_central + " H2 Electrolysis", "bus2"] = (
                urban_central + " urban central heat"
            )
            n.links.loc[urban_central + " H2 Electrolysis", "efficiency2"] = (
                0.84 - n.links.loc[urban_central + " H2 Electrolysis", "efficiency"]
            ) * options["use_electrolysis_waste_heat"]

        if options["use_fuel_cell_waste_heat"] and "H2 Fuel Cell" in link_carriers:
            n.links.loc[urban_central + " H2 Fuel Cell", "bus2"] = (
                urban_central + " urban central heat"
            )
            n.links.loc[urban_central + " H2 Fuel Cell", "efficiency2"] = (
                0.95 - n.links.loc[urban_central + " H2 Fuel Cell", "efficiency"]
            ) * options["use_fuel_cell_waste_heat"]


def add_agriculture(n, costs):
    logger.info("Add agriculture, forestry and fishing sector.")

    nodes = pop_layout.index
    nhours = n.snapshot_weightings.generators.sum()

    # electricity

    n.add(
        "Load",
        nodes,
        suffix=" agriculture electricity",
        bus=nodes,
        carrier="agriculture electricity",
        p_set=pop_weighted_energy_totals.loc[nodes, "total agriculture electricity"]
        * 1e6
        / nhours,
    )

    # heat

    n.add(
        "Load",
        nodes,
        suffix=" agriculture heat",
        bus=nodes + " services rural heat",
        carrier="agriculture heat",
        p_set=pop_weighted_energy_totals.loc[nodes, "total agriculture heat"]
        * 1e6
        / nhours,
    )

    # machinery

    electric_share = get(
        options["agriculture_machinery_electric_share"], investment_year
    )
    oil_share = get(options["agriculture_machinery_oil_share"], investment_year)

    total_share = electric_share + oil_share
    if total_share != 1:
        logger.warning(
            f"Total agriculture machinery shares sum up to {total_share:.2%}, corresponding to increased or decreased demand assumptions."
        )

    machinery_nodal_energy = (
        pop_weighted_energy_totals.loc[nodes, "total agriculture machinery"] * 1e6
    )

    if electric_share > 0:
        efficiency_gain = (
            options["agriculture_machinery_fuel_efficiency"]
            / options["agriculture_machinery_electric_efficiency"]
        )

        n.add(
            "Load",
            nodes,
            suffix=" agriculture machinery electric",
            bus=nodes,
            carrier="agriculture machinery electric",
            p_set=electric_share / efficiency_gain * machinery_nodal_energy / nhours,
        )

    if oil_share > 0:
        p_set = (
            oil_share
            * machinery_nodal_energy.rename(lambda x: x + " agriculture machinery oil")
            / nhours
        )

        if not options["regional_oil_demand"]:
            p_set = p_set.sum()

        n.add(
            "Bus",
            spatial.oil.agriculture_machinery,
            location=spatial.oil.demand_locations,
            carrier="agriculture machinery oil",
            unit="MWh_LHV",
        )

        n.add(
            "Load",
            spatial.oil.agriculture_machinery,
            bus=spatial.oil.agriculture_machinery,
            carrier="agriculture machinery oil",
            p_set=p_set,
        )

        n.add(
            "Link",
            spatial.oil.agriculture_machinery,
            bus0=spatial.oil.nodes,
            bus1=spatial.oil.agriculture_machinery,
            bus2="co2 atmosphere",
            carrier="agriculture machinery oil",
            p_nom_extendable=True,
            efficiency2=costs.at["oil", "CO2 intensity"],
        )


def decentral(n):
    """
    Removes the electricity transmission system.
    """
    n.lines.drop(n.lines.index, inplace=True)
    n.links.drop(n.links.index[n.links.carrier.isin(["DC", "B2B"])], inplace=True)


def remove_h2_network(n):
    n.links.drop(
        n.links.index[n.links.carrier.str.contains("H2 pipeline")], inplace=True
    )

    if "EU H2 Store" in n.stores.index:
        n.stores.drop("EU H2 Store", inplace=True)


def limit_individual_line_extension(n, maxext):
    logger.info(f"Limiting new HVAC and HVDC extensions to {maxext} MW")
    n.lines["s_nom_max"] = n.lines["s_nom"] + maxext
    hvdc = n.links.index[n.links.carrier == "DC"]
    n.links.loc[hvdc, "p_nom_max"] = n.links.loc[hvdc, "p_nom"] + maxext


aggregate_dict = {
    "p_nom": pd.Series.sum,
    "s_nom": pd.Series.sum,
    "v_nom": "max",
    "v_mag_pu_max": "min",
    "v_mag_pu_min": "max",
    "p_nom_max": pd.Series.sum,
    "s_nom_max": pd.Series.sum,
    "p_nom_min": pd.Series.sum,
    "s_nom_min": pd.Series.sum,
    "v_ang_min": "max",
    "v_ang_max": "min",
    "terrain_factor": "mean",
    "num_parallel": "sum",
    "p_set": "sum",
    "e_initial": "sum",
    "e_nom": pd.Series.sum,
    "e_nom_max": pd.Series.sum,
    "e_nom_min": pd.Series.sum,
    "state_of_charge_initial": "sum",
    "state_of_charge_set": "sum",
    "inflow": "sum",
    "p_max_pu": "first",
    "x": "mean",
    "y": "mean",
}


def cluster_heat_buses(n):
    """
    Cluster residential and service heat buses to one representative bus.

    This can be done to save memory and speed up optimisation
    """

    def define_clustering(attributes, aggregate_dict):
        """
        Define how attributes should be clustered.
        Input:
            attributes    : pd.Index()
            aggregate_dict: dictionary (key: name of attribute, value
                                        clustering method)

        Returns:
            agg           : clustering dictionary
        """
        keys = attributes.intersection(aggregate_dict.keys())
        agg = dict(
            zip(
                attributes.difference(keys),
                ["first"] * len(df.columns.difference(keys)),
            )
        )
        for key in keys:
            agg[key] = aggregate_dict[key]
        return agg

    logger.info("Cluster residential and service heat buses.")
    components = ["Bus", "Carrier", "Generator", "Link", "Load", "Store", "StorageUnit"]

    for c in n.iterate_components(components):
        df = c.df
        cols = df.columns[
            df.columns.str.contains("bus")
            | (df.columns == "carrier")
            | (df.columns == "nice_name")
        ]

        # rename columns and index
        df[cols] = df[cols].apply(
            lambda x: x.str.replace("residential ", "").str.replace("services ", ""),
            axis=1,
        )
        df = df.rename(
            index=lambda x: x.replace("residential ", "").replace("services ", "")
        )

        # cluster heat nodes
        # static dataframe
        agg = define_clustering(df.columns, aggregate_dict)
        df = df.groupby(level=0).agg(agg, numeric_only=False)
        # time-varying data
        pnl = c.pnl
        agg = define_clustering(pd.Index(pnl.keys()), aggregate_dict)
        for k in pnl.keys():

            def renamer(s):
                return s.replace("residential ", "").replace("services ", "")

            pnl[k] = pnl[k].T.groupby(renamer).agg(agg[k], numeric_only=False).T

        # remove unclustered assets of service/residential
        to_drop = c.df.index.difference(df.index)
        n.remove(c.name, to_drop)
        # add clustered assets
        to_add = df.index.difference(c.df.index)
        n.add(c.name, df.loc[to_add].index, **df.loc[to_add])


def set_temporal_aggregation(n, resolution, snapshot_weightings):
    """
    Aggregate time-varying data to the given snapshots.
    """
    if not resolution:
        logger.info("No temporal aggregation. Using native resolution.")
        return n
    elif "sn" in resolution.lower():
        # Representative snapshots are dealt with directly
        sn = int(resolution[:-2])
        logger.info("Use every %s snapshot as representative", sn)
        n.set_snapshots(n.snapshots[::sn])
        n.snapshot_weightings *= sn
        return n
    else:
        # Otherwise, use the provided snapshots
        snapshot_weightings = pd.read_csv(
            snapshot_weightings, index_col=0, parse_dates=True
        )

        # Define a series used for aggregation, mapping each hour in
        # n.snapshots to the closest previous timestep in
        # snapshot_weightings.index
        aggregation_map = (
            pd.Series(
                snapshot_weightings.index.get_indexer(n.snapshots), index=n.snapshots
            )
            .replace(-1, np.nan)
            .ffill()
            .astype(int)
            .map(lambda i: snapshot_weightings.index[i])
        )

        m = n.copy(with_time=False)
        m.set_snapshots(snapshot_weightings.index)
        m.snapshot_weightings = snapshot_weightings

        # Aggregation all time-varying data.
        for c in n.iterate_components():
            pnl = getattr(m, c.list_name + "_t")
            for k, df in c.pnl.items():
                if not df.empty:
                    if c.list_name == "stores" and k == "e_max_pu":
                        pnl[k] = df.groupby(aggregation_map).min()
                    elif c.list_name == "stores" and k == "e_min_pu":
                        pnl[k] = df.groupby(aggregation_map).max()
                    else:
                        pnl[k] = df.groupby(aggregation_map).mean()

        return m


def lossy_bidirectional_links(n, carrier, efficiencies={}, subset=None):
    """Split bidirectional links into two unidirectional links to include transmission losses."""

    if subset is None:
        subset = n.links.index
    carrier_i = n.links.query("carrier == @carrier").index.intersection(subset)

    if (
        not any((v != 1.0) or (v >= 0) for v in efficiencies.values())
        or carrier_i.empty
    ):
        return

    efficiency_static = efficiencies.get("efficiency_static", 1)
    efficiency_per_1000km = efficiencies.get("efficiency_per_1000km", 1)
    compression_per_1000km = efficiencies.get("compression_per_1000km", 0)

    logger.info(
        f"Specified losses for {carrier} transmission "
        f"(static: {efficiency_static}, per 1000km: {efficiency_per_1000km}, compression per 1000km: {compression_per_1000km}). "
        "Splitting bidirectional links."
    )

    n.links.loc[carrier_i, "p_min_pu"] = 0
    n.links.loc[carrier_i, "efficiency"] = (
        efficiency_static
        * efficiency_per_1000km ** (n.links.loc[carrier_i, "length"] / 1e3)
    )
    rev_links = (
        n.links.loc[carrier_i].copy().rename({"bus0": "bus1", "bus1": "bus0"}, axis=1)
    )
    rev_links["length_original"] = rev_links["length"]
    rev_links["capital_cost"] = 0
    rev_links["overnight_cost"] = 0
    rev_links["length"] = 0
    rev_links["reversed"] = True
    rev_links.index = rev_links.index.map(lambda x: x + "-reversed")

    n.links["reversed"] = n.links.get("reversed", False)
    n.links = pd.concat([n.links, rev_links], sort=False)
    n.links["length_original"] = n.links["length_original"].fillna(n.links.length)

    # do compression losses after concatenation to take electricity consumption at bus0 in either direction
    carrier_i = n.links.query("carrier == @carrier").index
    if compression_per_1000km > 0:
        n.links.loc[carrier_i, "bus2"] = n.links.loc[carrier_i, "bus0"].map(
            n.buses.location
        )  # electricity
        n.links.loc[carrier_i, "efficiency2"] = (
            -compression_per_1000km * n.links.loc[carrier_i, "length_original"] / 1e3
        )


def add_enhanced_geothermal(
    n,
    costs,
    costs_config,
    egs_potentials,
    egs_overlap,
    egs_config,
    egs_capacity_factors=None,
):
    """
    Add Enhanced Geothermal System (EGS) potential to the network model.

    Parameters
    ----------
    n : pypsa.Network
        The PyPSA network container object.
    egs_potentials : str
        Path to CSV file containing EGS potential data.
    egs_overlap : str
        Path to CSV file defining overlap between gridded geothermal potential
        estimation and bus regions.
    costs : pd.DataFrame
        Technology cost assumptions including fields for lifetime, FOM, investment,
        and efficiency parameters.
    egs_config : dict
        Configuration for enhanced geothermal systems with keys:
        - var_cf : bool
            Whether to use time-varying capacity factors
        - flexible : bool
            Whether to add flexible operation using geothermal reservoir
        - max_hours : float
            Maximum hours of storage if flexible
        - max_boost : float
            Maximum power boost factor if flexible
    costs_config : dict
        General cost configuration containing:
        - fill_values : dict
            With key 'discount rate' for financial calculations
    egs_capacity_factors : str, optional
        Path to CSV file with time-varying capacity factors.
        Required if egs_config['var_cf'] is True.

    Returns
    -------
    None
        Modifies the network object in-place by adding EGS components.

    Notes
    -----
    Implements EGS with 2020 CAPEX from Aghahosseini et al 2021.
    The function adds various components to the network:
    - Geothermal heat generators and buses
    - Organic Rankine Cycle links for electricity generation
    - District heating links if urban central heat exists
    - Optional storage units for flexible operation
    """
    if len(spatial.geothermal_heat.nodes) > 1:
        logger.warning(
            "'add_enhanced_geothermal' not implemented for multiple geothermal nodes."
        )
    logger.info(
        "[EGS] implemented with 2020 CAPEX from Aghahosseini et al 2021: 'From hot rock to...'."
    )
    logger.info(
        "[EGS] Recommended usage scales CAPEX to future cost expectations using config 'adjustments'."
    )
    logger.info("[EGS] During this the relevant carriers are:")
    logger.info("[EGS] drilling part -> 'geothermal heat'")
    logger.info(
        "[EGS] electricity generation part -> 'geothermal organic rankine cycle'"
    )
    logger.info("[EGS] district heat distribution part -> 'geothermal district heat'")

    # matrix defining the overlap between gridded geothermal potential estimation, and bus regions
    overlap = pd.read_csv(egs_overlap, index_col=0)
    overlap.columns = overlap.columns.astype(int)
    egs_potentials = pd.read_csv(egs_potentials, index_col=0)

    Nyears = n.snapshot_weightings.generators.sum() / 8760
    dr = costs_config["fill_values"]["discount rate"]
    lt = costs.at["geothermal", "lifetime"]
    FOM = costs.at["geothermal", "FOM"]

    egs_annuity = calculate_annuity(lt, dr)

    # under egs optimism, the expected cost reductions also cover costs for ORC
    # hence, the ORC costs are no longer taken from technology-data
    orc_capex = costs.at["organic rankine cycle", "investment"]

    # cost for ORC is subtracted, as it is already included in the geothermal cost.
    # The orc cost are attributed to a separate link representing the ORC.
    # also capital_cost conversion Euro/kW -> Euro/MW

    egs_potentials["capital_cost"] = (
        (egs_annuity + FOM / (1.0 + FOM))
        * (egs_potentials["CAPEX"] * 1e3 - orc_capex)
        * Nyears
    )

    assert (egs_potentials["capital_cost"] > 0).all(), (
        "Error in EGS cost, negative values found."
    )

    orc_annuity = calculate_annuity(costs.at["organic rankine cycle", "lifetime"], dr)
    orc_capital_cost = (orc_annuity + FOM / (1 + FOM)) * orc_capex * Nyears

    efficiency_orc = costs.at["organic rankine cycle", "efficiency"]
    efficiency_dh = costs.at["geothermal", "district heat-input"]

    # p_nom_max conversion GW -> MW
    egs_potentials["p_nom_max"] = egs_potentials["p_nom_max"] * 1000.0

    # not using add_carrier_buses, as we are not interested in a Store
    n.add("Carrier", "geothermal heat")

    n.add(
        "Bus",
        spatial.geothermal_heat.nodes,
        carrier="geothermal heat",
        unit="MWh_th",
    )

    n.add(
        "Generator",
        spatial.geothermal_heat.nodes,
        bus=spatial.geothermal_heat.nodes,
        carrier="geothermal heat",
        p_nom_extendable=True,
    )

    if egs_config["var_cf"]:
        efficiency = pd.read_csv(egs_capacity_factors, parse_dates=True, index_col=0)
        logger.info("Adding Enhanced Geothermal with time-varying capacity factors.")
    else:
        efficiency = 1.0

    # if urban central heat exists, adds geothermal as CHP
    as_chp = "urban central heat" in n.loads.carrier.unique()

    if as_chp:
        logger.info("Adding EGS as Combined Heat and Power.")

    else:
        logger.info("Adding EGS for Electricity Only.")

    for bus, bus_overlap in overlap.iterrows():
        if not bus_overlap.sum():
            continue

        overlap = bus_overlap.loc[bus_overlap > 0.0]
        bus_egs = egs_potentials.loc[overlap.index]

        if not len(bus_egs):
            continue

        bus_egs["p_nom_max"] = bus_egs["p_nom_max"].multiply(bus_overlap)
        bus_egs = bus_egs.loc[bus_egs.p_nom_max > 0.0]

        appendix = " " + pd.Index(np.arange(len(bus_egs)).astype(str))

        # add surface bus
        n.add(
            "Bus",
            pd.Index([f"{bus} geothermal heat surface"]),
            location=bus,
            unit="MWh_th",
            carrier="geothermal heat",
        )

        bus_egs.index = np.arange(len(bus_egs)).astype(str)
        well_name = f"{bus} enhanced geothermal" + appendix

        if egs_config["var_cf"]:
            bus_eta = pd.concat(
                (efficiency[bus].rename(idx) for idx in well_name),
                axis=1,
            )
        else:
            bus_eta = efficiency

        p_nom_max = bus_egs["p_nom_max"]
        capital_cost = bus_egs["capital_cost"]
        bus1 = pd.Series(f"{bus} geothermal heat surface", well_name)

        # adding geothermal wells as multiple generators to represent supply curve
        n.add(
            "Link",
            well_name,
            bus0=spatial.geothermal_heat.nodes,
            bus1=bus1,
            carrier="geothermal heat",
            p_nom_extendable=True,
            p_nom_max=p_nom_max.set_axis(well_name) / efficiency_orc,
            capital_cost=capital_cost.set_axis(well_name) * efficiency_orc,
            efficiency=bus_eta.loc[n.snapshots],
            lifetime=costs.at["geothermal", "lifetime"],
        )

        # adding Organic Rankine Cycle as a single link
        n.add(
            "Link",
            bus + " geothermal organic rankine cycle",
            bus0=f"{bus} geothermal heat surface",
            bus1=bus,
            p_nom_extendable=True,
            carrier="geothermal organic rankine cycle",
            capital_cost=orc_capital_cost * efficiency_orc,
            efficiency=efficiency_orc,
            lifetime=costs.at["organic rankine cycle", "lifetime"],
        )

        if as_chp and bus + " urban central heat" in n.buses.index:
            n.add(
                "Link",
                bus + " geothermal heat district heat",
                bus0=f"{bus} geothermal heat surface",
                bus1=bus + " urban central heat",
                carrier="geothermal district heat",
                capital_cost=orc_capital_cost
                * efficiency_orc
                * costs.at["geothermal", "district heat surcharge"]
                / 100.0,
                efficiency=efficiency_dh,
                p_nom_extendable=True,
                lifetime=costs.at["geothermal", "lifetime"],
            )

        if egs_config["flexible"]:
            # this StorageUnit represents flexible operation using the geothermal reservoir.
            # Hence, it is counter-intuitive to install it at the surface bus,
            # this is however the more lean and computationally efficient solution.

            max_hours = egs_config["max_hours"]
            boost = egs_config["max_boost"]

            n.add(
                "StorageUnit",
                bus + " geothermal reservoir",
                bus=f"{bus} geothermal heat surface",
                carrier="geothermal heat",
                p_nom_extendable=True,
                p_min_pu=-boost,
                max_hours=max_hours,
                cyclic_state_of_charge=True,
            )


# %%
if __name__ == "__main__":
    if "snakemake" not in globals():
        from scripts._helpers import mock_snakemake

        # Change directory to this script
        os.chdir(os.path.dirname(os.path.realpath(__file__)))

        snakemake = mock_snakemake(
            "prepare_sector_network",
            opts="",
            clusters="27",
            ll="vopt",
            sector_opts="none",
            planning_horizons="2030",
            run="KN2045_Bal_v4",
        )

    configure_logging(snakemake)
    set_scenario_config(snakemake)
    update_config_from_wildcards(snakemake.config, snakemake.wildcards)

    options = snakemake.params.sector
    cf_industry = snakemake.params.industry

    investment_year = int(snakemake.wildcards.planning_horizons)

    n = pypsa.Network(snakemake.input.network)

    pop_layout = pd.read_csv(snakemake.input.clustered_pop_layout, index_col=0)
    nhours = n.snapshot_weightings.generators.sum()
    nyears = nhours / 8760

    costs = prepare_costs(
        snakemake.input.costs,
        snakemake.params.costs,
        nyears,
    )

    pop_weighted_energy_totals = (
        pd.read_csv(snakemake.input.pop_weighted_energy_totals, index_col=0) * nyears
    )
    pop_weighted_heat_totals = (
        pd.read_csv(snakemake.input.pop_weighted_heat_totals, index_col=0) * nyears
    )
    pop_weighted_energy_totals.update(pop_weighted_heat_totals)

    carriers_to_keep = snakemake.params.pypsa_eur
    profiles = {
        key: snakemake.input[key]
        for key in snakemake.input.keys()
        if key.startswith("profile")
    }
    landfall_lengths = {
        tech: settings["landfall_length"]
        for tech, settings in snakemake.params.renewable.items()
        if "landfall_length" in settings.keys()
    }
    patch_electricity_network(n, costs, carriers_to_keep, profiles, landfall_lengths)

    fn = snakemake.input.heating_efficiencies
    year = int(snakemake.params["energy_totals_year"])
    heating_efficiencies = pd.read_csv(fn, index_col=[1, 0]).loc[year]

    spatial = define_spatial(pop_layout.index, options)

    if snakemake.params.foresight in ["myopic", "perfect"]:
        add_lifetime_wind_solar(n, costs)

        conventional = snakemake.params.conventional_carriers
        for carrier in conventional:
            add_carrier_buses(n, carrier)

    add_eu_bus(n)

    add_co2_tracking(
        n,
        costs,
        options,
        sequestration_potential_file=snakemake.input.sequestration_potential,
    )

    add_generation(n, costs)

    add_storage_and_grids(
        n=n,
        costs=costs,
        pop_layout=pop_layout,
        h2_cavern_file=snakemake.input.h2_cavern,
        cavern_types=snakemake.params.sector["hydrogen_underground_storage_locations"],
        clustered_gas_network_file=snakemake.input.clustered_gas_network,
        gas_input_nodes_file=snakemake.input.gas_input_nodes_simplified,
        spatial=spatial,
        options=options,
    )

    if options["transport"]:
        add_land_transport(
            n=n,
            costs=costs,
            transport_demand_file=snakemake.input.transport_demand,
            transport_data_file=snakemake.input.transport_data,
            avail_profile_file=snakemake.input.avail_profile,
            dsm_profile_file=snakemake.input.dsm_profile,
            temp_air_total_file=snakemake.input.temp_air_total,
            options=options,
            investment_year=investment_year,
            nodes=spatial.nodes,
            logger=logger,
        )

    if options["heating"]:
        add_heat(
            n=n,
            costs=costs,
<<<<<<< HEAD
            cop=xr.open_dataarray(snakemake.input.cop_profiles),
            direct_heat_source_utilisation_profile=xr.open_dataarray(
                snakemake.input.direct_heat_source_utilisation_profiles
            ),
=======
            cop_profiles_file=snakemake.input.cop_profiles,
            direct_heat_source_utilisation_profile_file=snakemake.input.direct_heat_source_utilisation_profiles,
            hourly_heat_demand_total_file=snakemake.input.hourly_heat_demand_total,
            district_heat_share_file=snakemake.input.district_heat_share,
            solar_thermal_total_file=snakemake.input.solar_thermal_total,
            retro_cost_file=snakemake.input.retro_cost,
            floor_area_file=snakemake.input.floor_area,
            heat_source_profile_files={
                source: snakemake.input[source]
                for source in snakemake.params.limited_heat_sources
                if source in snakemake.input.keys()
            },
            params=snakemake.params,
            pop_weighted_energy_totals=pop_weighted_energy_totals,
            heating_efficiencies=heating_efficiencies,
            pop_layout=pop_layout,
            spatial=spatial,
            options=options,
            investment_year=investment_year,
>>>>>>> 250043ce
        )

    if options["biomass"]:
        add_biomass(
            n=n,
            costs=costs,
            options=options,
            spatial=spatial,
            cf_industry=cf_industry,
            pop_layout=pop_layout,
            biomass_potentials_file=snakemake.input.biomass_potentials,
            biomass_transport_costs_file=snakemake.input.biomass_transport_costs,
        )

    if options["ammonia"]:
        add_ammonia(n, costs)

    if options["methanol"]:
        add_methanol(n, costs)

    if options["industry"]:
        add_industry(
            n=n,
            costs=costs,
            industrial_demand_file=snakemake.input.industrial_demand,
            shipping_demand_file=snakemake.input.shipping_demand,
            pop_layout=pop_layout,
            pop_weighted_energy_totals=pop_weighted_energy_totals,
            options=options,
            spatial=spatial,
            cf_industry=cf_industry,
            investment_year=investment_year,
        )

    if options["heating"]:
        add_waste_heat(n)

    if options["agriculture"]:  # requires H and I
        add_agriculture(n, costs)

    if options["dac"]:
        add_dac(n, costs)

    if not options["electricity_transmission_grid"]:
        decentral(n)

    if not options["H2_network"]:
        remove_h2_network(n)

    if options["co2_network"]:
        add_co2_network(
            n,
            costs,
            co2_network_cost_factor=snakemake.config["sector"][
                "co2_network_cost_factor"
            ],
        )

    if options["allam_cycle_gas"]:
        add_allam_gas(n, costs)

    n = set_temporal_aggregation(
        n, snakemake.params.time_resolution, snakemake.input.snapshot_weightings
    )

    co2_budget = snakemake.params.co2_budget
    if isinstance(co2_budget, str) and co2_budget.startswith("cb"):
        fn = "results/" + snakemake.params.RDIR + "/csvs/carbon_budget_distribution.csv"
        if not os.path.exists(fn):
            emissions_scope = snakemake.params.emissions_scope
            input_co2 = snakemake.input.co2
            build_carbon_budget(
                co2_budget,
                snakemake.input.eurostat,
                fn,
                emissions_scope,
                input_co2,
                options,
                snakemake.params.countries,
                snakemake.params.planning_horizons,
            )
        co2_cap = pd.read_csv(fn, index_col=0).squeeze()
        limit = co2_cap.loc[investment_year]
    else:
        limit = get(co2_budget, investment_year)
    add_co2limit(
        n,
        options,
        snakemake.input.co2_totals_name,
        snakemake.params.countries,
        nyears,
        limit,
    )

    maxext = snakemake.params["lines"]["max_extension"]
    if maxext is not None:
        limit_individual_line_extension(n, maxext)

    if options["electricity_distribution_grid"]:
        insert_electricity_distribution_grid(n, costs)

    if options["enhanced_geothermal"].get("enable", False):
        logger.info("Adding Enhanced Geothermal Systems (EGS).")
        add_enhanced_geothermal(
            n,
            costs=costs,
            costs_config=snakemake.config["costs"],
            egs_potentials=snakemake.input["egs_potentials"],
            egs_overlap=snakemake.input["egs_overlap"],
            egs_config=snakemake.params["sector"]["enhanced_geothermal"],
            egs_capacity_factors="path/to/capacity_factors.csv",
        )

    if options["gas_distribution_grid"]:
        insert_gas_distribution_costs(n, costs)

    if options["electricity_grid_connection"]:
        add_electricity_grid_connection(n, costs)

    for k, v in options["transmission_efficiency"].items():
        lossy_bidirectional_links(n, k, v)

    # Workaround: Remove lines with conflicting (and unrealistic) properties
    # cf. https://github.com/PyPSA/pypsa-eur/issues/444
    if snakemake.config["solving"]["options"]["transmission_losses"]:
        idx = n.lines.query("num_parallel == 0").index
        logger.info(
            f"Removing {len(idx)} line(s) with properties conflicting with transmission losses functionality."
        )
        n.remove("Line", idx)

    first_year_myopic = (snakemake.params.foresight in ["myopic", "perfect"]) and (
        snakemake.params.planning_horizons[0] == investment_year
    )

    if options["cluster_heat_buses"] and not first_year_myopic:
        cluster_heat_buses(n)

    n.meta = dict(snakemake.config, **dict(wildcards=dict(snakemake.wildcards)))

    sanitize_carriers(n, snakemake.config)
    sanitize_locations(n)

    n.export_to_netcdf(snakemake.output[0])<|MERGE_RESOLUTION|>--- conflicted
+++ resolved
@@ -2243,7 +2243,6 @@
         efficiency=options["bev_charge_efficiency"],
     )
 
-
     if options["bev_dsm"] and options["bev_dsm"] <= investment_year:
         e_nom = (
             number_cars
@@ -2534,10 +2533,6 @@
 def add_heat(
     n: pypsa.Network,
     costs: pd.DataFrame,
-<<<<<<< HEAD
-    cop: xr.DataArray,
-    direct_heat_source_utilisation_profile: xr.DataArray,
-=======
     cop_profiles_file: str,
     direct_heat_source_utilisation_profile_file: str,
     hourly_heat_demand_total_file: str,
@@ -2553,7 +2548,6 @@
     spatial: object,
     options: dict,
     investment_year: int,
->>>>>>> 250043ce
 ):
     """
     Add heat sector to the network including heat demand, heat pumps, storage, and conversion technologies.
@@ -2649,7 +2643,9 @@
         # 1e3 converts from W/m^2 to MW/(1000m^2) = kW/m^2
         solar_thermal = options["solar_cf_correction"] * solar_thermal / 1e3
 
-    for heat_system in (
+    for (
+        heat_system
+    ) in (
         HeatSystem
     ):  # this loops through all heat systems defined in _entities.HeatSystem
         overdim_factor = options["overdimension_heat_generators"][
@@ -2723,13 +2719,7 @@
         )
 
         ## Add heat pumps
-<<<<<<< HEAD
-        for heat_source in snakemake.params.heat_pump_sources[
-            heat_system.system_type.value
-        ]:
-=======
         for heat_source in params.heat_pump_sources[heat_system.system_type.value]:
->>>>>>> 250043ce
             costs_name_heat_pump = heat_system.heat_pump_costs_name(heat_source)
             cop_heat_pump = (
                 cop.sel(
@@ -2743,35 +2733,22 @@
                 else costs.at[costs_name_heat_pump, "efficiency"]
             )
 
-<<<<<<< HEAD
-            if heat_source in snakemake.params.heat_utilisation_potentials:
-                # get potential
-                p_max_source = pd.read_csv(
-                    snakemake.input[heat_source],
-=======
             if heat_source in params.limited_heat_sources:
                 # get potential
                 p_max_source = pd.read_csv(
                     heat_source_profile_files[heat_source],
->>>>>>> 250043ce
                     index_col=0,
                 ).squeeze()[nodes]
 
                 # add resource
                 heat_carrier = f"{heat_system} {heat_source} heat"
                 n.add("Carrier", heat_carrier)
-<<<<<<< HEAD
-                n.madd(
-=======
                 n.add(
->>>>>>> 250043ce
                     "Bus",
                     nodes,
                     suffix=f" {heat_carrier}",
                     carrier=heat_carrier,
                 )
-<<<<<<< HEAD
-=======
 
                 if heat_source in params.direct_utilisation_heat_sources:
                     capital_cost = (
@@ -2868,90 +2845,18 @@
                     p_nom_extendable=True,
                     lifetime=costs.at[costs_name_heat_pump, "lifetime"],
                 )
->>>>>>> 250043ce
-
-                costs_name_heat_source = heat_system.heat_source_costs_name(heat_source)
-                if heat_source in snakemake.params.direct_utilisation_heat_sources:
-                    capital_cost = (
-                        costs.at[
-                            heat_system.heat_source_costs_name(heat_source), "fixed"
-                        ]
-                        * overdim_factor
-                    )
-                    lifetime = costs.at[
-                        heat_system.heat_source_costs_name(heat_source), "lifetime"
-                    ]
-                else:
-                    capital_cost = 0.0
-                    lifetime = np.inf
-                n.madd(
-                    "Generator",
-                    nodes,
-                    suffix=f" {heat_carrier}",
-                    bus=nodes + f" {heat_carrier}",
-                    carrier=heat_carrier,
-                    p_nom_extendable=True,
-                    capital_cost=capital_cost,
-                    lifetime=lifetime,
-                    p_nom_max=p_max_source,
-                )
-
-                # add heat pump converting source heat + electricity to urban central heat
-                n.madd(
-                    "Link",
-                    nodes,
-                    suffix=f" {heat_system} {heat_source} heat pump",
-                    bus0=nodes,
-                    bus1=nodes + f" {heat_carrier}",
-                    bus2=nodes + f" {heat_system} heat",
-                    carrier=f"{heat_system} {heat_source} heat pump",
-                    efficiency=-(cop_heat_pump - 1),
-                    efficiency2=cop_heat_pump,
-                    capital_cost=costs.at[costs_name_heat_pump, "efficiency"]
-                    * costs.at[costs_name_heat_pump, "fixed"]
-                    * overdim_factor,
-                    p_nom_extendable=True,
-                    lifetime=costs.at[costs_name_heat_pump, "lifetime"],
-                )
-
-<<<<<<< HEAD
-                if heat_source in snakemake.params.direct_utilisation_heat_sources:
-                    # 1 if source temperature exceeds forward temperature, 0 otherwise:
-                    efficiency_direct_utilisation = (
-                        direct_heat_source_utilisation_profile.sel(
-                            heat_source=heat_source,
-                            name=nodes,
-                        )
-                        .to_pandas()
-                        .reindex(index=n.snapshots)
-                    )
-                    # add link for direct usage of heat source when source temperature exceeds forward temperature
-                    n.madd(
-                        "Link",
-                        nodes,
-                        suffix=f" {heat_system} {heat_source} heat direct utilisation",
-                        bus0=nodes + f" {heat_carrier}",
-                        bus1=nodes + f" {heat_system} heat",
-                        efficiency=efficiency_direct_utilisation,
-                        carrier=f"{heat_system} {heat_source} heat direct utilisation",
-                        p_nom_extendable=True,
-                    )
-            else:
-                n.madd(
-                    "Link",
-                    nodes,
-                    suffix=f" {heat_system} {heat_source} heat pump",
-                    bus0=nodes,
-                    bus1=nodes + f" {heat_system} heat",
-                    carrier=f"{heat_system} {heat_source} heat pump",
-                    efficiency=cop_heat_pump,
-                    capital_cost=costs.at[costs_name_heat_pump, "efficiency"]
-                    * costs.at[costs_name_heat_pump, "fixed"]
-                    * overdim_factor,
-                    p_nom_extendable=True,
-                    lifetime=costs.at[costs_name_heat_pump, "lifetime"],
-                )
-=======
+
+        if options["tes"]:
+            n.add("Carrier", f"{heat_system} water tanks")
+
+            n.add(
+                "Bus",
+                nodes + f" {heat_system} water tanks",
+                location=nodes,
+                carrier=f"{heat_system} water tanks",
+                unit="MWh_th",
+            )
+
             n.add(
                 "Link",
                 nodes + f" {heat_system} water tanks charger",
@@ -2962,7 +2867,16 @@
                 p_nom_extendable=True,
                 marginal_cost=costs.at["water tank charger", "marginal_cost"],
             )
->>>>>>> 250043ce
+
+            n.add(
+                "Link",
+                nodes + f" {heat_system} water tanks discharger",
+                bus0=nodes + f" {heat_system} water tanks",
+                bus1=nodes + f" {heat_system} heat",
+                carrier=f"{heat_system} water tanks discharger",
+                efficiency=costs.at["water tank discharger", "efficiency"],
+                p_nom_extendable=True,
+            )
 
         if options["tes"]:
 
@@ -2991,11 +2905,6 @@
                 p_nom_extendable=True,
                 standing_loss=1 - np.exp(-1 / 24 / tes_time_constant_days),
                 capital_cost=costs.at[
-<<<<<<< HEAD
-                    heat_system.central_or_decentral + " water tank storage", "fixed"
-                ]
-                * costs.at["central water tank storage", "energy to power ratio"],
-=======
                     heat_system.central_or_decentral + " water tank storage",
                     "capital_cost",
                 ],
@@ -3003,7 +2912,6 @@
                     heat_system.central_or_decentral + " water tank storage",
                     "investment",
                 ],
->>>>>>> 250043ce
                 lifetime=costs.at[
                     heat_system.central_or_decentral + " water tank storage", "lifetime"
                 ],
@@ -3577,13 +3485,6 @@
             e_sum_max=unsustainable_biogas_potentials_spatial,
         )
 
-<<<<<<< HEAD
-=======
-        e_max_pu = pd.DataFrame(
-            1, index=n.snapshots, columns=spatial.biomass.nodes_unsustainable
-        )
-
->>>>>>> 250043ce
         n.add(
             "Generator",
             spatial.biomass.nodes_unsustainable,
@@ -3770,10 +3671,7 @@
             n.generators.loc[
                 n.generators.carrier == "unsustainable solid biomass", "e_sum_min"
             ] = 0
-<<<<<<< HEAD
-=======
-
->>>>>>> 250043ce
+
             n.add(
                 "GlobalConstraint",
                 "unsustainable biomass limit",
@@ -5425,9 +5323,9 @@
         * Nyears
     )
 
-    assert (egs_potentials["capital_cost"] > 0).all(), (
-        "Error in EGS cost, negative values found."
-    )
+    assert (
+        egs_potentials["capital_cost"] > 0
+    ).all(), "Error in EGS cost, negative values found."
 
     orc_annuity = calculate_annuity(costs.at["organic rankine cycle", "lifetime"], dr)
     orc_capital_cost = (orc_annuity + FOM / (1 + FOM)) * orc_capex * Nyears
@@ -5688,12 +5586,6 @@
         add_heat(
             n=n,
             costs=costs,
-<<<<<<< HEAD
-            cop=xr.open_dataarray(snakemake.input.cop_profiles),
-            direct_heat_source_utilisation_profile=xr.open_dataarray(
-                snakemake.input.direct_heat_source_utilisation_profiles
-            ),
-=======
             cop_profiles_file=snakemake.input.cop_profiles,
             direct_heat_source_utilisation_profile_file=snakemake.input.direct_heat_source_utilisation_profiles,
             hourly_heat_demand_total_file=snakemake.input.hourly_heat_demand_total,
@@ -5713,7 +5605,6 @@
             spatial=spatial,
             options=options,
             investment_year=investment_year,
->>>>>>> 250043ce
         )
 
     if options["biomass"]:
