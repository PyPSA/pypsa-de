--- conflicted
+++ resolved
@@ -3352,23 +3352,11 @@
                     p_nom_extendable=True,
                     lifetime=costs.at["central water pit storage", "lifetime"],
                 )
-<<<<<<< HEAD
-
-=======
->>>>>>> 0ef0b64e
                 n.links.loc[
                     nodes + f" {heat_system} water pits charger",
                     "energy to power ratio",
                 ] = energy_to_power_ratio_water_pit
 
-<<<<<<< HEAD
-                n.add(
-                    "Store",
-                    nodes + f" {heat_system} water pits",
-                    bus=nodes + f" {heat_system} water pits",
-                    e_cyclic=True,
-                    e_nom_extendable=True,
-=======
                 if options["district_heating"]["ptes"]["dynamic_capacity"]:
                     # Load pre-calculated e_max_pu profiles
                     e_max_pu_data = xr.open_dataarray(ptes_e_max_pu_file)
@@ -3388,7 +3376,6 @@
                     e_cyclic=True,
                     e_nom_extendable=True,
                     e_max_pu=e_max_pu,
->>>>>>> 0ef0b64e
                     carrier=f"{heat_system} water pits",
                     standing_loss=1 - np.exp(-1 / 24 / tes_time_constant_days),
                     capital_cost=costs.at["central water pit storage", "capital_cost"],
@@ -6289,17 +6276,9 @@
         snakemake = mock_snakemake(
             "prepare_sector_network",
             opts="",
-<<<<<<< HEAD
-            clusters="27",
-            ll="vopt",
-            sector_opts="none",
-            planning_horizons="2030",
-            run="KN2045_Bal_v4",
-=======
             clusters="10",
             sector_opts="",
             planning_horizons="2050",
->>>>>>> 0ef0b64e
         )
 
     configure_logging(snakemake)  # pylint: disable=E0606
