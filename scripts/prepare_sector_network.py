# SPDX-FileCopyrightText: Contributors to PyPSA-Eur <https://github.com/pypsa/pypsa-eur>
#
# SPDX-License-Identifier: MIT
"""
Adds all sector-coupling components to the network, including demand and supply
technologies for the buildings, transport and industry sectors.
"""

import logging
import os
from itertools import product
from types import SimpleNamespace

import networkx as nx
import numpy as np
import pandas as pd
import pypsa
import xarray as xr
from networkx.algorithms import complement
from networkx.algorithms.connectivity.edge_augmentation import k_edge_augmentation
from pypsa.geo import haversine_pts
from scipy.stats import beta

from scripts._helpers import (
    configure_logging,
    get,
    set_scenario_config,
    update_config_from_wildcards,
)
from scripts.add_electricity import (
    calculate_annuity,
    flatten,
    load_costs,
    sanitize_carriers,
    sanitize_locations,
)
from scripts.build_energy_totals import (
    build_co2_totals,
    build_eea_co2,
    build_eurostat,
    build_eurostat_co2,
)
from scripts.build_transport_demand import transport_degree_factor
from scripts.definitions.heat_sector import HeatSector
from scripts.definitions.heat_system import HeatSystem
from scripts.prepare_network import maybe_adjust_costs_and_potentials

spatial = SimpleNamespace()
logger = logging.getLogger(__name__)


def define_spatial(nodes, options):
    """
    Namespace for spatial.

    Parameters
    ----------
    nodes : list-like
    """

    spatial.nodes = nodes

    # biomass

    spatial.biomass = SimpleNamespace()
    spatial.msw = SimpleNamespace()

    if options.get("biomass_spatial", options["biomass_transport"]):
        spatial.biomass.nodes = nodes + " solid biomass"
        spatial.biomass.nodes_unsustainable = nodes + " unsustainable solid biomass"
        spatial.biomass.bioliquids = nodes + " unsustainable bioliquids"
        spatial.biomass.locations = nodes
        spatial.biomass.industry = nodes + " solid biomass for industry"
        spatial.biomass.industry_cc = nodes + " solid biomass for industry CC"
        spatial.msw.nodes = nodes + " municipal solid waste"
        spatial.msw.locations = nodes
    else:
        spatial.biomass.nodes = ["EU solid biomass"]
        spatial.biomass.nodes_unsustainable = ["EU unsustainable solid biomass"]
        spatial.biomass.bioliquids = ["EU unsustainable bioliquids"]
        spatial.biomass.locations = ["EU"]
        spatial.biomass.industry = ["solid biomass for industry"]
        spatial.biomass.industry_cc = ["solid biomass for industry CC"]
        spatial.msw.nodes = ["EU municipal solid waste"]
        spatial.msw.locations = ["EU"]

    spatial.biomass.df = pd.DataFrame(vars(spatial.biomass), index=nodes)
    spatial.msw.df = pd.DataFrame(vars(spatial.msw), index=nodes)

    # co2

    spatial.co2 = SimpleNamespace()

    if options["co2_spatial"]:
        spatial.co2.nodes = nodes + " co2 stored"
        spatial.co2.locations = nodes
        spatial.co2.vents = nodes + " co2 vent"
        spatial.co2.process_emissions = nodes + " process emissions"
    else:
        spatial.co2.nodes = ["co2 stored"]
        spatial.co2.locations = ["EU"]
        spatial.co2.vents = ["co2 vent"]
        spatial.co2.process_emissions = ["process emissions"]

    spatial.co2.df = pd.DataFrame(vars(spatial.co2), index=nodes)

    # gas

    spatial.gas = SimpleNamespace()
    spatial.biogas = SimpleNamespace()
    # check if biogas potential should be spatially resolved
    if (
        options["gas_network"]
        or options.get("co2_spatial", options["co2_network"])
        or options.get("biomass_spatial", options["biomass_transport"])
    ):
        spatial.biogas.nodes = nodes + " biogas"
        spatial.biogas.locations = nodes
        spatial.biogas.biogas_to_gas = nodes + " biogas to gas"
        spatial.biogas.biogas_to_gas_cc = nodes + " biogas to gas CC"
    else:
        spatial.biogas.nodes = ["EU biogas"]
        spatial.biogas.locations = ["EU"]
        spatial.biogas.biogas_to_gas = ["EU biogas to gas"]
        spatial.biogas.biogas_to_gas_cc = ["EU biogas to gas CC"]

    if options.get("regional_gas_demand", options["gas_network"]) or options.get(
        "co2_spatial", options["co2_network"]
    ):
        spatial.gas.industry = nodes + " gas for industry"
        spatial.gas.industry_cc = nodes + " gas for industry CC"
    else:
        spatial.gas.industry = ["gas for industry"]
        spatial.gas.industry_cc = ["gas for industry CC"]

    if options["gas_network"]:
        if ~options["regional_gas_demand"]:
            logger.warning(
                "Gas network requires regional gas demand. Please check config['sector']['regional_gas_demand']"
            )
        spatial.gas.nodes = nodes + " gas"
        spatial.gas.locations = nodes
        spatial.gas.demand_locations = nodes

    elif options["regional_gas_demand"]:
        spatial.gas.nodes = ["EU gas"]
        spatial.gas.locations = ["EU"]
        spatial.gas.demand_locations = nodes
    else:
        spatial.gas.nodes = ["EU gas"]
        spatial.gas.locations = ["EU"]
        spatial.gas.demand_locations = ["EU"]

    spatial.gas.df = pd.DataFrame(vars(spatial.gas), index=nodes)
    spatial.biogas.df = pd.DataFrame(vars(spatial.biogas), index=nodes)
    # ammonia

    if options["ammonia"]:
        spatial.ammonia = SimpleNamespace()
        if options["ammonia"] == "regional":
            spatial.ammonia.nodes = nodes + " NH3"
            spatial.ammonia.locations = nodes
        else:
            spatial.ammonia.nodes = ["EU NH3"]
            spatial.ammonia.locations = ["EU"]

        spatial.ammonia.df = pd.DataFrame(vars(spatial.ammonia), index=nodes)

    # hydrogen
    spatial.h2 = SimpleNamespace()
    spatial.h2.nodes = nodes + " H2"
    spatial.h2.locations = nodes

    # methanol

    # beware: unlike other carriers, uses locations rather than locations+carriername
    # this allows to avoid separation between nodes and locations

    spatial.methanol = SimpleNamespace()

    spatial.methanol.nodes = ["EU methanol"]
    spatial.methanol.locations = ["EU"]

    if options["methanol"]["regional_methanol_demand"]:
        spatial.methanol.demand_locations = nodes
        spatial.methanol.industry = nodes + " industry methanol"
        spatial.methanol.shipping = nodes + " shipping methanol"
    else:
        spatial.methanol.demand_locations = ["EU"]
        spatial.methanol.shipping = ["EU shipping methanol"]
        spatial.methanol.industry = ["EU industry methanol"]

    # oil
    spatial.oil = SimpleNamespace()

    spatial.oil.nodes = ["EU oil"]
    spatial.oil.locations = ["EU"]

    if options["regional_oil_demand"]:
        spatial.oil.demand_locations = nodes
        spatial.oil.naphtha = nodes + " naphtha for industry"
        spatial.oil.non_sequestered_hvc = nodes + " non-sequestered HVC"
        spatial.oil.kerosene = nodes + " kerosene for aviation"
        spatial.oil.shipping = nodes + " shipping oil"
        spatial.oil.agriculture_machinery = nodes + " agriculture machinery oil"
        spatial.oil.land_transport = nodes + " land transport oil"
    else:
        spatial.oil.demand_locations = ["EU"]
        spatial.oil.naphtha = ["EU naphtha for industry"]
        spatial.oil.non_sequestered_hvc = ["EU non-sequestered HVC"]
        spatial.oil.kerosene = ["EU kerosene for aviation"]
        spatial.oil.shipping = ["EU shipping oil"]
        spatial.oil.agriculture_machinery = ["EU agriculture machinery oil"]
        spatial.oil.land_transport = ["EU land transport oil"]

    # uranium
    spatial.uranium = SimpleNamespace()
    spatial.uranium.nodes = ["EU uranium"]
    spatial.uranium.locations = ["EU"]

    # coal
    spatial.coal = SimpleNamespace()
    spatial.coal.nodes = ["EU coal"]
    spatial.coal.locations = ["EU"]

    if options["regional_coal_demand"]:
        spatial.coal.demand_locations = nodes
        spatial.coal.industry = nodes + " coal for industry"
    else:
        spatial.coal.demand_locations = ["EU"]
        spatial.coal.industry = ["EU coal for industry"]

    # lignite
    spatial.lignite = SimpleNamespace()
    spatial.lignite.nodes = ["EU lignite"]
    spatial.lignite.locations = ["EU"]

    # deep geothermal
    spatial.geothermal_heat = SimpleNamespace()
    spatial.geothermal_heat.nodes = ["EU enhanced geothermal systems"]
    spatial.geothermal_heat.locations = ["EU"]

    return spatial


spatial = SimpleNamespace()


def determine_emission_sectors(options):
    sectors = ["electricity"]
    if options["transport"]:
        sectors += ["rail non-elec", "road non-elec"]
    if options["heating"]:
        sectors += ["residential non-elec", "services non-elec"]
    if options["industry"]:
        sectors += [
            "industrial non-elec",
            "industrial processes",
            "domestic aviation",
            "international aviation",
            "domestic navigation",
            "international navigation",
        ]
    if options["agriculture"]:
        sectors += ["agriculture"]

    return sectors


def co2_emissions_year(
    countries, input_eurostat, options, emissions_scope, input_co2, year
):
    """
    Calculate CO2 emissions in one specific year (e.g. 1990 or 2018).
    """
    eea_co2 = build_eea_co2(input_co2, year, emissions_scope)

    eurostat = build_eurostat(input_eurostat, countries)

    # this only affects the estimation of CO2 emissions for BA, RS, AL, ME, MK, XK
    eurostat_co2 = build_eurostat_co2(eurostat, year)

    co2_totals = build_co2_totals(countries, eea_co2, eurostat_co2)

    sectors = determine_emission_sectors(options)

    co2_emissions = co2_totals.loc[countries, sectors].sum().sum()

    # convert MtCO2 to GtCO2
    co2_emissions *= 0.001

    return co2_emissions


# TODO: move to own rule with sector-opts wildcard?
def build_carbon_budget(
    o,
    input_eurostat,
    fn,
    emissions_scope,
    input_co2,
    options,
    countries,
    planning_horizons,
):
    """
    Distribute carbon budget following beta or exponential transition path.
    """

    if "be" in o:
        # beta decay
        carbon_budget = float(o[o.find("cb") + 2 : o.find("be")])
        be = float(o[o.find("be") + 2 :])
    if "ex" in o:
        # exponential decay
        carbon_budget = float(o[o.find("cb") + 2 : o.find("ex")])
        r = float(o[o.find("ex") + 2 :])

    e_1990 = co2_emissions_year(
        countries,
        input_eurostat,
        options,
        emissions_scope,
        input_co2,
        year=1990,
    )

    # emissions at the beginning of the path (last year available 2018)
    e_0 = co2_emissions_year(
        countries,
        input_eurostat,
        options,
        emissions_scope,
        input_co2,
        year=2018,
    )

    if not isinstance(planning_horizons, list):
        planning_horizons = [planning_horizons]
    t_0 = planning_horizons[0]

    if "be" in o:
        # final year in the path
        t_f = t_0 + (2 * carbon_budget / e_0).round(0)

        def beta_decay(t):
            cdf_term = (t - t_0) / (t_f - t_0)
            return (e_0 / e_1990) * (1 - beta.cdf(cdf_term, be, be))

        # emissions (relative to 1990)
        co2_cap = pd.Series({t: beta_decay(t) for t in planning_horizons}, name=o)

    elif "ex" in o:
        T = carbon_budget / e_0
        m = (1 + np.sqrt(1 + r * T)) / T

        def exponential_decay(t):
            return (e_0 / e_1990) * (1 + (m + r) * (t - t_0)) * np.exp(-m * (t - t_0))

        co2_cap = pd.Series(
            {t: exponential_decay(t) for t in planning_horizons}, name=o
        )
    else:
        raise ValueError("Transition path must be either beta or exponential decay")

    # TODO log in Snakefile
    csvs_folder = fn.rsplit("/", 1)[0]
    if not os.path.exists(csvs_folder):
        os.makedirs(csvs_folder)
    co2_cap.to_csv(fn, float_format="%.3f")


def add_lifetime_wind_solar(n, costs):
    """
    Add lifetime for solar and wind generators.
    """
    for carrier in ["solar", "onwind", "offwind"]:
        gen_i = n.generators.index.str.contains(carrier)
        n.generators.loc[gen_i, "lifetime"] = costs.at[carrier, "lifetime"]


def haversine(p, n):
    coord0 = n.buses.loc[p.bus0, ["x", "y"]].values
    coord1 = n.buses.loc[p.bus1, ["x", "y"]].values
    return 1.5 * haversine_pts(coord0, coord1)


def create_network_topology(
    n, prefix, carriers=["DC"], connector=" -> ", bidirectional=True
):
    """
    Create a network topology from transmission lines and link carrier
    selection.

    Parameters
    ----------
    n : pypsa.Network
    prefix : str
    carriers : list-like
    connector : str
    bidirectional : bool, default True
        True: one link for each connection
        False: one link for each connection and direction (back and forth)

    Returns
    -------
    pd.DataFrame with columns bus0, bus1, length, underwater_fraction
    """

    ln_attrs = ["bus0", "bus1", "length"]
    lk_attrs = ["bus0", "bus1", "length", "underwater_fraction"]
    lk_attrs = n.links.columns.intersection(lk_attrs)

    candidates = pd.concat(
        [n.lines[ln_attrs], n.links.loc[n.links.carrier.isin(carriers), lk_attrs]]
    ).fillna(0)

    # base network topology purely on location not carrier
    candidates["bus0"] = candidates.bus0.map(n.buses.location)
    candidates["bus1"] = candidates.bus1.map(n.buses.location)

    positive_order = candidates.bus0 < candidates.bus1
    candidates_p = candidates[positive_order]
    swap_buses = {"bus0": "bus1", "bus1": "bus0"}
    candidates_n = candidates[~positive_order].rename(columns=swap_buses)
    candidates = pd.concat([candidates_p, candidates_n])

    def make_index(c):
        return prefix + c.bus0 + connector + c.bus1

    topo = candidates.groupby(["bus0", "bus1"], as_index=False).mean()
    topo.index = topo.apply(make_index, axis=1)

    if not bidirectional:
        topo_reverse = topo.copy()
        topo_reverse.rename(columns=swap_buses, inplace=True)
        topo_reverse.index = topo_reverse.apply(make_index, axis=1)
        topo = pd.concat([topo, topo_reverse])

    return topo


def update_wind_solar_costs(
    n: pypsa.Network,
    costs: pd.DataFrame,
    profiles: dict[str, str],
    landfall_lengths: dict = None,
    line_length_factor: int | float = 1,
) -> None:
    """
    Update costs for wind and solar generators added with pypsa-eur to those
    cost in the planning year.

    Parameters
    ----------
    n : pypsa.Network
        Network to update generator costs
    costs : pd.DataFrame
        Cost assumptions DataFrame
    line_length_factor : int | float, optional
        Factor to multiply line lengths by, by default 1
    landfall_lengths : dict, optional
        Dictionary of landfall lengths per technology, by default None
    profiles : dict[str, str]
        Dictionary mapping technology names to profile file paths
        e.g. {'offwind-dc': 'path/to/profile.nc'}
    """

    if landfall_lengths is None:
        landfall_lengths = {}

    # NB: solar costs are also manipulated for rooftop
    # when distribution grid is inserted
    n.generators.loc[n.generators.carrier == "solar", "capital_cost"] = costs.at[
        "solar-utility", "capital_cost"
    ]
    n.generators.loc[n.generators.carrier == "solar", "overnight_cost"] = costs.at[
        "solar-utility", "investment"
    ]

    n.generators.loc[n.generators.carrier == "onwind", "capital_cost"] = costs.at[
        "onwind", "capital_cost"
    ]
    n.generators.loc[n.generators.carrier == "onwind", "overnight_cost"] = costs.at[
        "onwind", "investment"
    ]
    # for offshore wind, need to calculated connection costs
    for key, fn in profiles.items():
        tech = key[len("profile_") :]
        landfall_length = landfall_lengths.get(tech, 0.0)

        if tech not in n.generators.carrier.values:
            continue

        with xr.open_dataset(fn) as ds:
            # if-statement for compatibility with old profiles
            if "year" in ds.indexes:
                ds = ds.sel(year=ds.year.min(), drop=True)

            ds = ds.stack(bus_bin=["bus", "bin"])

            distance = ds["average_distance"].to_pandas()
            distance.index = distance.index.map(flatten)
            submarine_cost = costs.at[tech + "-connection-submarine", "capital_cost"]
            underground_cost = costs.at[
                tech + "-connection-underground", "capital_cost"
            ]
            connection_cost = line_length_factor * (
                distance * submarine_cost + landfall_length * underground_cost
            )
            submarine_investment = costs.at[
                tech + "-connection-submarine", "investment"
            ]
            underground_investment = costs.at[
                tech + "-connection-underground", "investment"
            ]
            connection_overnight_cost = line_length_factor * (
                distance * submarine_investment
                + landfall_length * underground_investment
            )

            # Take 'offwind-float' capital cost for 'float', and 'offwind' capital cost for the rest ('ac' and 'dc')
            midtech = tech.split("-", 2)[1]
            if midtech == "float":
                capital_cost = (
                    costs.at[tech, "capital_cost"]
                    + costs.at[tech + "-station", "capital_cost"]
                    + connection_cost
                )
                overnight_cost = costs.at[tech, "investment"]
            else:
                capital_cost = (
                    costs.at["offwind", "capital_cost"]
                    + costs.at[tech + "-station", "capital_cost"]
                    + connection_cost
                )
                overnight_cost = costs.at["offwind", "investment"]
            connection_overnight_cost += costs.at[
                tech + "-station", "investment"
            ]  # Assuming the station belongs to the connection cost

            logger.info(
                f"Added connection cost of {connection_cost.min():0.0f}-{connection_cost.max():0.0f} Eur/MW/a to {tech}"
            )

            n.generators.loc[n.generators.carrier == tech, "capital_cost"] = (
                capital_cost.rename(index=lambda node: node + " " + tech)
            )
            n.generators.loc[n.generators.carrier == tech, "overnight_cost"] = (
                overnight_cost
            )
            n.generators.loc[
                n.generators.carrier == tech, "connection_overnight_cost"
            ] = connection_overnight_cost.rename(index=lambda node: node + " " + tech)


def add_carrier_buses(
    n: pypsa.Network,
    carrier: str,
    costs: pd.DataFrame,
    spatial: SimpleNamespace,
    options: dict,
    cf_industry: dict | None = None,
    nodes: pd.Index | list | set | None = None,
) -> None:
    """
    Add buses and associated components for a specific carrier to the network.

    Creates a new carrier type in the network and adds corresponding buses, stores,
    and potentially generators depending on the carrier type. Special handling is
    implemented for fossil fuels, particularly oil which may include refining processes.

    Parameters
    ----------
    n : pypsa.Network
        The PyPSA network container object
    carrier : str
        Name of the energy carrier (e.g., 'gas', 'oil', 'coal', 'nuclear')
    costs : pd.DataFrame
        DataFrame containing cost assumptions for different technologies and fuels
    spatial : SimpleNamespace
        Namespace containing spatial information for different carriers, including
        nodes and locations
    options : dict
        Configuration dictionary, must contain 'fossil_fuels' boolean
    cf_industry : dict, optional
        Dictionary of industrial conversion factors, must contain 'oil_refining_emissions'
        if carrier is 'oil'
    nodes : pd.Index or list or set, optional
        Nodes where the carrier should be added. If None, nodes are taken from
        spatial data for the carrier

    Returns
    -------
    None
        Modifies the network object in-place by adding new components

    Notes
    -----
    - For gas carriers, energy is tracked in MWh_LHV (Lower Heating Value)
    - For other carriers, energy is tracked in MWh_th (thermal)
    - Special handling is implemented for oil refining emissions
    - Storage costs are technology-specific and based on volumetric capacity
    """
    if nodes is None:
        nodes = vars(spatial)[carrier].nodes
    location = vars(spatial)[carrier].locations

    # skip if carrier already exists
    if carrier in n.carriers.index:
        return

    if not isinstance(nodes, pd.Index):
        nodes = pd.Index(nodes)

    n.add("Carrier", carrier)

    unit = "MWh_LHV" if carrier == "gas" else "MWh_th"

    # Calculate carrier-specific storage costs
    if carrier == "gas":
        capital_cost = costs.at["gas storage", "capital_cost"]
        overnight_cost = costs.at["gas storage", "investment"]
    elif carrier == "oil":
        # based on https://www.engineeringtoolbox.com/fuels-higher-calorific-values-d_169.html
        mwh_per_m3 = 44.9 * 724 * 0.278 * 1e-3  # MJ/kg * kg/m3 * kWh/MJ * MWh/kWh
        capital_cost = (
            costs.at["General liquid hydrocarbon storage (product)", "capital_cost"]
            / mwh_per_m3
        )
        overnight_cost = (
            costs.at["General liquid hydrocarbon storage (product)", "investment"]
            / mwh_per_m3
        )
    elif carrier == "methanol":
        # based on https://www.engineeringtoolbox.com/fossil-fuels-energy-content-d_1298.html
        mwh_per_m3 = 5.54 * 791 * 1e-3  # kWh/kg * kg/m3 * MWh/kWh
        capital_cost = (
            costs.at["General liquid hydrocarbon storage (product)", "capital_cost"]
            / mwh_per_m3
        )
        overnight_cost = (
            costs.at["General liquid hydrocarbon storage (product)", "investment"]
            / mwh_per_m3
        )
    else:
        capital_cost = 0.1
        overnight_cost = np.nan

    n.add("Bus", nodes, location=location, carrier=carrier, unit=unit)

    n.add(
        "Store",
        nodes + " Store",
        bus=nodes,
        e_nom_extendable=True,
        e_cyclic=True,
        carrier=carrier,
        capital_cost=capital_cost,
        overnight_cost=overnight_cost,
    )

    fossils = ["coal", "gas", "oil", "lignite", "uranium"]
    if options["fossil_fuels"] and carrier in fossils:
        suffix = ""

        if carrier == "oil" and cf_industry["oil_refining_emissions"] > 0:
            n.add(
                "Bus",
                nodes + " primary",
                location=location,
                carrier=carrier + " primary",
                unit=unit,
            )

            n.add(
                "Link",
                nodes + " refining",
                bus0=nodes + " primary",
                bus1=nodes,
                bus2="co2 atmosphere",
                location=location,
                carrier=carrier + " refining",
                p_nom=1e6,
                efficiency=1
                - (
                    cf_industry["oil_refining_emissions"]
                    / costs.at[carrier, "CO2 intensity"]
                ),
                efficiency2=cf_industry["oil_refining_emissions"],
            )

            suffix = " primary"

        if carrier == "gas" and cf_industry["gas_compression_losses"] > 0:
            n.add(
                "Bus",
                nodes + " primary",
                location=location,
                carrier=carrier + " primary",
                unit=unit,
            )

            n.add(
                "Link",
                nodes + " compressing",
                bus0=nodes + " primary",
                bus1=nodes,
                bus2="co2 atmosphere",
                location=location,
                carrier=carrier + " compressing",
                p_nom=1e6,
                efficiency=1 - cf_industry["gas_compression_losses"],
                efficiency2=cf_industry["gas_compression_losses"]
                * costs.at[carrier, "CO2 intensity"],
            )

            suffix = " primary"

        n.add(
            "Generator",
            nodes + suffix,
            bus=nodes + suffix,
            p_nom_extendable=True,
            carrier=carrier + suffix,
            marginal_cost=costs.at[carrier, "fuel"],
        )


# TODO: PyPSA-Eur merge issue
def remove_elec_base_techs(n: pypsa.Network, carriers_to_keep: dict) -> None:
    """
    Remove conventional generators (e.g. OCGT) and storage units (e.g.
    batteries and H2) from base electricity-only network, since they're added
    here differently using links.

    Parameters
    ----------
    n : pypsa.Network
        Network to remove components from
    carriers_to_keep : dict
        Dictionary specifying which carriers to keep for each component type
        e.g. {'Generator': ['hydro'], 'StorageUnit': ['PHS']}
    """
    for c in n.iterate_components(carriers_to_keep):
        to_keep = carriers_to_keep[c.name]
        to_remove = pd.Index(c.df.carrier.unique()).symmetric_difference(to_keep)
        if to_remove.empty:
            continue
        logger.info(f"Removing {c.list_name} with carrier {list(to_remove)}")
        names = c.df.index[c.df.carrier.isin(to_remove)]
        n.remove(c.name, names)
        n.carriers.drop(to_remove, inplace=True, errors="ignore")


# TODO: PyPSA-Eur merge issue
def remove_non_electric_buses(n):
    """
    Remove buses from pypsa-eur with carriers which are not AC buses.
    """
    if to_drop := list(n.buses.query("carrier not in ['AC', 'DC']").carrier.unique()):
        logger.info(f"Drop buses from PyPSA-Eur with carrier: {to_drop}")
        n.buses = n.buses[n.buses.carrier.isin(["AC", "DC"])]


def patch_electricity_network(n, costs, carriers_to_keep, profiles, landfall_lengths):
    remove_elec_base_techs(n, carriers_to_keep)
    remove_non_electric_buses(n)
    update_wind_solar_costs(
        n, costs, landfall_lengths=landfall_lengths, profiles=profiles
    )
    n.loads["carrier"] = "electricity"
    n.buses["location"] = n.buses.index
    n.buses["unit"] = "MWh_el"
    # remove trailing white space of load index until new PyPSA version after v0.18.
    n.loads.rename(lambda x: x.strip(), inplace=True)
    n.loads_t.p_set.rename(lambda x: x.strip(), axis=1, inplace=True)


def add_eu_bus(n, x=-5.5, y=46):
    """
    Add EU bus to the network.

    This cosmetic bus serves as a reference point for the location of
    the EU buses in the plots and summaries.
    """
    n.add("Bus", "EU", location="EU", x=x, y=y, carrier="none")
    n.add("Carrier", "none")


def add_co2_tracking(n, costs, options, sequestration_potential_file=None):
    """
    Add CO2 tracking components to the network including atmospheric CO2,
    CO2 storage, and sequestration infrastructure.

    Parameters
    ----------
    n : pypsa.Network
        The PyPSA network container object
    costs : pd.DataFrame
        Cost assumptions for different technologies, must include
        'CO2 storage tank' with 'capital_cost' column
    options : dict
        Configuration options containing at least:
        - regional_co2_sequestration_potential: dict with keys
            - enable: bool
            - max_size: float
            - years_of_storage: float
        - co2_sequestration_cost: float
        - co2_sequestration_lifetime: float
        - co2_vent: bool
    sequestration_potential_file : str, optional
        Path to CSV file containing regional CO2 sequestration potentials.
        Required if options['regional_co2_sequestration_potential']['enable'] is True.

    Returns
    -------
    None
        Modifies the network object in-place by adding CO2-related components.

    Notes
    -----
    Adds several components to track CO2:
    - Atmospheric CO2 store
    - CO2 storage tanks
    - CO2 sequestration infrastructure
    - Optional CO2 venting facilities
    """
    # minus sign because opposite to how fossil fuels used:
    # CH4 burning puts CH4 down, atmosphere up
    n.add("Carrier", "co2", co2_emissions=-1.0)

    # this tracks CO2 in the atmosphere
    n.add("Bus", "co2 atmosphere", location="EU", carrier="co2", unit="t_co2")

    # can also be negative
    n.add(
        "Store",
        "co2 atmosphere",
        e_nom_extendable=True,
        e_min_pu=-1,
        carrier="co2",
        bus="co2 atmosphere",
    )

    # add CO2 tanks
    n.add(
        "Bus",
        spatial.co2.nodes,
        location=spatial.co2.locations,
        carrier="co2 stored",
        unit="t_co2",
    )

    n.add(
        "Store",
        spatial.co2.nodes,
        e_nom_extendable=True,
        capital_cost=costs.at["CO2 storage tank", "capital_cost"],
        overnight_cost=costs.at["CO2 storage tank", "investment"],
        carrier="co2 stored",
        e_cyclic=True,
        bus=spatial.co2.nodes,
    )
    n.add("Carrier", "co2 stored")

    # this tracks CO2 sequestered, e.g. underground
    sequestration_buses = pd.Index(spatial.co2.nodes).str.replace(
        " stored", " sequestered"
    )
    n.add(
        "Bus",
        sequestration_buses,
        location=spatial.co2.locations,
        carrier="co2 sequestered",
        unit="t_co2",
    )

    n.add(
        "Link",
        sequestration_buses,
        bus0=spatial.co2.nodes,
        bus1=sequestration_buses,
        carrier="co2 sequestered",
        efficiency=1.0,
        p_nom_extendable=True,
    )

    if options["regional_co2_sequestration_potential"]["enable"]:
        if sequestration_potential_file is None:
            raise ValueError(
                "sequestration_potential_file must be provided when "
                "regional_co2_sequestration_potential is enabled"
            )
        upper_limit = (
            options["regional_co2_sequestration_potential"]["max_size"] * 1e3
        )  # Mt
        annualiser = options["regional_co2_sequestration_potential"]["years_of_storage"]
        e_nom_max = pd.read_csv(sequestration_potential_file, index_col=0).squeeze()
        e_nom_max = (
            e_nom_max.reindex(spatial.co2.locations)
            .fillna(0.0)
            .clip(upper=upper_limit)
            .mul(1e6)
            / annualiser
        )  # t
        e_nom_max = e_nom_max.rename(index=lambda x: x + " co2 sequestered")
    else:
        e_nom_max = np.inf

    n.add(
        "Store",
        sequestration_buses,
        e_nom_extendable=True,
        e_nom_max=e_nom_max,
        capital_cost=options["co2_sequestration_cost"],
        overnight_cost=pd.NA,
        marginal_cost=-0.1,
        bus=sequestration_buses,
        lifetime=options["co2_sequestration_lifetime"],
        carrier="co2 sequestered",
    )

    n.add("Carrier", "co2 sequestered")

    if options["co2_vent"]:
        n.add(
            "Link",
            spatial.co2.vents,
            bus0=spatial.co2.nodes,
            bus1="co2 atmosphere",
            carrier="co2 vent",
            efficiency=1.0,
            p_nom_extendable=True,
        )


def add_co2_network(n, costs, co2_network_cost_factor=1.0):
    """
    Add CO2 transport network to the PyPSA network.

    Creates a CO2 pipeline network with both onshore and submarine pipeline segments,
    considering different costs for each type. The network allows bidirectional flow
    and is extendable.

    Parameters
    ----------
    n : pypsa.Network
        The PyPSA network container object
    costs : pd.DataFrame
        Cost assumptions for different technologies. Must contain entries for
        'CO2 pipeline' and 'CO2 submarine pipeline' with 'capital_cost' and 'lifetime'
        columns
    co2_network_cost_factor : float, optional
        Factor to scale the capital costs of the CO2 network, default 1.0

    Returns
    -------
    None
        Modifies the network object in-place by adding CO2 pipeline links

    Notes
    -----
    The function creates bidirectional CO2 pipeline links between nodes, with costs
    depending on the underwater fraction of the pipeline. The network topology is
    created using the create_network_topology helper function.
    """
    logger.info("Adding CO2 network.")
    co2_links = create_network_topology(n, "CO2 pipeline ")

    if "underwater_fraction" not in co2_links.columns:
        co2_links["underwater_fraction"] = 0.0

    cost_onshore = (
        (1 - co2_links.underwater_fraction)
        * costs.at["CO2 pipeline", "capital_cost"]
        * co2_links.length
    )
    investment_onshore = (
        (1 - co2_links.underwater_fraction)
        * costs.at["CO2 pipeline", "investment"]
        * co2_links.length
    )
    cost_submarine = (
        co2_links.underwater_fraction
        * costs.at["CO2 submarine pipeline", "capital_cost"]
        * co2_links.length
    )
    investment_submarine = (
        co2_links.underwater_fraction
        * costs.at["CO2 submarine pipeline", "investment"]
        * co2_links.length
    )
    capital_cost = cost_onshore + cost_submarine
    overnight_cost = investment_onshore + investment_submarine
    capital_cost *= co2_network_cost_factor
    overnight_cost *= co2_network_cost_factor

    n.add(
        "Link",
        co2_links.index,
        bus0=co2_links.bus0.values + " co2 stored",
        bus1=co2_links.bus1.values + " co2 stored",
        p_min_pu=-1,
        p_nom_extendable=True,
        length=co2_links.length.values,
        capital_cost=capital_cost.values,
        overnight_cost=overnight_cost.values,
        carrier="CO2 pipeline",
        lifetime=costs.at["CO2 pipeline", "lifetime"],
    )


def add_allam_gas(
    n: pypsa.Network,
    costs: pd.DataFrame,
    pop_layout: pd.DataFrame,
    spatial: SimpleNamespace,
) -> None:
    """
    Add Allam cycle gas power plants to the network as Link components.

    Allam cycle plants are modeled as links with four buses:
    - Input: natural gas
    - Output: electricity
    - Output: CO2 for storage/usage (98% of emissions)
    - Output: CO2 to atmosphere (2% of emissions)

    Parameters
    ----------
    n : pypsa.Network
        The PyPSA network container object
    costs : pd.DataFrame
        Costs and parameters for different technologies. Must contain 'allam' and 'gas'
        entries with columns for 'fixed', 'VOM', 'efficiency', 'lifetime', and
        'CO2 intensity' parameters
    pop_layout : pd.DataFrame
        DataFrame containing population layout data with nodes as index
    spatial : SimpleNamespace
        Container for spatial data with attributes:
        - gas.df: DataFrame with gas network nodes
        - co2.df: DataFrame with CO2 network nodes
        Both DataFrames must have a 'nodes' column

    Returns
    -------
    None
        Modifies the network object in-place by adding Allam cycle plants as Links

    Notes
    -----
    The Allam cycle is a novel natural gas power plant design with integrated
    carbon capture. It captures approximately 98% of CO2 emissions, with 2%
    going to the atmosphere.
    """
    logger.info("Adding Allam cycle gas power plants.")

    nodes = pop_layout.index

    n.add(
        "Link",
        nodes,
        suffix=" allam gas",
        bus0=spatial.gas.df.loc[nodes, "nodes"].values,
        bus1=nodes,
        bus2=spatial.co2.df.loc[nodes, "nodes"].values,
        bus3="co2 atmosphere",
        carrier="allam gas",
        p_nom_extendable=True,
        capital_cost=costs.at["allam", "capital_cost"]
        * costs.at["allam", "efficiency"],
        overnight_cost=costs.at["allam", "investment"]
        * costs.at["allam", "efficiency"],
        marginal_cost=costs.at["allam", "VOM"] * costs.at["allam", "efficiency"],
        efficiency=costs.at["allam", "efficiency"],
        efficiency2=0.98 * costs.at["gas", "CO2 intensity"],
        efficiency3=0.02 * costs.at["gas", "CO2 intensity"],
        lifetime=costs.at["allam", "lifetime"],
    )


def add_biomass_to_methanol(n, costs):
    n.add(
        "Link",
        spatial.biomass.nodes,
        suffix=" biomass-to-methanol",
        bus0=spatial.biomass.nodes,
        bus1=spatial.methanol.nodes,
        bus2="co2 atmosphere",
        carrier="biomass-to-methanol",
        lifetime=costs.at["biomass-to-methanol", "lifetime"],
        efficiency=costs.at["biomass-to-methanol", "efficiency"],
        efficiency2=-costs.at["solid biomass", "CO2 intensity"]
        + costs.at["biomass-to-methanol", "CO2 stored"],
        p_nom_extendable=True,
        capital_cost=costs.at["biomass-to-methanol", "capital_cost"]
        / costs.at["biomass-to-methanol", "efficiency"],
        overnight_cost=costs.at["biomass-to-methanol", "investment"]
        / costs.at["biomass-to-methanol", "efficiency"],
        marginal_cost=costs.loc["biomass-to-methanol", "VOM"]
        / costs.at["biomass-to-methanol", "efficiency"],
    )


def add_biomass_to_methanol_cc(n, costs):
    n.add(
        "Link",
        spatial.biomass.nodes,
        suffix=" biomass-to-methanol CC",
        bus0=spatial.biomass.nodes,
        bus1=spatial.methanol.nodes,
        bus2="co2 atmosphere",
        bus3=spatial.co2.nodes,
        carrier="biomass-to-methanol CC",
        lifetime=costs.at["biomass-to-methanol", "lifetime"],
        efficiency=costs.at["biomass-to-methanol", "efficiency"],
        efficiency2=-costs.at["solid biomass", "CO2 intensity"]
        + costs.at["biomass-to-methanol", "CO2 stored"]
        * (1 - costs.at["biomass-to-methanol", "capture rate"]),
        efficiency3=costs.at["biomass-to-methanol", "CO2 stored"]
        * costs.at["biomass-to-methanol", "capture rate"],
        p_nom_extendable=True,
        capital_cost=costs.at["biomass-to-methanol", "capital_cost"]
        / costs.at["biomass-to-methanol", "efficiency"]
        + costs.at["biomass CHP capture", "capital_cost"]
        * costs.at["biomass-to-methanol", "CO2 stored"],
        overnight_cost=costs.at["biomass-to-methanol", "investment"]
        / costs.at["biomass-to-methanol", "efficiency"]
        + costs.at["biomass CHP capture", "investment"]
        * costs.at["biomass-to-methanol", "CO2 stored"],
        marginal_cost=costs.loc["biomass-to-methanol", "VOM"]
        / costs.at["biomass-to-methanol", "efficiency"],
    )


def add_methanol_to_power(n, costs, pop_layout, types=None):
    if types is None:
        types = {}

    nodes = pop_layout.index

    if types["allam"]:
        logger.info("Adding Allam cycle methanol power plants.")

        n.add(
            "Link",
            nodes,
            suffix=" allam methanol",
            bus0=spatial.methanol.nodes,
            bus1=nodes,
            bus2=spatial.co2.df.loc[nodes, "nodes"].values,
            bus3="co2 atmosphere",
            carrier="allam methanol",
            p_nom_extendable=True,
            capital_cost=costs.at["allam", "capital_cost"]
            * costs.at["allam", "efficiency"],
            overnight_cost=costs.at["allam", "investment"]
            * costs.at["allam", "efficiency"],
            marginal_cost=costs.at["allam", "VOM"] * costs.at["allam", "efficiency"],
            efficiency=costs.at["allam", "efficiency"],
            efficiency2=0.98 * costs.at["methanolisation", "carbondioxide-input"],
            efficiency3=0.02 * costs.at["methanolisation", "carbondioxide-input"],
            lifetime=25,
        )

    if types["ccgt"]:
        logger.info("Adding methanol CCGT power plants.")

        # efficiency * EUR/MW * (annuity + FOM)
        capital_cost = costs.at["CCGT", "efficiency"] * costs.at["CCGT", "capital_cost"]

        n.add(
            "Link",
            nodes,
            suffix=" CCGT methanol",
            bus0=spatial.methanol.nodes,
            bus1=nodes,
            bus2="co2 atmosphere",
            carrier="CCGT methanol",
            p_nom_extendable=True,
            capital_cost=capital_cost,
            overnight_cost=costs.at["CCGT", "investment"]
            * costs.at["CCGT", "efficiency"],
            marginal_cost=costs.at["CCGT", "VOM"],
            efficiency=costs.at["CCGT", "efficiency"],
            efficiency2=costs.at["methanolisation", "carbondioxide-input"],
            lifetime=costs.at["CCGT", "lifetime"],
        )

    if types["ccgt_cc"]:
        logger.info(
            "Adding methanol CCGT power plants with post-combustion carbon capture."
        )

        # TODO consider efficiency changes / energy inputs for CC

        # efficiency * EUR/MW * (annuity + FOM)
        capital_cost = costs.at["CCGT", "efficiency"] * costs.at["CCGT", "capital_cost"]
        overnight_cost = costs.at["CCGT", "investment"] * costs.at["CCGT", "efficiency"]

        capital_cost_cc = (
            capital_cost
            + costs.at["cement capture", "capital_cost"]
            * costs.at["methanolisation", "carbondioxide-input"]
        )
        overnight_cost_cc = (
            overnight_cost
            + costs.at["cement capture", "investment"]
            * costs.at["methanolisation", "carbondioxide-input"]
        )

        n.add(
            "Link",
            nodes,
            suffix=" CCGT methanol CC",
            bus0=spatial.methanol.nodes,
            bus1=nodes,
            bus2=spatial.co2.df.loc[nodes, "nodes"].values,
            bus3="co2 atmosphere",
            carrier="CCGT methanol CC",
            p_nom_extendable=True,
            capital_cost=capital_cost_cc,
            overnight_cost=overnight_cost_cc,
            marginal_cost=costs.at["CCGT", "VOM"],
            efficiency=costs.at["CCGT", "efficiency"],
            efficiency2=costs.at["cement capture", "capture_rate"]
            * costs.at["methanolisation", "carbondioxide-input"],
            efficiency3=(1 - costs.at["cement capture", "capture_rate"])
            * costs.at["methanolisation", "carbondioxide-input"],
            lifetime=costs.at["CCGT", "lifetime"],
        )

    if types["ocgt"]:
        logger.info("Adding methanol OCGT power plants.")

        n.add(
            "Link",
            nodes,
            suffix=" OCGT methanol",
            bus0=spatial.methanol.nodes,
            bus1=nodes,
            bus2="co2 atmosphere",
            carrier="OCGT methanol",
            p_nom_extendable=True,
            capital_cost=costs.at["OCGT", "capital_cost"]
            * costs.at["OCGT", "efficiency"],
            overnight_cost=costs.at["OCGT", "investment"]
            * costs.at["OCGT", "efficiency"],
            marginal_cost=costs.at["OCGT", "VOM"] * costs.at["OCGT", "efficiency"],
            efficiency=costs.at["OCGT", "efficiency"],
            efficiency2=costs.at["methanolisation", "carbondioxide-input"],
            lifetime=costs.at["OCGT", "lifetime"],
        )


def add_methanol_reforming(n, costs):
    logger.info("Adding methanol steam reforming.")

    tech = "Methanol steam reforming"

    capital_cost = costs.at[tech, "capital_cost"] / costs.at[tech, "methanol-input"]
    overnight_cost = costs.at[tech, "investment"] / costs.at[tech, "methanol-input"]

    n.add(
        "Link",
        spatial.h2.locations,
        suffix=f" {tech}",
        bus0=spatial.methanol.nodes,
        bus1=spatial.h2.nodes,
        bus2="co2 atmosphere",
        p_nom_extendable=True,
        capital_cost=capital_cost,
        overnight_cost=overnight_cost,
        efficiency=1 / costs.at[tech, "methanol-input"],
        efficiency2=costs.at["methanolisation", "carbondioxide-input"],
        carrier=tech,
        lifetime=costs.at[tech, "lifetime"],
    )


def add_methanol_reforming_cc(n, costs):
    logger.info("Adding methanol steam reforming with carbon capture.")

    tech = "Methanol steam reforming"

    # TODO: heat release and electricity demand for process and carbon capture
    # but the energy demands for carbon capture have not yet been added for other CC processes
    # 10.1016/j.rser.2020.110171: 0.129 kWh_e/kWh_H2, -0.09 kWh_heat/kWh_H2

    capital_cost = costs.at[tech, "capital_cost"] / costs.at[tech, "methanol-input"]
    overnight_cost = costs.at[tech, "investment"] / costs.at[tech, "methanol-input"]

    capital_cost_cc = (
        capital_cost
        + costs.at["cement capture", "capital_cost"]
        * costs.at["methanolisation", "carbondioxide-input"]
    )
    overnight_cost_cc = (
        overnight_cost
        + costs.at["cement capture", "investment"]
        * costs.at["methanolisation", "carbondioxide-input"]
    )

    n.add(
        "Link",
        spatial.h2.locations,
        suffix=f" {tech} CC",
        bus0=spatial.methanol.nodes,
        bus1=spatial.h2.nodes,
        bus2="co2 atmosphere",
        bus3=spatial.co2.nodes,
        p_nom_extendable=True,
        capital_cost=capital_cost_cc,
        overnight_cost=overnight_cost_cc,
        efficiency=1 / costs.at[tech, "methanol-input"],
        efficiency2=(1 - costs.at["cement capture", "capture_rate"])
        * costs.at["methanolisation", "carbondioxide-input"],
        efficiency3=costs.at["cement capture", "capture_rate"]
        * costs.at["methanolisation", "carbondioxide-input"],
        carrier=f"{tech} CC",
        lifetime=costs.at[tech, "lifetime"],
    )


def add_dac(n, costs):
    heat_carriers = ["urban central heat", "services urban decentral heat"]
    heat_buses = n.buses.index[n.buses.carrier.isin(heat_carriers)]
    locations = n.buses.location[heat_buses]

    electricity_input = (
        costs.at["direct air capture", "electricity-input"]
        + costs.at["direct air capture", "compression-electricity-input"]
    )  # MWh_el / tCO2
    heat_input = (
        costs.at["direct air capture", "heat-input"]
        - costs.at["direct air capture", "compression-heat-output"]
    )  # MWh_th / tCO2

    n.add(
        "Link",
        heat_buses.str.replace(" heat", " DAC"),
        bus0=locations.values,
        bus1=heat_buses,
        bus2="co2 atmosphere",
        bus3=spatial.co2.df.loc[locations, "nodes"].values,
        carrier="DAC",
        capital_cost=costs.at["direct air capture", "capital_cost"] / electricity_input,
        overnight_cost=costs.at["direct air capture", "investment"] / electricity_input,
        efficiency=-heat_input / electricity_input,
        efficiency2=-1 / electricity_input,
        efficiency3=1 / electricity_input,
        p_nom_extendable=True,
        lifetime=costs.at["direct air capture", "lifetime"],
    )


def add_co2limit(n, options, co2_totals_file, countries, nyears, limit):
    """
    Add a global CO2 emissions constraint to the network.

    Parameters
    ----------
    n : pypsa.Network
        The PyPSA network container object
    options : dict
        Dictionary of options determining which sectors to consider for emissions
    co2_totals_file : str
        Path to CSV file containing historical CO2 emissions data in Mt
        (megatonnes) per country and sector
    countries : list
        List of country codes to consider for the CO2 limit
    nyears : float, optional
        Number of years for the CO2 budget, by default 1.0
    limit : float, optional
        CO2 limit as a fraction of 1990 levels, by default 0.0

    Returns
    -------
    None
        The function modifies the network object in-place by adding a global
        CO2 constraint.

    Notes
    -----
    The function reads historical CO2 emissions data, calculates a total limit
    based on the specified countries and sectors, and adds a global constraint
    to the network. The limit is calculated as a fraction of historical emissions
    multiplied by the number of years.
    """
    logger.info(f"Adding CO2 budget limit as per unit of 1990 levels of {limit}")

    sectors = determine_emission_sectors(options)

    # convert Mt to tCO2
    co2_totals = 1e6 * pd.read_csv(co2_totals_file, index_col=0)

    co2_limit = co2_totals.loc[countries, sectors].sum().sum()

    co2_limit *= limit * nyears

    n.add(
        "GlobalConstraint",
        "CO2Limit",
        carrier_attribute="co2_emissions",
        sense="<=",
        type="co2_atmosphere",
        constant=co2_limit,
    )


def cycling_shift(df, steps=1):
    """
    Cyclic shift on index of pd.Series|pd.DataFrame by number of steps.
    """
    df = df.copy()
    new_index = np.roll(df.index, steps)
    df.values[:] = df.reindex(index=new_index).values
    return df


def add_generation(
    n: pypsa.Network,
    costs: pd.DataFrame,
    pop_layout: pd.DataFrame,
    conventionals: dict[str, str],
    spatial: SimpleNamespace,
    options: dict,
    cf_industry: dict,
) -> None:
    """
    Add conventional electricity generation to the network.

    Creates links between carrier buses and demand nodes for conventional generators,
    including their efficiency, costs, and CO2 emissions.

    Parameters
    ----------
    n : pypsa.Network
        The PyPSA network container object
    costs : pd.DataFrame
        DataFrame containing cost and technical parameters for different technologies
    pop_layout : pd.DataFrame
        DataFrame with population layout data, used for demand nodes
    conventionals : Dict[str, str]
        Dictionary mapping generator types to their energy carriers
        e.g., {'OCGT': 'gas', 'CCGT': 'gas', 'coal': 'coal'}
    spatial : SimpleNamespace
        Namespace containing spatial information for different carriers,
        including nodes and locations
    options : dict
        Configuration dictionary containing settings for the model
    cf_industry : dict
        Dictionary of industrial conversion factors, needed for carrier buses

    Returns
    -------
    None
        Modifies the network object in-place by adding generation components

    Notes
    -----
    - Costs (VOM and fixed) are given per MWel and automatically adjusted by efficiency
    - CO2 emissions are tracked through a link to the 'co2 atmosphere' bus
    - Generator lifetimes are considered in the capital cost calculation
    """
    logger.info("Adding electricity generation")

    nodes = pop_layout.index

    for generator, carrier in conventionals.items():
        carrier_nodes = vars(spatial)[carrier].nodes

        add_carrier_buses(
            n=n,
            carrier=carrier,
            costs=costs,
            spatial=spatial,
            options=options,
            cf_industry=cf_industry,
        )

        n.add(
            "Link",
            nodes + " " + generator,
            bus0=carrier_nodes,
            bus1=nodes,
            bus2="co2 atmosphere",
            marginal_cost=costs.at[generator, "efficiency"]
            * costs.at[generator, "VOM"],  # NB: VOM is per MWel
            capital_cost=costs.at[generator, "efficiency"]
            * costs.at[generator, "capital_cost"],  # NB: fixed cost is per MWel
            overnight_cost=costs.at[generator, "efficiency"]
            * costs.at[generator, "investment"],
            p_nom_extendable=True,
            carrier=generator,
            efficiency=costs.at[generator, "efficiency"],
            efficiency2=costs.at[carrier, "CO2 intensity"],
            lifetime=costs.at[generator, "lifetime"],
        )


def add_ammonia(
    n: pypsa.Network,
    costs: pd.DataFrame,
    pop_layout: pd.DataFrame,
    spatial: SimpleNamespace,
    cf_industry: dict,
) -> None:
    """
    Add ammonia synthesis, cracking, and storage infrastructure to the network.

    Creates the necessary components for an ammonia economy including Haber-Bosch
    synthesis plants, ammonia crackers, and storage facilities. Links are created
    between electricity, hydrogen, and ammonia buses.

    Parameters
    ----------
    n : pypsa.Network
        The PyPSA network container object
    costs : pd.DataFrame
        Technology cost assumptions with MultiIndex columns containing
        'fixed', 'VOM', 'efficiency', 'lifetime', etc.
    pop_layout : pd.DataFrame
        Population layout data with index of location nodes
    spatial : Namespace
        Configuration object containing ammonia-specific spatial information
        with attributes:
        - nodes: list of ammonia bus nodes
        - locations: list of geographical locations
    cf_industry : dict
        Industry-specific conversion factors including
        'MWh_NH3_per_MWh_H2_cracker' for ammonia cracking efficiency
    logger : logging.Logger
        Logger object for output messages

    Returns
    -------
    None
        Modifies the network object in-place by adding ammonia-related components

    Notes
    -----
    The function adds several components:
    - NH3 carrier
    - Ammonia buses at specified locations
    - Haber-Bosch synthesis plants linking electricity, hydrogen, and ammonia
    - Ammonia crackers for converting back to hydrogen
    - Ammonia storage facilities
    """
    logger.info("Adding ammonia carrier with synthesis, cracking and storage")

    nodes = pop_layout.index

    n.add("Carrier", "NH3")

    n.add(
        "Bus", spatial.ammonia.nodes, location=spatial.ammonia.locations, carrier="NH3"
    )

    n.add(
        "Link",
        nodes,
        suffix=" Haber-Bosch",
        bus0=nodes,
        bus1=spatial.ammonia.nodes,
        bus2=nodes + " H2",
        p_nom_extendable=True,
        carrier="Haber-Bosch",
        efficiency=1 / costs.at["Haber-Bosch", "electricity-input"],
        efficiency2=-costs.at["Haber-Bosch", "hydrogen-input"]
        / costs.at["Haber-Bosch", "electricity-input"],
        capital_cost=costs.at["Haber-Bosch", "capital_cost"]
        / costs.at["Haber-Bosch", "electricity-input"],
        overnight_cost=costs.at["Haber-Bosch", "investment"]
        / costs.at["Haber-Bosch", "electricity-input"],
        marginal_cost=costs.at["Haber-Bosch", "VOM"]
        / costs.at["Haber-Bosch", "electricity-input"],
        lifetime=costs.at["Haber-Bosch", "lifetime"],
    )

    n.add(
        "Link",
        nodes,
        suffix=" ammonia cracker",
        bus0=spatial.ammonia.nodes,
        bus1=nodes + " H2",
        p_nom_extendable=True,
        carrier="ammonia cracker",
        efficiency=1 / cf_industry["MWh_NH3_per_MWh_H2_cracker"],
        capital_cost=costs.at["Ammonia cracker", "capital_cost"]
        / cf_industry["MWh_NH3_per_MWh_H2_cracker"],  # given per MW_H2
        overnight_cost=costs.at["Ammonia cracker", "investment"]
        / cf_industry["MWh_NH3_per_MWh_H2_cracker"],  # given per MW_H2
        lifetime=costs.at["Ammonia cracker", "lifetime"],
    )

    # Ammonia Storage
    n.add(
        "Store",
        spatial.ammonia.nodes,
        suffix=" ammonia store",
        bus=spatial.ammonia.nodes,
        e_nom_extendable=True,
        e_cyclic=True,
        carrier="ammonia store",
        capital_cost=costs.at[
            "NH3 (l) storage tank incl. liquefaction", "capital_cost"
        ],
        overnight_cost=costs.at[
            "NH3 (l) storage tank incl. liquefaction", "investment"
        ],
        lifetime=costs.at["NH3 (l) storage tank incl. liquefaction", "lifetime"],
    )


def insert_electricity_distribution_grid(
    n: pypsa.Network,
    costs: pd.DataFrame,
    options: dict,
    pop_layout: pd.DataFrame,
    solar_rooftop_potentials_fn: str,
) -> None:
    """
    Insert electricity distribution grid components into the network.

    Adds low voltage buses, distribution grid links, rooftop solar potential,
    and home battery storage systems to the network. Also adjusts the connection
    points of various loads and distributed energy resources to the low voltage grid.

    Parameters
    ----------
    n : pypsa.Network
        The PyPSA network container object to be modified
    costs : pd.DataFrame
        Technology cost assumptions with technologies as index and cost parameters
        as columns, including 'fixed' costs, 'lifetime', and component-specific
        parameters like 'efficiency'
    options : dict
        Configuration options containing at least:
        - transmission_efficiency: dict with distribution grid parameters
        - marginal_cost_storage: float for storage operation costs
    pop_layout : pd.DataFrame
        Population data per node with at least:
        - 'total' column containing population in thousands
        Index should match network nodes

    Returns
    -------
    None
        Modifies the network object in-place by adding components

    Notes
    -----
    Components added to the network:
    - Low voltage buses for each node
    - Distribution grid links connecting high to low voltage
    - Rooftop solar potential based on population density
    - Home battery storage systems with separate charger/discharger links

    The function also adjusts the connection points of loads like:
    - Regular electricity demand
    - Electric vehicles (BEV chargers and V2G)
    - Heat pumps
    - Resistive heaters
    - Micro-CHP units
    """
    nodes = n.buses.query("carrier == 'AC'").index

    n.add(
        "Bus",
        nodes + " low voltage",
        location=nodes,
        carrier="low voltage",
        unit="MWh_el",
    )

    n.add(
        "Link",
        nodes + " electricity distribution grid",
        bus0=nodes,
        bus1=nodes + " low voltage",
        p_nom_extendable=True,
        p_min_pu=-1,
        carrier="electricity distribution grid",
        efficiency=1,
        lifetime=costs.at["electricity distribution grid", "lifetime"],
        capital_cost=costs.at["electricity distribution grid", "capital_cost"],
        overnight_cost=costs.at["electricity distribution grid", "investment"],
    )

    # deduct distribution losses from electricity demand as these are included in total load
    # https://nbviewer.org/github/Open-Power-System-Data/datapackage_timeseries/blob/2020-10-06/main.ipynb
    if (
        efficiency := options["transmission_efficiency"]
        .get("electricity distribution grid", {})
        .get("efficiency_static")
    ) and "electricity distribution grid" in options["transmission_efficiency"][
        "enable"
    ]:
        logger.info(
            f"Deducting distribution losses from electricity demand: {np.around(100 * (1 - efficiency), decimals=2)}%"
        )
        n.loads_t.p_set.loc[:, n.loads.carrier == "electricity"] *= efficiency

    # this catches regular electricity load and "industry electricity" and
    # "agriculture machinery electric" and "agriculture electricity"
    loads = n.loads.index[n.loads.carrier.str.contains("electric")]
    n.loads.loc[loads, "bus"] += " low voltage"

    bevs = n.links.index[n.links.carrier == "BEV charger"]
    n.links.loc[bevs, "bus0"] += " low voltage"

    v2gs = n.links.index[n.links.carrier == "V2G"]
    n.links.loc[v2gs, "bus1"] += " low voltage"

    hps = n.links.index[n.links.carrier.str.contains("heat pump")]
    n.links.loc[hps, "bus0"] += " low voltage"

    rh = n.links.index[n.links.carrier.str.contains("resistive heater")]
    n.links.loc[rh, "bus0"] += " low voltage"

    mchp = n.links.index[n.links.carrier.str.contains("micro gas")]
    n.links.loc[mchp, "bus1"] += " low voltage"

    # set existing solar to cost of utility cost rather the 50-50 rooftop-utility
    solar = n.generators.index[n.generators.carrier == "solar"]
    n.generators.loc[solar, "capital_cost"] = costs.at["solar-utility", "capital_cost"]
    n.generators.loc[solar, "overnight_cost"] = costs.at["solar-utility", "investment"]

    fn = solar_rooftop_potentials_fn
    if len(fn) > 0:
        potential = pd.read_csv(fn, index_col=["bus", "bin"]).squeeze()
        potential.index = potential.index.map(flatten) + " solar"

<<<<<<< HEAD
    n.add(
        "Generator",
        solar,
        suffix=" rooftop",
        bus=n.generators.loc[solar, "bus"] + " low voltage",
        carrier="solar rooftop",
        p_nom_extendable=True,
        p_nom_max=potential.loc[solar],
        marginal_cost=n.generators.loc[solar, "marginal_cost"],
        capital_cost=costs.at["solar-rooftop", "capital_cost"],
        overnight_cost=costs.at["solar-rooftop", "investment"],
        efficiency=n.generators.loc[solar, "efficiency"],
        p_max_pu=n.generators_t.p_max_pu[solar],
        lifetime=costs.at["solar-rooftop", "lifetime"],
    )
=======
        n.add(
            "Generator",
            solar,
            suffix=" rooftop",
            bus=n.generators.loc[solar, "bus"] + " low voltage",
            carrier="solar rooftop",
            p_nom_extendable=True,
            p_nom_max=potential.loc[solar],
            marginal_cost=n.generators.loc[solar, "marginal_cost"],
            capital_cost=costs.at["solar-rooftop", "capital_cost"],
            efficiency=n.generators.loc[solar, "efficiency"],
            p_max_pu=n.generators_t.p_max_pu[solar],
            lifetime=costs.at["solar-rooftop", "lifetime"],
        )
>>>>>>> c059ba56

    n.add("Carrier", "home battery")

    n.add(
        "Bus",
        nodes + " home battery",
        location=nodes,
        carrier="home battery",
        unit="MWh_el",
    )

    n.add(
        "Store",
        nodes + " home battery",
        bus=nodes + " home battery",
        location=nodes,
        e_cyclic=True,
        e_nom_extendable=True,
        carrier="home battery",
        capital_cost=costs.at["home battery storage", "capital_cost"],
        overnight_cost=costs.at["home battery storage", "investment"],
        lifetime=costs.at["battery storage", "lifetime"],
    )

    n.add(
        "Link",
        nodes + " home battery charger",
        bus0=nodes + " low voltage",
        bus1=nodes + " home battery",
        carrier="home battery charger",
        efficiency=costs.at["battery inverter", "efficiency"] ** 0.5,
        capital_cost=costs.at["home battery inverter", "capital_cost"],
        overnight_cost=costs.at["home battery inverter", "investment"],
        p_nom_extendable=True,
        lifetime=costs.at["battery inverter", "lifetime"],
    )

    n.add(
        "Link",
        nodes + " home battery discharger",
        bus0=nodes + " home battery",
        bus1=nodes + " low voltage",
        carrier="home battery discharger",
        efficiency=costs.at["battery inverter", "efficiency"] ** 0.5,
        marginal_cost=costs.at["home battery storage", "marginal_cost"],
        p_nom_extendable=True,
        lifetime=costs.at["battery inverter", "lifetime"],
    )


def insert_gas_distribution_costs(
    n: pypsa.Network,
    costs: pd.DataFrame,
    options: dict,
) -> None:
    """
    Insert gas distribution grid costs into gas-consuming components.

    Adds distribution grid costs to decentralized gas boilers and micro-CHP units
    by increasing their capital costs. The additional cost is calculated as a factor
    of electricity distribution grid costs.

    Parameters
    ----------
    n : pypsa.Network
        The PyPSA network container object to be modified
    costs : pd.DataFrame
        Technology cost assumptions with technologies as index and cost parameters
        as columns, must include 'electricity distribution grid' with 'fixed' costs
    options : dict
        Configuration options containing at least:
        - gas_distribution_grid_cost_factor: float
          Factor to multiply electricity distribution grid costs by

    Returns
    -------
    None
        Modifies the network object in-place by updating capital costs of gas
        components

    Notes
    -----
    The function adds distribution grid costs to:
    - Decentralized gas boilers (excluding urban central heating)
    - Micro-CHP units

    The additional cost is calculated by multiplying the electricity distribution
    grid fixed cost by the gas distribution grid cost factor.
    """
    f_costs = options["gas_distribution_grid_cost_factor"]

    logger.info(
        f"Inserting gas distribution grid with investment cost factor of {f_costs}"
    )

    capital_cost = costs.at["electricity distribution grid", "capital_cost"] * f_costs
    overnight_cost = costs.at["electricity distribution grid", "investment"] * f_costs

    # Add costs to decentralized gas boilers
    gas_b = n.links.index[
        n.links.carrier.str.contains("gas boiler")
        & (~n.links.carrier.str.contains("urban central"))
    ]
    n.links.loc[gas_b, "capital_cost"] += capital_cost
    n.links.loc[gas_b, "overnight_cost"] += overnight_cost

    # Add costs to micro CHPs
    mchp = n.links.index[n.links.carrier.str.contains("micro gas")]
    n.links.loc[mchp, "capital_cost"] += capital_cost
    n.links.loc[mchp, "overnight_cost"] += overnight_cost


def add_electricity_grid_connection(n, costs):
    carriers = ["onwind", "solar", "solar-hsat"]

    gens = n.generators.index[n.generators.carrier.isin(carriers)]

    n.generators.loc[gens, "capital_cost"] += costs.at[
        "electricity grid connection", "capital_cost"
    ]
    n.generators.loc[gens, "overnight_cost"] += costs.at[
        "electricity grid connection", "investment"
    ]


def add_storage_and_grids(
    n,
    costs,
    pop_layout,
    h2_cavern_file,
    cavern_types,
    clustered_gas_network_file,
    gas_input_nodes,
    spatial,
    options,
):
    """
    Add storage and grid infrastructure to the network including hydrogen, gas, and battery systems.

    Parameters
    ----------
    n : pypsa.Network
        The PyPSA network container object
    costs : pd.DataFrame
        Technology cost assumptions
    pop_layout : pd.DataFrame
        Population layout with index of locations/nodes
    h2_cavern_file : str
        Path to CSV file containing hydrogen cavern storage potentials
    cavern_types : list
        List of underground storage types to consider
    clustered_gas_network_file : str, optional
        Path to CSV file containing gas network data
    gas_input_nodes : pd.DataFrame
        DataFrame containing gas input node information (LNG, pipeline, etc.)
    spatial : object, optional
        Object containing spatial information about nodes and their locations
    options : dict, optional
        Dictionary of configuration options. Defaults to empty dict if not provided.
        Key options include:
        - hydrogen_fuel_cell : bool
        - hydrogen_turbine : bool
        - hydrogen_underground_storage : bool
        - gas_network : bool
        - H2_retrofit : bool
        - H2_network : bool
        - methanation : bool
        - coal_cc : bool
        - SMR_cc : bool
        - SMR : bool
        - min_part_load_methanation : float
        - cc_fraction : float
    logger : logging.Logger, optional
        Logger for output messages. If None, no logging is performed.

    Returns
    -------
    None
        The function modifies the network object in-place by adding various
        storage and grid components.

    Notes
    -----
    This function adds multiple types of storage and grid infrastructure:
    - Hydrogen infrastructure (electrolysis, fuel cells, storage)
    - Gas network infrastructure
    - Battery storage systems
    - Carbon capture and conversion facilities (if enabled in options)
    """
    # Set defaults
    options = options or {}

    logger.info("Add hydrogen storage")

    nodes = pop_layout.index

    n.add("Carrier", "H2")

    n.add("Bus", nodes + " H2", location=nodes, carrier="H2", unit="MWh_LHV")

    n.add(
        "Link",
        nodes + " H2 Electrolysis",
        bus1=nodes + " H2",
        bus0=nodes,
        p_nom_extendable=True,
        carrier="H2 Electrolysis",
        efficiency=costs.at["electrolysis", "efficiency"],
        capital_cost=costs.at["electrolysis", "capital_cost"],
        overnight_cost=costs.at["electrolysis", "investment"],
        lifetime=costs.at["electrolysis", "lifetime"],
    )

    if options["hydrogen_fuel_cell"]:
        logger.info("Adding hydrogen fuel cell for re-electrification.")

        n.add(
            "Link",
            nodes + " H2 Fuel Cell",
            bus0=nodes + " H2",
            bus1=nodes,
            p_nom_extendable=True,
            carrier="H2 Fuel Cell",
            efficiency=costs.at["fuel cell", "efficiency"],
            capital_cost=costs.at["fuel cell", "capital_cost"]
            * costs.at["fuel cell", "efficiency"],  # NB: fixed cost is per MWel
            overnight_cost=costs.at["fuel cell", "investment"]
            * costs.at["fuel cell", "efficiency"],  # NB: fixed cost is per MWel
            lifetime=costs.at["fuel cell", "lifetime"],
        )

    if options["hydrogen_turbine"]:
        logger.info(
            "Adding hydrogen turbine for re-electrification. Assuming OCGT technology costs."
        )
        # TODO: perhaps replace with hydrogen-specific technology assumptions.

        n.add(
            "Link",
            nodes + " H2 turbine",
            bus0=nodes + " H2",
            bus1=nodes,
            p_nom_extendable=True,
            carrier="H2 turbine",
            efficiency=costs.at["OCGT", "efficiency"],
            capital_cost=costs.at["OCGT", "capital_cost"]
            * costs.at["OCGT", "efficiency"],  # NB: fixed cost is per MWel
            overnight_cost=costs.at["OCGT", "investment"]
            * costs.at["OCGT", "efficiency"],  # NB: fixed cost is per MWel
            marginal_cost=costs.at["OCGT", "VOM"],
            lifetime=costs.at["OCGT", "lifetime"],
        )

    h2_caverns = pd.read_csv(h2_cavern_file, index_col=0)

    if (
        not h2_caverns.empty
        and options["hydrogen_underground_storage"]
        and set(cavern_types).intersection(h2_caverns.columns)
    ):
        h2_caverns = h2_caverns[cavern_types].sum(axis=1)

        # only use sites with at least 2 TWh potential
        h2_caverns = h2_caverns[h2_caverns > 2]

        # convert TWh to MWh
        h2_caverns = h2_caverns * 1e6

        # clip at 1000 TWh for one location
        h2_caverns.clip(upper=1e9, inplace=True)

        logger.info("Add hydrogen underground storage")

        h2_capital_cost = costs.at["hydrogen storage underground", "capital_cost"]

        n.add(
            "Store",
            h2_caverns.index + " H2 Store",
            bus=h2_caverns.index + " H2",
            e_nom_extendable=True,
            e_nom_max=h2_caverns.values,
            e_cyclic=True,
            carrier="H2 Store",
            capital_cost=h2_capital_cost,
            overnight_cost=costs.at["hydrogen storage underground", "investment"],
            lifetime=costs.at["hydrogen storage underground", "lifetime"],
        )

    # hydrogen stored overground (where not already underground)
    tech = "hydrogen storage tank type 1 including compressor"
    nodes_overground = h2_caverns.index.symmetric_difference(nodes)

    n.add(
        "Store",
        nodes_overground + " H2 Store",
        bus=nodes_overground + " H2",
        e_nom_extendable=True,
        e_cyclic=True,
        carrier="H2 Store",
        capital_cost=costs.at[tech, "capital_cost"],
        lifetime=costs.at[tech, "lifetime"],
        overnight_cost=costs.at[tech, "investment"],
    )

    if options["H2_retrofit"]:
        gas_pipes = pd.read_csv(clustered_gas_network_file, index_col=0)

    if options["gas_network"]:
        logger.info(
            "Add natural gas infrastructure, incl. LNG terminals, production, storage and entry-points."
        )
        gas_pipes = pd.read_csv(clustered_gas_network_file, index_col=0)

        if options["H2_retrofit"]:
            gas_pipes["p_nom_max"] = gas_pipes.p_nom
            gas_pipes["p_nom_min"] = 0.0
            # 0.1 EUR/MWkm/a to prefer decommissioning to address degeneracy
            gas_pipes["capital_cost"] = 0.1 * gas_pipes.length
            gas_pipes["overnight_cost"] = np.nan
            gas_pipes["p_nom_extendable"] = True
        else:
            gas_pipes["p_nom_max"] = np.inf
            gas_pipes["p_nom_min"] = gas_pipes.p_nom
            gas_pipes["capital_cost"] = (
                gas_pipes.length * costs.at["CH4 (g) pipeline", "capital_cost"]
            )
            gas_pipes["overnight_cost"] = (
                gas_pipes.length * costs.at["CH4 (g) pipeline", "investment"]
            )
            gas_pipes["p_nom_extendable"] = False

        n.add(
            "Link",
            gas_pipes.index,
            bus0=gas_pipes.bus0 + " gas",
            bus1=gas_pipes.bus1 + " gas",
            p_min_pu=gas_pipes.p_min_pu,
            p_nom=gas_pipes.p_nom,
            p_nom_extendable=gas_pipes.p_nom_extendable,
            p_nom_max=gas_pipes.p_nom_max,
            p_nom_min=gas_pipes.p_nom_min,
            length=gas_pipes.length,
            capital_cost=gas_pipes.capital_cost,
            overnight_cost=gas_pipes.overnight_cost,
            tags=gas_pipes.name,
            carrier="gas pipeline",
            lifetime=np.inf,
        )

        # remove fossil generators where there is neither
        # production, LNG terminal, nor entry-point beyond system scope

        unique = gas_input_nodes.index.unique()
        gas_i = n.generators.carrier == "gas"
        internal_i = ~n.generators.bus.map(n.buses.location).isin(unique)

        remove_i = n.generators[gas_i & internal_i].index
        n.generators.drop(remove_i, inplace=True)

        input_types = ["lng", "pipeline", "production"]
        p_nom = gas_input_nodes[input_types].sum(axis=1).rename(lambda x: x + " gas")
        n.generators.loc[gas_i, "p_nom_extendable"] = False
        n.generators.loc[gas_i, "p_nom"] = p_nom

        # add existing gas storage capacity
        gas_i = n.stores.carrier == "gas"
        e_nom = (
            gas_input_nodes["storage"]
            .rename(lambda x: x + " gas Store")
            .reindex(n.stores.index)
            .fillna(0.0)
            * 1e3
        )  # MWh_LHV
        e_nom.clip(
            upper=e_nom.quantile(0.98), inplace=True
        )  # limit extremely large storage
        n.stores.loc[gas_i, "e_nom_min"] = e_nom

        # add candidates for new gas pipelines to achieve full connectivity

        G = nx.Graph()

        gas_buses = n.buses.loc[n.buses.carrier == "gas", "location"]
        G.add_nodes_from(np.unique(gas_buses.values))

        sel = gas_pipes.p_nom > 1500
        attrs = ["bus0", "bus1", "length"]
        G.add_weighted_edges_from(gas_pipes.loc[sel, attrs].values)

        # find all complement edges
        complement_edges = pd.DataFrame(complement(G).edges, columns=["bus0", "bus1"])
        complement_edges["length"] = complement_edges.apply(
            haversine, axis=1, args=(n,)
        )

        # apply k_edge_augmentation weighted by length of complement edges
        k_edge = options["gas_network_connectivity_upgrade"]
        if augmentation := list(
            k_edge_augmentation(G, k_edge, avail=complement_edges.values)
        ):
            new_gas_pipes = pd.DataFrame(augmentation, columns=["bus0", "bus1"])
            new_gas_pipes["length"] = new_gas_pipes.apply(haversine, axis=1, args=(n,))

            new_gas_pipes.index = new_gas_pipes.apply(
                lambda x: f"gas pipeline new {x.bus0} <-> {x.bus1}", axis=1
            )

            n.add(
                "Link",
                new_gas_pipes.index,
                bus0=new_gas_pipes.bus0 + " gas",
                bus1=new_gas_pipes.bus1 + " gas",
                p_min_pu=-1,  # new gas pipes are bidirectional
                p_nom_extendable=True,
                length=new_gas_pipes.length,
                capital_cost=new_gas_pipes.length
                * costs.at["CH4 (g) pipeline", "capital_cost"],
                overnight_cost=new_gas_pipes.length
                * costs.at["CH4 (g) pipeline", "investment"],
                carrier="gas pipeline new",
                lifetime=costs.at["CH4 (g) pipeline", "lifetime"],
            )

    if options["H2_retrofit"]:
        logger.info("Add retrofitting options of existing CH4 pipes to H2 pipes.")

        fr = "gas pipeline"
        to = "H2 pipeline retrofitted"
        h2_pipes = gas_pipes.rename(index=lambda x: x.replace(fr, to))

        n.add(
            "Link",
            h2_pipes.index,
            bus0=h2_pipes.bus0 + " H2",
            bus1=h2_pipes.bus1 + " H2",
            p_min_pu=-1.0,  # allow that all H2 retrofit pipelines can be used in both directions
            p_nom_max=h2_pipes.p_nom * options["H2_retrofit_capacity_per_CH4"],
            p_nom_extendable=True,
            length=h2_pipes.length,
            capital_cost=costs.at["H2 (g) pipeline repurposed", "capital_cost"]
            * h2_pipes.length,
            overnight_cost=costs.at["H2 (g) pipeline repurposed", "investment"]
            * h2_pipes.length,
            tags=h2_pipes.name,
            carrier="H2 pipeline retrofitted",
            lifetime=costs.at["H2 (g) pipeline repurposed", "lifetime"],
        )

    if options["H2_network"]:
        logger.info("Add options for new hydrogen pipelines.")

        h2_pipes = create_network_topology(
            n, "H2 pipeline ", carriers=["DC", "gas pipeline"]
        )
        h2_buses_loc = n.buses.query("carrier == 'H2'").location  # noqa: F841
        h2_pipes = h2_pipes.query("bus0 in @h2_buses_loc and bus1 in @h2_buses_loc")

        # TODO Add efficiency losses
        n.add(
            "Link",
            h2_pipes.index,
            bus0=h2_pipes.bus0.values + " H2",
            bus1=h2_pipes.bus1.values + " H2",
            p_min_pu=-1,
            p_nom_extendable=True,
            length=h2_pipes.length.values,
            capital_cost=costs.at["H2 (g) pipeline", "capital_cost"]
            * h2_pipes.length.values,
            overnight_cost=costs.at["H2 (g) pipeline", "investment"]
            * h2_pipes.length.values,
            carrier="H2 pipeline",
            lifetime=costs.at["H2 (g) pipeline", "lifetime"],
        )

    n.add("Carrier", "battery")

    n.add("Bus", nodes + " battery", location=nodes, carrier="battery", unit="MWh_el")

    n.add(
        "Store",
        nodes + " battery",
        bus=nodes + " battery",
        e_cyclic=True,
        e_nom_extendable=True,
        carrier="battery",
        capital_cost=costs.at["battery storage", "capital_cost"],
        overnight_cost=costs.at["battery storage", "investment"],
        lifetime=costs.at["battery storage", "lifetime"],
    )

    n.add(
        "Link",
        nodes + " battery charger",
        bus0=nodes,
        bus1=nodes + " battery",
        carrier="battery charger",
        efficiency=costs.at["battery inverter", "efficiency"] ** 0.5,
        capital_cost=costs.at["battery inverter", "capital_cost"],
        overnight_cost=costs.at["battery inverter", "investment"],
        p_nom_extendable=True,
        lifetime=costs.at["battery inverter", "lifetime"],
    )

    n.add(
        "Link",
        nodes + " battery discharger",
        bus0=nodes + " battery",
        bus1=nodes,
        carrier="battery discharger",
        efficiency=costs.at["battery inverter", "efficiency"] ** 0.5,
        p_nom_extendable=True,
        lifetime=costs.at["battery inverter", "lifetime"],
    )

    if options["methanation"]:
        n.add(
            "Link",
            spatial.nodes,
            suffix=" Sabatier",
            bus0=nodes + " H2",
            bus1=spatial.gas.nodes,
            bus2=spatial.co2.nodes,
            p_nom_extendable=True,
            carrier="Sabatier",
            p_min_pu=options["min_part_load_methanation"],
            efficiency=costs.at["methanation", "efficiency"],
            efficiency2=-costs.at["methanation", "efficiency"]
            * costs.at["gas", "CO2 intensity"],
            capital_cost=costs.at["methanation", "capital_cost"]
            * costs.at["methanation", "efficiency"],  # costs given per kW_gas
            overnight_cost=costs.at["methanation", "investment"]
            * costs.at["methanation", "efficiency"],
            lifetime=costs.at["methanation", "lifetime"],
        )

    if options["coal_cc"]:
        n.add(
            "Link",
            spatial.nodes,
            suffix=" coal CC",
            bus0=spatial.coal.nodes,
            bus1=spatial.nodes,
            bus2="co2 atmosphere",
            bus3=spatial.co2.nodes,
            marginal_cost=costs.at["coal", "efficiency"]
            * costs.at["coal", "VOM"],  # NB: VOM is per MWel
            capital_cost=costs.at["coal", "efficiency"]
            * costs.at["coal", "capital_cost"]
            + costs.at["biomass CHP capture", "capital_cost"]
            * costs.at["coal", "CO2 intensity"],  # NB: fixed cost is per MWel
            overnight_cost=costs.at["coal", "efficiency"]
            * costs.at["coal", "investment"]
            + costs.at["biomass CHP capture", "investment"]
            * costs.at["coal", "CO2 intensity"],
            p_nom_extendable=True,
            carrier="coal",
            efficiency=costs.at["coal", "efficiency"],
            efficiency2=costs.at["coal", "CO2 intensity"]
            * (1 - costs.at["biomass CHP capture", "capture_rate"]),
            efficiency3=costs.at["coal", "CO2 intensity"]
            * costs.at["biomass CHP capture", "capture_rate"],
            lifetime=costs.at["coal", "lifetime"],
        )

    if options["SMR_cc"]:
        n.add(
            "Link",
            spatial.nodes,
            suffix=" SMR CC",
            bus0=spatial.gas.nodes,
            bus1=nodes + " H2",
            bus2="co2 atmosphere",
            bus3=spatial.co2.nodes,
            p_nom_extendable=True,
            carrier="SMR CC",
            efficiency=costs.at["SMR CC", "efficiency"],
            efficiency2=costs.at["gas", "CO2 intensity"] * (1 - options["cc_fraction"]),
            efficiency3=costs.at["gas", "CO2 intensity"] * options["cc_fraction"],
            capital_cost=costs.at["SMR CC", "capital_cost"],
            overnight_cost=costs.at["SMR CC", "investment"],
            lifetime=costs.at["SMR CC", "lifetime"],
        )

    if options["SMR"]:
        n.add(
            "Link",
            nodes + " SMR",
            bus0=spatial.gas.nodes,
            bus1=nodes + " H2",
            bus2="co2 atmosphere",
            p_nom_extendable=True,
            carrier="SMR",
            efficiency=costs.at["SMR", "efficiency"],
            efficiency2=costs.at["gas", "CO2 intensity"],
            capital_cost=costs.at["SMR", "capital_cost"],
            overnight_cost=costs.at["SMR", "investment"],
            lifetime=costs.at["SMR", "lifetime"],
        )


def check_land_transport_shares(shares):
    # Sums up the shares, ignoring None values
    total_share = sum(filter(None, shares))
    if total_share != 1:
        logger.warning(
            f"Total land transport shares sum up to {total_share:.2%},"
            "corresponding to increased or decreased demand assumptions."
        )


def get_temp_efficency(
    car_efficiency,
    temperature,
    deadband_lw,
    deadband_up,
    degree_factor_lw,
    degree_factor_up,
):
    """
    Correct temperature depending on heating and cooling for respective car
    type.
    """
    # temperature correction for EVs
    dd = transport_degree_factor(
        temperature,
        deadband_lw,
        deadband_up,
        degree_factor_lw,
        degree_factor_up,
    )

    temp_eff = 1 / (1 + dd)

    return car_efficiency * temp_eff


def add_EVs(
    n: pypsa.Network,
    avail_profile: pd.DataFrame,
    dsm_profile: pd.DataFrame,
    p_set: pd.Series,
    electric_share: pd.Series,
    number_cars: pd.Series,
    temperature: pd.DataFrame,
    spatial: SimpleNamespace,
    options: dict,
) -> None:
    """
    Add electric vehicle (EV) infrastructure to the network.

    Creates EV batteries, chargers, and optional vehicle-to-grid (V2G) components
    with temperature-dependent efficiency and demand-side management capabilities.

    Parameters
    ----------
    n : pypsa.Network
        The PyPSA network container object to be modified
    avail_profile : pd.DataFrame
        Availability profile for EV charging with snapshots as index and nodes as columns
    dsm_profile : pd.DataFrame
        Demand-side management profile defining minimum state of charge
        with snapshots as index and nodes as columns
    p_set : pd.Series
        Base power demand profile for EVs
    electric_share : pd.Series
        Share of electric vehicles per node
    number_cars : pd.Series
        Number of cars per node
    temperature : pd.DataFrame
        Ambient temperature per node and timestamp
    spatial : SimpleNamespace
        Spatial configuration containing at least:
        - nodes: list or Index of node names
    options : dict
        Configuration options containing at least:
        - transport_electric_efficiency: float
        - transport_heating_deadband_lower: float
        - transport_heating_deadband_upper: float
        - EV_lower_degree_factor: float
        - EV_upper_degree_factor: float
        - bev_charge_rate: float
        - bev_charge_efficiency: float
        - bev_dsm: bool
        - bev_energy: float
        - bev_dsm_availability: float
        - v2g: bool

    Returns
    -------
    None
        Modifies the network object in-place by adding EV components

    Notes
    -----
    Components added to the network:
    - EV battery buses for each node
    - EV loads with temperature-corrected efficiency
    - BEV chargers with availability profiles
    - Optional EV battery storage if DSM is enabled
    - Optional V2G links if V2G is enabled

    The function accounts for temperature effects on efficiency and implements
    a rolling average smoothing for the power profile.
    """
    # Add EV battery carrier and buses
    n.add("Carrier", "EV battery")

    n.add(
        "Bus",
        spatial.nodes,
        suffix=" EV battery",
        location=spatial.nodes,
        carrier="EV battery",
        unit="MWh_el",
    )

    # Calculate temperature-corrected efficiency
    car_efficiency = options["transport_electric_efficiency"]
    efficiency = get_temp_efficency(
        car_efficiency,
        temperature,
        options["transport_heating_deadband_lower"],
        options["transport_heating_deadband_upper"],
        options["EV_lower_degree_factor"],
        options["EV_upper_degree_factor"],
    )

    # Apply rolling average smoothing to power profile
    p_shifted = (p_set + cycling_shift(p_set, 1) + cycling_shift(p_set, 2)) / 3
    cyclic_eff = p_set.div(p_shifted)
    efficiency *= cyclic_eff

    # Calculate load profile
    profile = electric_share * p_set.div(efficiency)

    # Add EV load
    n.add(
        "Load",
        spatial.nodes,
        suffix=" land transport EV",
        bus=spatial.nodes + " EV battery",
        carrier="land transport EV",
        p_set=profile.loc[n.snapshots],
    )

    # Add BEV chargers
    p_nom = number_cars * options["bev_charge_rate"] * electric_share
    n.add(
        "Link",
        spatial.nodes,
        suffix=" BEV charger",
        bus0=spatial.nodes,
        bus1=spatial.nodes + " EV battery",
        p_nom=p_nom,
        carrier="BEV charger",
        p_max_pu=avail_profile.loc[n.snapshots, spatial.nodes],
        lifetime=1,
        efficiency=options["bev_charge_efficiency"],
    )

    # Add demand-side management components if enabled
    if options["bev_dsm"] and options["bev_dsm"] <= investment_year:
        e_nom = (
            number_cars
            * options["bev_energy"]
            * options["bev_dsm_availability"]
            * electric_share
        )

        n.add(
            "Store",
            spatial.nodes,
            suffix=" EV battery",
            bus=spatial.nodes + " EV battery",
            carrier="EV battery",
            e_cyclic=True,
            e_nom=e_nom,
            e_max_pu=1,
            e_min_pu=dsm_profile.loc[n.snapshots, spatial.nodes],
        )

        # Add vehicle-to-grid if enabled
        if options["v2g"]:
            n.add(
                "Link",
                spatial.nodes,
                suffix=" V2G",
                bus1=spatial.nodes,
                bus0=spatial.nodes + " EV battery",
                p_nom=p_nom * options["bev_dsm_availability"],
                carrier="V2G",
                p_max_pu=avail_profile.loc[n.snapshots, spatial.nodes],
                lifetime=1,
                efficiency=options["bev_charge_efficiency"],
            )


def add_fuel_cell_cars(
    n: pypsa.Network,
    p_set: pd.Series,
    fuel_cell_share: float,
    temperature: pd.Series,
    options: dict,
    spatial: SimpleNamespace,
) -> None:
    """
    Add hydrogen fuel cell vehicles to the network as hydrogen loads.

    Creates temperature-dependent hydrogen demand profiles for fuel cell vehicles
    based on transport energy demand, fuel cell share, and temperature-dependent
    efficiency factors.

    Parameters
    ----------
    n : pypsa.Network
        The PyPSA network container object to be modified
    p_set : pd.Series
        Base transport energy demand profile
    fuel_cell_share : float
        Share of transport demand met by fuel cell vehicles (between 0 and 1)
    temperature : pd.Series
        Temperature time series used for efficiency correction
    options : dict
        Configuration options containing at least:
        - transport_fuel_cell_efficiency: float
          Base efficiency of fuel cell vehicles
        - transport_heating_deadband_lower: float
          Lower temperature threshold for efficiency correction
        - transport_heating_deadband_upper: float
          Upper temperature threshold for efficiency correction
        - ICE_lower_degree_factor: float
          Efficiency correction factor for low temperatures
        - ICE_upper_degree_factor: float
          Efficiency correction factor for high temperatures
    spatial : SimpleNamespace
        Spatial configuration containing at least:
        - nodes: list of network nodes
        - h2.nodes: list of hydrogen bus locations

    Returns
    -------
    None
        Modifies the network object in-place by adding fuel cell vehicle loads

    Notes
    -----
    The hydrogen demand is calculated by:
    1. Applying temperature-dependent efficiency corrections
    2. Converting transport energy demand to hydrogen demand
    3. Scaling by the fuel cell vehicle share
    """
    car_efficiency = options["transport_fuel_cell_efficiency"]

    # Calculate temperature-corrected efficiency
    efficiency = get_temp_efficency(
        car_efficiency,
        temperature,
        options["transport_heating_deadband_lower"],
        options["transport_heating_deadband_upper"],
        options["ICE_lower_degree_factor"],
        options["ICE_upper_degree_factor"],
    )

    # Calculate hydrogen demand profile
    profile = fuel_cell_share * p_set.div(efficiency)

    # Add hydrogen load for fuel cell vehicles
    n.add(
        "Load",
        spatial.nodes,
        suffix=" land transport fuel cell",
        bus=spatial.h2.nodes,
        carrier="land transport fuel cell",
        p_set=profile.loc[n.snapshots],
    )


def add_ice_cars(
    n: pypsa.Network,
    costs: pd.DataFrame,
    p_set: pd.DataFrame,
    ice_share: pd.DataFrame,
    temperature: pd.DataFrame,
    cf_industry: pd.DataFrame,
    spatial: SimpleNamespace,
    options: dict,
) -> None:
    """
    Add internal combustion engine (ICE) vehicles to the network.

    Creates the necessary infrastructure for representing ICE vehicles in the
    transport sector, including oil buses, temperature-dependent efficiency,
    and CO2 emissions. Can model demand either regionally or aggregated at EU level.

    Parameters
    ----------
    n : pypsa.Network
        The PyPSA network container object to be modified
    costs : pd.DataFrame
        Technology cost assumptions with technologies as index and cost parameters
        as columns, must include 'oil' with 'CO2 intensity'
    p_set : pd.DataFrame
        Transport demand time series
    ice_share : pd.DataFrame
        Share of internal combustion engines in transport demand
    temperature : pd.DataFrame
        Hourly temperature time series per node
    cf_industry : pd.DataFrame
        Industrial capacity factors for oil demand
    spatial : SimpleNamespace
        Spatial resolution configuration containing at least:
        - oil.land_transport: names for transport nodes
        - oil.demand_locations: locations of demand
        - oil.nodes: names of oil supply nodes
    options : dict
        Configuration options containing at least:
        - transport_ice_efficiency: float for baseline ICE efficiency
        - transport_heating_deadband_lower: float for lower temperature threshold
        - transport_heating_deadband_upper: float for upper temperature threshold
        - ICE_lower_degree_factor: float for low temperature efficiency impact
        - ICE_upper_degree_factor: float for high temperature efficiency impact
        - regional_oil_demand: bool for regional vs EU-wide demand modeling

    Returns
    -------
    None
        Modifies the network object in-place by adding ICE-related components

    Notes
    -----
    The function adds:
    - Oil carrier buses
    - Temperature-dependent transport oil demand
    - Links from oil supply to transport with CO2 emissions
    """
    add_carrier_buses(
        n=n,
        carrier="oil",
        costs=costs,
        spatial=spatial,
        options=options,
        cf_industry=cf_industry,
    )

    car_efficiency = options["transport_ice_efficiency"]

    # Calculate temperature-corrected efficiency
    efficiency = get_temp_efficency(
        car_efficiency,
        temperature,
        options["transport_heating_deadband_lower"],
        options["transport_heating_deadband_upper"],
        options["ICE_lower_degree_factor"],
        options["ICE_upper_degree_factor"],
    )

    # Calculate oil demand profile
    profile = ice_share * p_set.div(efficiency).rename(
        columns=lambda x: x + " land transport oil"
    )

    if not options["regional_oil_demand"]:
        profile = profile.sum(axis=1).to_frame(name="EU land transport oil")

    # Add transport oil buses
    n.add(
        "Bus",
        spatial.oil.land_transport,
        location=spatial.oil.demand_locations,
        carrier="land transport oil",
        unit="land transport",
    )

    # Add transport oil demand
    n.add(
        "Load",
        spatial.oil.land_transport,
        bus=spatial.oil.land_transport,
        carrier="land transport oil",
        p_set=profile.loc[n.snapshots],
    )

    # Add oil supply links with CO2 emissions
    n.add(
        "Link",
        spatial.oil.land_transport,
        bus0=spatial.oil.nodes,
        bus1=spatial.oil.land_transport,
        bus2="co2 atmosphere",
        carrier="land transport oil",
        efficiency2=costs.at["oil", "CO2 intensity"],
        p_nom_extendable=True,
    )


def add_land_transport(
    n,
    costs,
    transport_demand_file,
    transport_data_file,
    avail_profile_file,
    dsm_profile_file,
    temp_air_total_file,
    cf_industry,
    options,
    investment_year,
    nodes,
) -> None:
    """
    Add land transport demand and infrastructure to the network.

    Parameters
    ----------
    n : pypsa.Network
        The PyPSA network container object
    costs : pd.DataFrame
        Cost assumptions for different technologies
    transport_demand_file : str
        Path to CSV file containing transport demand in driven km [100 km]
    transport_data_file : str
        Path to CSV file containing number of cars per region
    avail_profile_file : str
        Path to CSV file containing availability profiles
    dsm_profile_file : str
        Path to CSV file containing demand-side management profiles
    temp_air_total_file : str
        Path to netCDF file containing air temperature data
    options : dict
        Dictionary containing configuration options, specifically:
        - land_transport_fuel_cell_share
        - land_transport_electric_share
        - land_transport_ice_share
    investment_year : int
        Year for which to get the transport shares
    nodes : list-like
        List of spatial nodes to consider

    Returns
    -------
    None
        Modifies the network object in-place by adding transport-related
        components and their properties.

    Notes
    -----
    The function adds different types of land transport (electric vehicles,
    fuel cell vehicles, and internal combustion engines) to the network
    based on specified shares and profiles.
    """
    if logger:
        logger.info("Add land transport")

    # read in transport demand in units driven km [100 km]
    transport = pd.read_csv(transport_demand_file, index_col=0, parse_dates=True)
    # transport growth factor
    demand_factor = get(options["land_transport_demand_factor"], investment_year)
    if demand_factor != 1:
        logger.warning(
            f"Changing land transport demand by {demand_factor * 100 - 100:+.2f}%."
        )

    transport = demand_factor * transport

    number_cars = pd.read_csv(transport_data_file, index_col=0)["number cars"]
    number_cars = demand_factor * number_cars
    avail_profile = pd.read_csv(avail_profile_file, index_col=0, parse_dates=True)
    dsm_profile = pd.read_csv(dsm_profile_file, index_col=0, parse_dates=True)

    # exogenous share of passenger car type
    engine_types = ["fuel_cell", "electric", "ice"]
    shares = pd.Series()
    for engine in engine_types:
        share_key = f"land_transport_{engine}_share"
        shares[engine] = get(options[share_key], investment_year)
        if logger:
            logger.info(f"{engine} share: {shares[engine] * 100}%")

    check_land_transport_shares(shares)

    p_set = transport[nodes]

    # temperature for correction factor for heating/cooling
    temperature = xr.open_dataarray(temp_air_total_file).to_pandas()[spatial.nodes]

    if shares["electric"] > 0:
        add_EVs(
            n,
            avail_profile,
            dsm_profile,
            p_set,
            shares["electric"],
            number_cars,
            temperature,
            spatial,
            options,
        )

    if shares["fuel_cell"] > 0:
        add_fuel_cell_cars(
            n=n,
            p_set=p_set,
            fuel_cell_share=shares["fuel_cell"],
            temperature=temperature,
            options=options,
            spatial=spatial,
        )
    if shares["ice"] > 0:
        add_ice_cars(
            n,
            costs,
            p_set,
            shares["ice"],
            temperature,
            cf_industry,
            spatial,
            options,
        )


def build_heat_demand(
    n, hourly_heat_demand_file, pop_weighted_energy_totals, heating_efficiencies
):
    """
    Build heat demand time series and adjust electricity load to account for electric heating.

    Parameters
    ----------
    n : pypsa.Network
        The PyPSA network container object
    hourly_heat_demand_file : str
        Path to netCDF file containing hourly heat demand data
    pop_weighted_energy_totals : pd.DataFrame
        Population-weighted energy totals containing columns for total and
        electricity consumption for different sectors and uses
    heating_efficiencies : dict
        Dictionary mapping sector and use combinations to their heating efficiencies

    Returns
    -------
    pd.DataFrame
        Heat demand time series with hierarchical columns for different sectors
        and uses (residential/services, water/space)

    Notes
    -----
    The function:
    - Constructs heat demand profiles for different sectors and uses
    - Adjusts the electricity load profiles by subtracting electric heating
    - Modifies the network object in-place by updating n.loads_t.p_set
    """
    heat_demand_shape = (
        xr.open_dataset(hourly_heat_demand_file).to_dataframe().unstack(level=1)
    )

    sectors = [sector.value for sector in HeatSector]
    uses = ["water", "space"]

    heat_demand = {}
    electric_heat_supply = {}
    for sector, use in product(sectors, uses):
        name = f"{sector} {use}"

        # efficiency for final energy to thermal energy service
        eff = pop_weighted_energy_totals.index.str[:2].map(
            heating_efficiencies[f"total {sector} {use} efficiency"]
        )

        heat_demand[name] = (
            heat_demand_shape[name] / heat_demand_shape[name].sum()
        ).multiply(pop_weighted_energy_totals[f"total {sector} {use}"] * eff) * 1e6
        electric_heat_supply[name] = (
            heat_demand_shape[name] / heat_demand_shape[name].sum()
        ).multiply(pop_weighted_energy_totals[f"electricity {sector} {use}"]) * 1e6

    heat_demand = pd.concat(heat_demand, axis=1)
    electric_heat_supply = pd.concat(electric_heat_supply, axis=1)

    # subtract from electricity load since heat demand already in heat_demand
    electric_nodes = n.loads.index[n.loads.carrier == "electricity"]
    n.loads_t.p_set[electric_nodes] = (
        n.loads_t.p_set[electric_nodes]
        - electric_heat_supply.T.groupby(level=1).sum().T[electric_nodes]
    )

    return heat_demand


def add_heat(
    n: pypsa.Network,
    costs: pd.DataFrame,
    cop_profiles_file: str,
    direct_heat_source_utilisation_profile_file: str,
    hourly_heat_demand_total_file: str,
    ptes_e_max_pu_file: str,
    ptes_direct_utilisation_profile: str,
    ates_e_nom_max: str,
    ates_capex_as_fraction_of_geothermal_heat_source: float,
    ates_recovery_factor: float,
    enable_ates: bool,
    ates_marginal_cost_charger: float,
    district_heat_share_file: str,
    solar_thermal_total_file: str,
    retro_cost_file: str,
    floor_area_file: str,
    heat_source_profile_files: dict[str, str],
    params: dict,
    pop_weighted_energy_totals: pd.DataFrame,
    heating_efficiencies: pd.DataFrame,
    pop_layout: pd.DataFrame,
    spatial: object,
    options: dict,
    investment_year: int,
):
    """
    Add heat sector to the network including heat demand, heat pumps, storage, and conversion technologies.

    Parameters
    ----------
    n : pypsa.Network
        The PyPSA network object
    costs : pd.DataFrame
        DataFrame containing cost information for different technologies
    cop_profiles_file : str
        Path to NetCDF file containing coefficient of performance (COP) values for heat pumps
    direct_heat_source_utilisation_profile_file : str
        Path to NetCDF file containing direct heat source utilisation profiles
    hourly_heat_demand_total_file : str
        Path to CSV file containing hourly heat demand data
    ptes_supplemental_heating_required_file: str
        Path to CSV file indicating when supplemental heating for thermal energy storage (TES) is needed
    district_heat_share_file : str
        Path to CSV file containing district heating share information
    solar_thermal_total_file : str
        Path to NetCDF file containing solar thermal generation data
    retro_cost_file : str
        Path to CSV file containing retrofitting costs
    floor_area_file : str
        Path to CSV file containing floor area data
    heat_source_profile_files : dict[str, str]
        Dictionary mapping heat source names to their data file paths
    params : dict
        Dictionary containing parameters including:
        - heat_pump_sources
        - heat_utilisation_potentials
        - direct_utilisation_heat_sources
    pop_weighted_energy_totals : pd.DataFrame
        Population-weighted energy totals by region
    heating_efficiencies : pd.DataFrame
        Heating system efficiencies
    pop_layout : pd.DataFrame
        Population layout data with columns for fraction and country
    spatial : object
        Object containing spatial data with attributes for different carriers (gas, co2, etc.)
    options : dict
        Dictionary containing configuration options for heat sector components
    investment_year : int
        Year for which to get the heat sector components and costs

    Returns
    -------
    None
        Modifies the network object in-place by adding heat sector components

    Notes
    -----
    The function adds various heat sector components to the network including:
    - Heat demand for different sectors (residential, services)
    - Heat pumps with different heat sources
    - Thermal energy storage if enabled
    - Gas boilers if enabled
    - Solar thermal if enabled
    - Combined heat and power (CHP) plants if enabled
    - Building retrofitting options if enabled
    """
    logger.info("Add heat sector")

    sectors = [sector.value for sector in HeatSector]

    heat_demand = build_heat_demand(
        n,
        hourly_heat_demand_total_file,
        pop_weighted_energy_totals,
        heating_efficiencies,
    )

    cop = xr.open_dataarray(cop_profiles_file)
    direct_heat_profile = xr.open_dataarray(direct_heat_source_utilisation_profile_file)
    district_heat_info = pd.read_csv(district_heat_share_file, index_col=0)
    dist_fraction = district_heat_info["district fraction of node"]
    urban_fraction = district_heat_info["urban fraction"]

    # NB: must add costs of central heating afterwards (EUR 400 / kWpeak, 50a, 1% FOM from Fraunhofer ISE)

    # exogenously reduce space heat demand
    if options["reduce_space_heat_exogenously"]:
        dE = get(options["reduce_space_heat_exogenously_factor"], investment_year)
        logger.info(f"Assumed space heat reduction of {dE:.2%}")
        for sector in sectors:
            heat_demand[sector + " space"] = (1 - dE) * heat_demand[sector + " space"]

    if options["solar_thermal"]:
        solar_thermal = (
            xr.open_dataarray(solar_thermal_total_file)
            .to_pandas()
            .reindex(index=n.snapshots)
        )
        # 1e3 converts from W/m^2 to MW/(1000m^2) = kW/m^2
        solar_thermal = options["solar_cf_correction"] * solar_thermal / 1e3

    for heat_system in (
        HeatSystem
    ):  # this loops through all heat systems defined in _entities.HeatSystem
        overdim_factor = options["overdimension_heat_generators"][
            heat_system.central_or_decentral
        ]
        if heat_system == HeatSystem.URBAN_CENTRAL:
            nodes = dist_fraction.index[dist_fraction > 0]
        else:
            nodes = pop_layout.index

        n.add("Carrier", f"{heat_system} heat")

        n.add(
            "Bus",
            nodes + f" {heat_system.value} heat",
            location=nodes,
            carrier=f"{heat_system.value} heat",
            unit="MWh_th",
        )

        if options["heat_vent"][heat_system.system_type.value]:
            n.add(
                "Generator",
                nodes + f" {heat_system} heat vent",
                bus=nodes + f" {heat_system} heat",
                location=nodes,
                carrier=f"{heat_system} heat vent",
                p_nom_extendable=True,
                p_max_pu=0,
                p_min_pu=-1,
                unit="MWh_th",
                marginal_cost=-params["sector"]["marginal_cost_heat_vent"],
            )

        ## Add heat load
        factor = heat_system.heat_demand_weighting(
            urban_fraction=urban_fraction[nodes], dist_fraction=dist_fraction[nodes]
        )
        if heat_system != HeatSystem.URBAN_CENTRAL:
            heat_load = (
                heat_demand[
                    [
                        heat_system.sector.value + " water",
                        heat_system.sector.value + " space",
                    ]
                ]
                .T.groupby(level=1)
                .sum()
                .T[nodes]
                .multiply(factor)
            )

        else:
            heat_load = (
                heat_demand.T.groupby(level=1)
                .sum()
                .T[nodes]
                .multiply(
                    factor * (1 + options["district_heating"]["district_heating_loss"])
                )
            )

        n.add(
            "Load",
            nodes,
            suffix=f" {heat_system} heat",
            bus=nodes + f" {heat_system} heat",
            carrier=f"{heat_system} heat",
            p_set=heat_load.loc[n.snapshots],
        )

        if options["tes"]:
            n.add("Carrier", f"{heat_system} water tanks")

            n.add(
                "Bus",
                nodes + f" {heat_system} water tanks",
                location=nodes,
                carrier=f"{heat_system} water tanks",
                unit="MWh_th",
            )

            energy_to_power_ratio_water_tanks = costs.at[
                heat_system.central_or_decentral + " water tank storage",
                "energy to power ratio",
            ]

            n.add(
                "Link",
                nodes,
                suffix=f" {heat_system} water tanks charger",
                bus0=nodes + f" {heat_system} heat",
                bus1=nodes + f" {heat_system} water tanks",
                efficiency=costs.at[
                    heat_system.central_or_decentral + " water tank charger",
                    "efficiency",
                ],
                carrier=f"{heat_system} water tanks charger",
                p_nom_extendable=True,
                marginal_cost=costs.at["water tank charger", "marginal_cost"],
                lifetime=costs.at[
                    heat_system.central_or_decentral + " water tank storage", "lifetime"
                ],
            )

            n.add(
                "Link",
                nodes,
                suffix=f" {heat_system} water tanks discharger",
                bus0=nodes + f" {heat_system} water tanks",
                bus1=nodes + f" {heat_system} heat",
                carrier=f"{heat_system} water tanks discharger",
                efficiency=costs.at[
                    heat_system.central_or_decentral + " water tank discharger",
                    "efficiency",
                ],
                p_nom_extendable=True,
                lifetime=costs.at[
                    heat_system.central_or_decentral + " water tank storage", "lifetime"
                ],
            )

            n.links.loc[
                nodes + f" {heat_system} water tanks charger", "energy to power ratio"
            ] = energy_to_power_ratio_water_tanks

            tes_time_constant_days = options["tes_tau"][
                heat_system.central_or_decentral
            ]

            n.add(
                "Store",
                nodes,
                suffix=f" {heat_system} water tanks",
                bus=nodes + f" {heat_system} water tanks",
                e_cyclic=True,
                e_nom_extendable=True,
                carrier=f"{heat_system} water tanks",
                standing_loss=1 - np.exp(-1 / 24 / tes_time_constant_days),
                capital_cost=costs.at[
                    heat_system.central_or_decentral + " water tank storage",
                    "capital_cost",
                ],
                overnight_cost=costs.at[
                    heat_system.central_or_decentral + " water tank storage",
                    "investment",
                ],
                lifetime=costs.at[
                    heat_system.central_or_decentral + " water tank storage", "lifetime"
                ],
            )

            if heat_system == HeatSystem.URBAN_CENTRAL:
                n.add("Carrier", f"{heat_system} water pits")

                n.add(
                    "Bus",
                    nodes + f" {heat_system} water pits",
                    location=nodes,
                    carrier=f"{heat_system} water pits",
                    unit="MWh_th",
                )

                energy_to_power_ratio_water_pit = costs.at[
                    "central water pit storage", "energy to power ratio"
                ]

                n.add(
                    "Link",
                    nodes,
                    suffix=f" {heat_system} water pits charger",
                    bus0=nodes + f" {heat_system} heat",
                    bus1=nodes + f" {heat_system} water pits",
                    efficiency=costs.at[
                        "central water pit charger",
                        "efficiency",
                    ],
                    carrier=f"{heat_system} water pits charger",
                    p_nom_extendable=True,
                    lifetime=costs.at["central water pit storage", "lifetime"],
                    marginal_cost=costs.at[
                        "central water pit charger", "marginal_cost"
                    ],
                )

                if options["district_heating"]["ptes"]["supplemental_heating"][
                    "enable"
                ]:
                    ptes_supplemental_heating_required = (
                        xr.open_dataarray(ptes_direct_utilisation_profile)
                        .sel(name=nodes)
                        .to_pandas()
                        .reindex(index=n.snapshots)
                    )
                else:
                    ptes_supplemental_heating_required = 1

                n.add(
                    "Link",
                    nodes,
                    suffix=f" {heat_system} water pits discharger",
                    bus0=nodes + f" {heat_system} water pits",
                    bus1=nodes + f" {heat_system} heat",
                    carrier=f"{heat_system} water pits discharger",
                    efficiency=costs.at[
                        "central water pit discharger",
                        "efficiency",
                    ]
                    * ptes_supplemental_heating_required,
                    p_nom_extendable=True,
                    lifetime=costs.at["central water pit storage", "lifetime"],
                )
                n.links.loc[
                    nodes + f" {heat_system} water pits charger",
                    "energy to power ratio",
                ] = energy_to_power_ratio_water_pit

                if options["district_heating"]["ptes"]["dynamic_capacity"]:
                    # Load pre-calculated e_max_pu profiles
                    e_max_pu_data = xr.open_dataarray(ptes_e_max_pu_file)
                    e_max_pu = (
                        e_max_pu_data.sel(name=nodes)
                        .to_pandas()
                        .reindex(index=n.snapshots)
                    )
                else:
                    e_max_pu = 1

                n.add(
                    "Store",
                    nodes,
                    suffix=f" {heat_system} water pits",
                    bus=nodes + f" {heat_system} water pits",
                    e_cyclic=True,
                    e_nom_extendable=True,
                    e_max_pu=e_max_pu,
                    carrier=f"{heat_system} water pits",
                    standing_loss=1 - np.exp(-1 / 24 / tes_time_constant_days),
                    capital_cost=costs.at["central water pit storage", "capital_cost"],
                    lifetime=costs.at["central water pit storage", "lifetime"],
                )

        if enable_ates and heat_system == HeatSystem.URBAN_CENTRAL:
            n.add("Carrier", f"{heat_system} aquifer thermal energy storage")

            n.add(
                "Bus",
                nodes + f" {heat_system} aquifer thermal energy storage",
                location=nodes,
                carrier=f"{heat_system} aquifer thermal energy storage",
                unit="MWh_th",
            )

            n.add(
                "Link",
                nodes + f" {heat_system} aquifer thermal energy storage charger",
                bus0=nodes + f" {heat_system} heat",
                bus1=nodes + f" {heat_system} aquifer thermal energy storage",
                efficiency=1.0,
                carrier=f"{heat_system} aquifer thermal energy storage charger",
                p_nom_extendable=True,
                lifetime=costs.at["central geothermal heat source", "lifetime"],
                marginal_cost=ates_marginal_cost_charger,
                capital_cost=costs.at["central geothermal heat source", "capital_cost"]
                * ates_capex_as_fraction_of_geothermal_heat_source
                / 2,
            )

            n.add(
                "Link",
                nodes + f" {heat_system} aquifer thermal energy storage discharger",
                bus1=nodes + f" {heat_system} heat",
                bus0=nodes + f" {heat_system} aquifer thermal energy storage",
                efficiency=1.0,
                carrier=f"{heat_system} aquifer thermal energy storage discharger",
                p_nom_extendable=True,
                lifetime=costs.at["central geothermal heat source", "lifetime"],
                capital_cost=costs.at["central geothermal heat source", "capital_cost"]
                * ates_capex_as_fraction_of_geothermal_heat_source
                / 2,
            )

            ates_e_nom_max = pd.read_csv(ates_e_nom_max, index_col=0)["ates_potential"]
            n.add(
                "Store",
                nodes,
                suffix=f" {heat_system} aquifer thermal energy storage",
                bus=nodes + f" {heat_system} aquifer thermal energy storage",
                e_cyclic=True,
                e_nom_extendable=True,
                e_nom_max=ates_e_nom_max[nodes],
                carrier=f"{heat_system} aquifer thermal energy storage",
                standing_loss=1 - ates_recovery_factor ** (1 / 8760),
                lifetime=costs.at["central geothermal heat source", "lifetime"],
            )

        ## Add heat pumps
        for heat_source in params.heat_pump_sources[heat_system.system_type.value]:
            costs_name_heat_pump = heat_system.heat_pump_costs_name(heat_source)

            cop_heat_pump = (
                cop.sel(
                    heat_system=heat_system.system_type.value,
                    heat_source=heat_source,
                    name=nodes,
                )
                .to_pandas()
                .reindex(index=n.snapshots)
                if options["time_dep_hp_cop"]
                else costs.at[costs_name_heat_pump, "efficiency"]
            )

            if heat_source in params.limited_heat_sources:
                # get potential
                p_max_source = pd.read_csv(
                    heat_source_profile_files[heat_source],
                    index_col=0,
                ).squeeze()[nodes]

                # add resource
                heat_carrier = f"{heat_system} {heat_source} heat"
                n.add("Carrier", heat_carrier)
                n.add(
                    "Bus",
                    nodes,
                    suffix=f" {heat_carrier}",
                    carrier=heat_carrier,
                )

                if heat_source in params.direct_utilisation_heat_sources:
                    capital_cost = (
                        costs.at[
                            heat_system.heat_source_costs_name(heat_source),
                            "capital_cost",
                        ]
                        * overdim_factor
                    )
                    overnight_cost = (
                        costs.at[
                            heat_system.heat_source_costs_name(heat_source),
                            "investment",
                        ]
                        * overdim_factor
                    )
                    lifetime = costs.at[
                        heat_system.heat_source_costs_name(heat_source), "lifetime"
                    ]
                else:
                    capital_cost = 0.0
                    overnight_cost = 0.0
                    lifetime = np.inf
                n.add(
                    "Generator",
                    nodes,
                    suffix=f" {heat_carrier}",
                    bus=nodes + f" {heat_carrier}",
                    carrier=heat_carrier,
                    p_nom_extendable=True,
                    capital_cost=capital_cost,
                    overnight_cost=overnight_cost,
                    lifetime=lifetime,
                    p_nom_max=p_max_source,
                )

                # add heat pump converting source heat + electricity to urban central heat
                n.add(
                    "Link",
                    nodes,
                    suffix=f" {heat_system} {heat_source} heat pump",
                    bus0=nodes,
                    bus1=nodes + f" {heat_carrier}",
                    bus2=nodes + f" {heat_system} heat",
                    carrier=f"{heat_system} {heat_source} heat pump",
                    efficiency=(-(cop_heat_pump - 1)).clip(upper=0),
                    efficiency2=cop_heat_pump,
                    capital_cost=costs.at[costs_name_heat_pump, "efficiency"]
                    * costs.at[costs_name_heat_pump, "capital_cost"]
                    * overdim_factor,
                    overnight_cost=costs.at[costs_name_heat_pump, "efficiency"]
                    * costs.at[costs_name_heat_pump, "investment"]
                    * overdim_factor,
                    p_nom_extendable=True,
                    lifetime=costs.at[costs_name_heat_pump, "lifetime"],
                )

                if heat_source in params.direct_utilisation_heat_sources:
                    # 1 if source temperature exceeds forward temperature, 0 otherwise:
                    efficiency_direct_utilisation = (
                        direct_heat_profile.sel(
                            heat_source=heat_source,
                            name=nodes,
                        )
                        .to_pandas()
                        .reindex(index=n.snapshots)
                    )
                    # add link for direct usage of heat source when source temperature exceeds forward temperature
                    n.add(
                        "Link",
                        nodes,
                        suffix=f" {heat_system} {heat_source} heat direct utilisation",
                        bus0=nodes + f" {heat_carrier}",
                        bus1=nodes + f" {heat_system} heat",
                        efficiency=efficiency_direct_utilisation,
                        carrier=f"{heat_system} {heat_source} heat direct utilisation",
                        p_nom_extendable=True,
                    )

            if (
                not options["district_heating"]["ptes"]["supplemental_heating"][
                    "enable"
                ]
                and options["district_heating"]["ptes"]["supplemental_heating"][
                    "booster_heat_pump"
                ]
            ):
                raise ValueError(
                    "'booster_heat_pump' is true, but 'enable' is false in 'supplemental_heating'."
                )

            if (
                heat_source in params.temperature_limited_stores
                and options["district_heating"]["ptes"]["supplemental_heating"][
                    "enable"
                ]
                and options["district_heating"]["ptes"]["supplemental_heating"][
                    "booster_heat_pump"
                ]
            ):
                n.add(
                    "Link",
                    nodes,
                    suffix=f" {heat_system} {heat_source} heat pump",
                    bus0=nodes,
                    bus1=nodes + f" {heat_system} water pits",
                    bus2=nodes + f" {heat_system} heat",
                    carrier=f"{heat_system} {heat_source} heat pump",
                    efficiency=(-(cop_heat_pump - 1)).clip(upper=0),
                    efficiency2=cop_heat_pump,
                    capital_cost=costs.at[costs_name_heat_pump, "efficiency"]
                    * costs.at[costs_name_heat_pump, "capital_cost"]
                    * overdim_factor,
                    overnight_cost=costs.at[costs_name_heat_pump, "efficiency"]
                    * costs.at[costs_name_heat_pump, "investment"]
                    * overdim_factor,
                    p_nom_extendable=True,
                    lifetime=costs.at[costs_name_heat_pump, "lifetime"],
                )

            else:
                n.add(
                    "Link",
                    nodes,
                    suffix=f" {heat_system} {heat_source} heat pump",
                    bus0=nodes,
                    bus1=nodes + f" {heat_system} heat",
                    carrier=f"{heat_system} {heat_source} heat pump",
                    efficiency=cop_heat_pump,
                    capital_cost=costs.at[costs_name_heat_pump, "efficiency"]
                    * costs.at[costs_name_heat_pump, "capital_cost"]
                    * overdim_factor,
                    overnight_cost=costs.at[costs_name_heat_pump, "efficiency"]
                    * costs.at[costs_name_heat_pump, "investment"]
                    * overdim_factor,
                    p_nom_extendable=True,
                    lifetime=costs.at[costs_name_heat_pump, "lifetime"],
                )

        if options["tes"]:
            n.add("Carrier", f"{heat_system} water tanks")

            n.add(
                "Bus",
                nodes + f" {heat_system} water tanks",
                location=nodes,
                carrier=f"{heat_system} water tanks",
                unit="MWh_th",
            )

            energy_to_power_ratio_water_tanks = costs.at[
                heat_system.central_or_decentral + " water tank storage",
                "energy to power ratio",
            ]

            n.add(
                "Link",
                nodes + f" {heat_system} water tanks charger",
                bus0=nodes + f" {heat_system} heat",
                bus1=nodes + f" {heat_system} water tanks",
                efficiency=costs.at[
                    heat_system.central_or_decentral + " water tank charger",
                    "efficiency",
                ],
                carrier=f"{heat_system} water tanks charger",
                p_nom_extendable=True,
                marginal_cost=costs.at["water tank charger", "marginal_cost"],
                lifetime=costs.at[
                    heat_system.central_or_decentral + " water tank storage", "lifetime"
                ],
            )

            n.add(
                "Link",
                nodes + f" {heat_system} water tanks discharger",
                bus0=nodes + f" {heat_system} water tanks",
                bus1=nodes + f" {heat_system} heat",
                carrier=f"{heat_system} water tanks discharger",
                efficiency=costs.at[
                    heat_system.central_or_decentral + " water tank discharger",
                    "efficiency",
                ],
                p_nom_extendable=True,
                lifetime=costs.at[
                    heat_system.central_or_decentral + " water tank storage", "lifetime"
                ],
            )

            n.links.loc[
                nodes + f" {heat_system} water tanks charger", "energy to power ratio"
            ] = energy_to_power_ratio_water_tanks

            tes_time_constant_days = options["tes_tau"][
                heat_system.central_or_decentral
            ]

            n.add(
                "Store",
                nodes + f" {heat_system} water tanks",
                bus=nodes + f" {heat_system} water tanks",
                e_cyclic=True,
                e_nom_extendable=True,
                carrier=f"{heat_system} water tanks",
                standing_loss=1 - np.exp(-1 / 24 / tes_time_constant_days),
                capital_cost=costs.at[
                    heat_system.central_or_decentral + " water tank storage",
                    "capital_cost",
                ],
                overnight_cost=costs.at[
                    heat_system.central_or_decentral + " water tank storage",
                    "investment",
                ],
                lifetime=costs.at[
                    heat_system.central_or_decentral + " water tank storage", "lifetime"
                ],
            )

            if heat_system == HeatSystem.URBAN_CENTRAL:
                n.add("Carrier", f"{heat_system} water pits")

                n.add(
                    "Bus",
                    nodes + f" {heat_system} water pits",
                    location=nodes,
                    carrier=f"{heat_system} water pits",
                    unit="MWh_th",
                )

                energy_to_power_ratio_water_pit = costs.at[
                    "central water pit storage", "energy to power ratio"
                ]

                n.add(
                    "Link",
                    nodes + f" {heat_system} water pits charger",
                    bus0=nodes + f" {heat_system} heat",
                    bus1=nodes + f" {heat_system} water pits",
                    efficiency=costs.at[
                        "central water pit charger",
                        "efficiency",
                    ],
                    carrier=f"{heat_system} water pits charger",
                    p_nom_extendable=True,
                    lifetime=costs.at["central water pit storage", "lifetime"],
                    marginal_cost=costs.at[
                        "central water pit charger", "marginal_cost"
                    ],
                )

                n.add(
                    "Link",
                    nodes + f" {heat_system} water pits discharger",
                    bus0=nodes + f" {heat_system} water pits",
                    bus1=nodes + f" {heat_system} heat",
                    carrier=f"{heat_system} water pits discharger",
                    efficiency=costs.at[
                        "central water pit discharger",
                        "efficiency",
                    ],
                    p_nom_extendable=True,
                    lifetime=costs.at["central water pit storage", "lifetime"],
                )
                n.links.loc[
                    nodes + f" {heat_system} water pits charger",
                    "energy to power ratio",
                ] = energy_to_power_ratio_water_pit

                if options["district_heating"]["ptes"]["dynamic_capacity"]:
                    # Load pre-calculated e_max_pu profiles
                    e_max_pu_data = xr.open_dataarray(ptes_e_max_pu_file)
                    e_max_pu = (
                        e_max_pu_data.sel(name=nodes)
                        .to_pandas()
                        .reindex(index=n.snapshots)
                    )
                else:
                    e_max_pu = 1

                n.add(
                    "Store",
                    nodes,
                    suffix=f" {heat_system} water pits",
                    bus=nodes + f" {heat_system} water pits",
                    e_cyclic=True,
                    e_nom_extendable=True,
                    e_max_pu=e_max_pu,
                    carrier=f"{heat_system} water pits",
                    standing_loss=1 - np.exp(-1 / 24 / tes_time_constant_days),
                    capital_cost=costs.at["central water pit storage", "capital_cost"],
                    overnight_cost=costs.at["central water pit storage", "investment"],
                    lifetime=costs.at["central water pit storage", "lifetime"],
                )

        if options["resistive_heaters"]:
            key = f"{heat_system.central_or_decentral} resistive heater"

            n.add(
                "Link",
                nodes + f" {heat_system} resistive heater",
                bus0=nodes,
                bus1=nodes + f" {heat_system} heat",
                carrier=f"{heat_system} resistive heater",
                efficiency=costs.at[key, "efficiency"],
                capital_cost=costs.at[key, "efficiency"]
                * costs.at[key, "capital_cost"]
                * overdim_factor,
                overnight_cost=costs.at[key, "efficiency"]
                * costs.at[key, "investment"]
                * overdim_factor,
                p_nom_extendable=True,
                lifetime=costs.at[key, "lifetime"],
            )

        if options["boilers"]:
            key = f"{heat_system.central_or_decentral} gas boiler"

            n.add(
                "Link",
                nodes + f" {heat_system} gas boiler",
                p_nom_extendable=True,
                bus0=spatial.gas.df.loc[nodes, "nodes"].values,
                bus1=nodes + f" {heat_system} heat",
                bus2="co2 atmosphere",
                carrier=f"{heat_system} gas boiler",
                efficiency=costs.at[key, "efficiency"],
                efficiency2=costs.at["gas", "CO2 intensity"],
                capital_cost=costs.at[key, "efficiency"]
                * costs.at[key, "capital_cost"]
                * overdim_factor,
                overnight_cost=costs.at[key, "efficiency"]
                * costs.at[key, "investment"]
                * overdim_factor,
                lifetime=costs.at[key, "lifetime"],
            )

        if options["solar_thermal"]:
            n.add("Carrier", f"{heat_system} solar thermal")

            n.add(
                "Generator",
                nodes,
                suffix=f" {heat_system} solar thermal collector",
                bus=nodes + f" {heat_system} heat",
                carrier=f"{heat_system} solar thermal",
                p_nom_extendable=True,
                capital_cost=costs.at[
                    heat_system.central_or_decentral + " solar thermal", "capital_cost"
                ],
                overnight_cost=costs.at[
                    heat_system.central_or_decentral + " solar thermal", "investment"
                ],
                p_max_pu=solar_thermal[nodes],
                lifetime=costs.at[
                    heat_system.central_or_decentral + " solar thermal", "lifetime"
                ],
            )

        if options["chp"]["enable"] and heat_system == HeatSystem.URBAN_CENTRAL:
            # add non-biomass CHP; biomass CHP is added in biomass section
            for fuel in options["chp"]["fuel"]:
                if fuel == "solid biomass":
                    # Solid biomass CHP is added in add_biomass
                    continue
                fuel_nodes = getattr(spatial, fuel).df
                n.add(
                    "Link",
                    nodes + f" urban central {fuel} CHP",
                    bus0=fuel_nodes.loc[nodes, "nodes"].values,
                    bus1=nodes,
                    bus2=nodes + " urban central heat",
                    bus3="co2 atmosphere",
                    carrier=f"urban central {fuel} CHP",
                    p_nom_extendable=True,
                    capital_cost=costs.at["central gas CHP", "capital_cost"]
                    * costs.at["central gas CHP", "efficiency"],
                    overnight_cost=costs.at["central gas CHP", "investment"]
                    * costs.at["central gas CHP", "efficiency"],
                    marginal_cost=costs.at["central gas CHP", "VOM"],
                    efficiency=costs.at["central gas CHP", "efficiency"],
                    efficiency2=costs.at["central gas CHP", "efficiency"]
                    / costs.at["central gas CHP", "c_b"],
                    efficiency3=costs.at[fuel, "CO2 intensity"],
                    lifetime=costs.at["central gas CHP", "lifetime"],
                )

                n.add(
                    "Link",
                    nodes + f" urban central {fuel} CHP CC",
                    bus0=fuel_nodes.loc[nodes, "nodes"].values,
                    bus1=nodes,
                    bus2=nodes + " urban central heat",
                    bus3="co2 atmosphere",
                    bus4=spatial.co2.df.loc[nodes, "nodes"].values,
                    carrier=f"urban central {fuel} CHP CC",
                    p_nom_extendable=True,
                    capital_cost=costs.at["central gas CHP", "capital_cost"]
                    * costs.at["central gas CHP", "efficiency"]
                    + costs.at["biomass CHP capture", "capital_cost"]
                    * costs.at[fuel, "CO2 intensity"],
                    overnight_cost=costs.at["central gas CHP", "investment"]
                    * costs.at["central gas CHP", "efficiency"]
                    + costs.at["biomass CHP capture", "investment"]
                    * costs.at[fuel, "CO2 intensity"],
                    marginal_cost=costs.at["central gas CHP", "VOM"],
                    efficiency=costs.at["central gas CHP", "efficiency"]
                    - costs.at[fuel, "CO2 intensity"]
                    * (
                        costs.at["biomass CHP capture", "electricity-input"]
                        + costs.at[
                            "biomass CHP capture", "compression-electricity-input"
                        ]
                    ),
                    efficiency2=costs.at["central gas CHP", "efficiency"]
                    / costs.at["central gas CHP", "c_b"]
                    + costs.at[fuel, "CO2 intensity"]
                    * (
                        costs.at["biomass CHP capture", "heat-output"]
                        + costs.at["biomass CHP capture", "compression-heat-output"]
                        - costs.at["biomass CHP capture", "heat-input"]
                    ),
                    efficiency3=costs.at[fuel, "CO2 intensity"]
                    * (1 - costs.at["biomass CHP capture", "capture_rate"]),
                    efficiency4=costs.at[fuel, "CO2 intensity"]
                    * costs.at["biomass CHP capture", "capture_rate"],
                    lifetime=costs.at["central gas CHP", "lifetime"],
                )

        if (
            options["chp"]["enable"]
            and options["chp"]["micro_chp"]
            and heat_system.value != "urban central"
        ):
            n.add(
                "Link",
                nodes + f" {heat_system} micro gas CHP",
                p_nom_extendable=True,
                bus0=spatial.gas.df.loc[nodes, "nodes"].values,
                bus1=nodes,
                bus2=nodes + f" {heat_system} heat",
                bus3="co2 atmosphere",
                carrier=heat_system.value + " micro gas CHP",
                efficiency=costs.at["micro CHP", "efficiency"],
                efficiency2=costs.at["micro CHP", "efficiency-heat"],
                efficiency3=costs.at["gas", "CO2 intensity"],
                capital_cost=costs.at["micro CHP", "capital_cost"],
                overnight_cost=costs.at["micro CHP", "investment"],
                lifetime=costs.at["micro CHP", "lifetime"],
            )

    if options["retrofitting"]["retro_endogen"]:
        logger.info("Add retrofitting endogenously")

        # retrofitting data 'retro_data' with 'costs' [EUR/m^2] and heat
        # demand 'dE' [per unit of original heat demand] for each country and
        # different retrofitting strengths [additional insulation thickness in m]
        retro_data = pd.read_csv(
            retro_cost_file,
            index_col=[0, 1],
            skipinitialspace=True,
            header=[0, 1],
        )
        # heated floor area [10^6 * m^2] per country
        floor_area_file = pd.read_csv(floor_area_file, index_col=[0, 1])

        n.add("Carrier", "retrofitting")

        # share of space heat demand 'w_space' of total heat demand
        w_space = {}
        for sector in sectors:
            w_space[sector] = heat_demand[sector + " space"] / (
                heat_demand[sector + " space"] + heat_demand[sector + " water"]
            )
        w_space["tot"] = (
            heat_demand["services space"] + heat_demand["residential space"]
        ) / heat_demand.T.groupby(level=[1]).sum().T

        for name in n.loads[
            n.loads.carrier.isin([x + " heat" for x in HeatSystem])
        ].index:
            node = n.buses.loc[name, "location"]
            ct = pop_layout.loc[node, "ct"]

            # weighting 'f' depending on the size of the population at the node
            if "urban central" in name:
                f = dist_fraction[node]
            elif "urban decentral" in name:
                f = urban_fraction[node] - dist_fraction[node]
            else:
                f = 1 - urban_fraction[node]
            if f == 0:
                continue
            # get sector name ("residential"/"services"/or both "tot" for urban central)
            if "services" in name:
                sec = "services"
            elif "residential" in name:
                sec = "residential"
            elif "urban central" in name:
                sec = "tot"
            else:
                raise ValueError(f"Unknown sector in {name}")

            # get floor aread at node and region (urban/rural) in m^2
            floor_area_node = (
                pop_layout.loc[node].fraction * floor_area_file.loc[ct, "value"] * 10**6
            ).loc[sec] * f
            # total heat demand at node [MWh]
            demand = n.loads_t.p_set[name]

            # space heat demand at node [MWh]
            space_heat_demand = demand * w_space[sec][node]
            # normed time profile of space heat demand 'space_pu' (values between 0-1),
            # p_max_pu/p_min_pu of retrofitting generators
            space_pu = (
                (space_heat_demand / space_heat_demand.max())
                .to_frame(name=node)
                .fillna(0)
            )

            # minimum heat demand 'dE' after retrofitting in units of original heat demand (values between 0-1)
            dE = retro_data.loc[(ct, sec), ("dE")]
            # get additional energy savings 'dE_diff' between the different retrofitting strengths/generators at one node
            dE_diff = abs(dE.diff()).fillna(1 - dE.iloc[0])
            # convert costs Euro/m^2 -> Euro/MWh
            capital_cost = (
                retro_data.loc[(ct, sec), ("cost")]
                * floor_area_node
                / ((1 - dE) * space_heat_demand.max())
            )
            if space_heat_demand.max() == 0:
                capital_cost = capital_cost.apply(lambda b: 0 if b == np.inf else b)

            # number of possible retrofitting measures 'strengths' (set in list at config.yaml 'l_strength')
            # given in additional insulation thickness [m]
            # for each measure, a retrofitting generator is added at the node
            strengths = retro_data.columns.levels[1]

            # check that ambitious retrofitting has higher costs per MWh than moderate retrofitting
            if (capital_cost.diff() < 0).sum():
                logger.warning(f"Costs are not linear for {ct} {sec}")
                s = capital_cost[(capital_cost.diff() < 0)].index
                strengths = strengths.drop(s)

            # reindex normed time profile of space heat demand back to hourly resolution
            space_pu = space_pu.reindex(index=heat_demand.index).ffill()

            # add for each retrofitting strength a generator with heat generation profile following the profile of the heat demand
            for strength in strengths:
                node_name = " ".join(name.split(" ")[2::])
                n.add(
                    "Generator",
                    [node],
                    suffix=" retrofitting " + strength + " " + node_name,
                    bus=name,
                    carrier="retrofitting",
                    p_nom_extendable=True,
                    p_nom_max=dE_diff[strength]
                    * space_heat_demand.max(),  # maximum energy savings for this renovation strength
                    p_max_pu=space_pu,
                    p_min_pu=space_pu,
                    country=ct,
                    capital_cost=capital_cost[strength]
                    * options["retrofitting"]["cost_factor"],
                    overnight_cost=pd.NA,  # TODO add proper overnight_cost value
                )


def add_methanol(
    n: pypsa.Network,
    costs: pd.DataFrame,
    options: dict,
    spatial: SimpleNamespace,
    pop_layout: pd.DataFrame,
) -> None:
    """
    Add methanol-related components to the network.

    Adds methanol infrastructure including production, conversion, and power
    generation facilities based on specified options. Components can include
    biomass-to-methanol plants (with and without carbon capture), methanol
    power plants, and methanol reforming facilities.

    Parameters
    ----------
    n : pypsa.Network
        The PyPSA network container object to be modified
    costs : pd.DataFrame
        Technology cost assumptions with technologies as index and cost parameters
        as columns
    options : dict
        Configuration options containing at least:
        - methanol: dict with boolean flags for different methanol technologies
        - biomass: bool indicating if biomass technologies are enabled
    spatial : SimpleNamespace
        Spatial resolution and location-specific parameters for component placement
    pop_layout : pd.DataFrame
        Population data per node used for methanol power plant placement

    Returns
    -------
    None
        Modifies the network object in-place by adding methanol-related components

    Notes
    -----
    The function checks the following methanol options:
    - biomass_to_methanol: Enables biomass to methanol conversion
    - biomass_to_methanol_cc: Enables biomass to methanol with carbon capture
    - methanol_to_power: Enables methanol power plants
    - methanol_reforming: Enables methanol reforming
    - methanol_reforming_cc: Enables methanol reforming with carbon capture
    """
    methanol_options = options["methanol"]
    if not any(
        v if isinstance(v, bool) else any(v.values()) for v in methanol_options.values()
    ):
        return

    logger.info("Add methanol")
    add_carrier_buses(
        n=n,
        carrier="methanol",
        costs=costs,
        spatial=spatial,
        options=options,
    )

    if options["biomass"]:
        if methanol_options["biomass_to_methanol"]:
            add_biomass_to_methanol(n=n, costs=costs)

        if methanol_options["biomass_to_methanol_cc"]:
            add_biomass_to_methanol_cc(n=n, costs=costs)

    if methanol_options["methanol_to_power"]:
        add_methanol_to_power(
            n=n,
            costs=costs,
            pop_layout=pop_layout,
            types=methanol_options["methanol_to_power"],
        )

    if methanol_options["methanol_reforming"]:
        add_methanol_reforming(n=n, costs=costs)

    if methanol_options["methanol_reforming_cc"]:
        add_methanol_reforming_cc(n=n, costs=costs)


def add_biomass(
    n,
    costs,
    options,
    spatial,
    cf_industry,
    pop_layout,
    biomass_potentials_file,
    biomass_transport_costs_file=None,
    nyears=1,
):
    """
    Add biomass-related components to the PyPSA network.

    This function adds various biomass-related components including biogas,
    solid biomass, municipal solid waste, biomass transport, and different
    biomass conversion technologies (CHP, boilers, BtL, BioSNG, etc.).

    Parameters
    ----------
    n : pypsa.Network
        The PyPSA network container object
    costs : pd.DataFrame
        DataFrame containing technology cost assumptions
    options : dict
        Dictionary of configuration options including keys like:
        - gas_network : bool
        - biomass_transport : bool
        - biomass_spatial : bool
        - municipal_solid_waste : bool
        - biomass_to_liquid : bool
        - etc.
    spatial : object
        Object containing spatial information about different carriers (gas, biomass, etc.)
    cf_industry : dict
        Dictionary containing industrial sector configuration
    pop_layout : pd.DataFrame
        DataFrame containing population layout information
    biomass_potentials_file : str
        Path to CSV file containing biomass potentials data
    biomass_transport_costs_file : str, optional
        Path to CSV file containing biomass transport costs data.
        Required if biomass_transport or biomass_spatial options are True.
    nyears : float
        Number of years for which to scale the biomass potentials.

    Returns
    -------
    None
        The function modifies the network object in-place by adding
        biomass-related components.

    Notes
    -----
    The function adds various types of biomass-related components depending
    on the options provided, including:
    - Biogas and solid biomass generators
    - Municipal solid waste if enabled
    - Biomass transport infrastructure
    - Biomass conversion technologies (CHP, boilers, BtL, BioSNG)
    - Carbon capture options for different processes
    """
    logger.info("Add biomass")

    biomass_potentials = pd.read_csv(biomass_potentials_file, index_col=0) * nyears

    # need to aggregate potentials if gas not nodally resolved
    if (
        options["gas_network"]
        or options.get("co2_spatial", options["co2_network"])
        or options.get("biomass_spatial", options["biomass_transport"])
    ):
        biogas_potentials_spatial = biomass_potentials["biogas"].rename(
            index=lambda x: x + " biogas"
        )
        unsustainable_biogas_potentials_spatial = biomass_potentials[
            "unsustainable biogas"
        ].rename(index=lambda x: x + " biogas")
    else:
        biogas_potentials_spatial = biomass_potentials["biogas"].sum()
        unsustainable_biogas_potentials_spatial = biomass_potentials[
            "unsustainable biogas"
        ].sum()

    if options.get("biomass_spatial", options["biomass_transport"]):
        solid_biomass_potentials_spatial = biomass_potentials["solid biomass"].rename(
            index=lambda x: x + " solid biomass"
        )
        msw_biomass_potentials_spatial = biomass_potentials[
            "municipal solid waste"
        ].rename(index=lambda x: x + " municipal solid waste")
        unsustainable_solid_biomass_potentials_spatial = biomass_potentials[
            "unsustainable solid biomass"
        ].rename(index=lambda x: x + " unsustainable solid biomass")
        unsustainable_liquid_biofuel_potentials_spatial = biomass_potentials[
            "unsustainable bioliquids"
        ].rename(index=lambda x: x + " unsustainable bioliquids")

    else:
        solid_biomass_potentials_spatial = biomass_potentials["solid biomass"].sum()
        msw_biomass_potentials_spatial = biomass_potentials[
            "municipal solid waste"
        ].sum()
        unsustainable_solid_biomass_potentials_spatial = biomass_potentials[
            "unsustainable solid biomass"
        ].sum()
        unsustainable_liquid_biofuel_potentials_spatial = biomass_potentials[
            "unsustainable bioliquids"
        ].sum()

    n.add("Carrier", "biogas")
    n.add("Carrier", "solid biomass")

    if (
        options["municipal_solid_waste"]
        and not options["industry"]
        and not (cf_industry["waste_to_energy"] or cf_industry["waste_to_energy_cc"])
    ):
        logger.warning(
            "Flag municipal_solid_waste can be only used with industry "
            "sector waste to energy."
            "Setting municipal_solid_waste=False."
        )
        options["municipal_solid_waste"] = False

    if options["municipal_solid_waste"]:
        n.add("Carrier", "municipal solid waste")

        n.add(
            "Bus",
            spatial.msw.nodes,
            location=spatial.msw.locations,
            carrier="municipal solid waste",
        )

        n.add(
            "Generator",
            spatial.msw.nodes,
            bus=spatial.msw.nodes,
            carrier="municipal solid waste",
            p_nom=msw_biomass_potentials_spatial,
            marginal_cost=0,  # costs.at["municipal solid waste", "fuel"],
            e_sum_min=msw_biomass_potentials_spatial,
            e_sum_max=msw_biomass_potentials_spatial,
        )

    n.add(
        "Bus",
        spatial.biogas.nodes,
        location=spatial.biogas.locations,
        carrier="biogas",
        unit="MWh_LHV",
    )

    n.add(
        "Bus",
        spatial.biomass.nodes,
        location=spatial.biomass.locations,
        carrier="solid biomass",
        unit="MWh_LHV",
    )

    n.add(
        "Generator",
        spatial.biogas.nodes,
        bus=spatial.biogas.nodes,
        carrier="biogas",
        p_nom=biogas_potentials_spatial,
        marginal_cost=costs.at["biogas", "fuel"],
        e_sum_min=0,
        e_sum_max=biogas_potentials_spatial,
    )

    n.add(
        "Generator",
        spatial.biomass.nodes,
        bus=spatial.biomass.nodes,
        carrier="solid biomass",
        p_nom=solid_biomass_potentials_spatial,
        marginal_cost=costs.at["solid biomass", "fuel"],
        e_sum_min=0,
        e_sum_max=solid_biomass_potentials_spatial,
    )

    if options["solid_biomass_import"].get("enable", False):
        biomass_import_price = options["solid_biomass_import"]["price"]
        # convert TWh in MWh
        biomass_import_max_amount = (
            options["solid_biomass_import"]["max_amount"] * 1e6 * nyears
        )
        biomass_import_upstream_emissions = options["solid_biomass_import"][
            "upstream_emissions_factor"
        ]

        logger.info(
            "Adding biomass import with cost %.2f EUR/MWh, a limit of %.2f TWh, and embedded emissions of %.2f%%",
            biomass_import_price,
            options["solid_biomass_import"]["max_amount"],
            biomass_import_upstream_emissions * 100,
        )

        n.add("Carrier", "solid biomass import")

        n.add(
            "Bus",
            ["EU solid biomass import"],
            location="EU",
            carrier="solid biomass import",
        )

        n.add(
            "Store",
            ["solid biomass import"],
            bus=["EU solid biomass import"],
            carrier="solid biomass import",
            e_nom=biomass_import_max_amount,
            marginal_cost=biomass_import_price,
            e_initial=biomass_import_max_amount,
        )

        n.add(
            "Link",
            spatial.biomass.nodes,
            suffix=" solid biomass import",
            bus0=["EU solid biomass import"],
            bus1=spatial.biomass.nodes,
            bus2="co2 atmosphere",
            carrier="solid biomass import",
            efficiency=1.0,
            efficiency2=biomass_import_upstream_emissions
            * costs.at["solid biomass", "CO2 intensity"],
            p_nom_extendable=True,
        )

    if biomass_potentials.filter(like="unsustainable").sum().sum() > 0:
        n.add(
            "Generator",
            spatial.biogas.nodes,
            suffix=" unsustainable",
            bus=spatial.biogas.nodes,
            carrier="unsustainable biogas",
            p_nom=unsustainable_biogas_potentials_spatial,
            p_nom_extendable=False,
            marginal_cost=costs.at["biogas", "fuel"],
            e_sum_min=unsustainable_biogas_potentials_spatial,
            e_sum_max=unsustainable_biogas_potentials_spatial,
        )

        n.add(
            "Generator",
            spatial.biomass.nodes_unsustainable,
            bus=spatial.biomass.nodes,
            carrier="unsustainable solid biomass",
            p_nom=unsustainable_solid_biomass_potentials_spatial,
            p_nom_extendable=False,
            marginal_cost=costs.at["fuelwood", "fuel"],
            e_sum_min=unsustainable_solid_biomass_potentials_spatial,
            e_sum_max=unsustainable_solid_biomass_potentials_spatial,
        )

        n.add(
            "Bus",
            spatial.biomass.bioliquids,
            location=spatial.biomass.locations,
            carrier="unsustainable bioliquids",
            unit="MWh_LHV",
        )

        n.add(
            "Generator",
            spatial.biomass.bioliquids,
            bus=spatial.biomass.bioliquids,
            carrier="unsustainable bioliquids",
            p_nom=unsustainable_liquid_biofuel_potentials_spatial,
            p_nom_extendable=False,
            marginal_cost=costs.at["biodiesel crops", "fuel"],
            e_sum_min=unsustainable_liquid_biofuel_potentials_spatial,
            e_sum_max=unsustainable_liquid_biofuel_potentials_spatial,
        )

        add_carrier_buses(
            n,
            carrier="oil",
            costs=costs,
            spatial=spatial,
            options=options,
            cf_industry=cf_industry,
        )

        n.add(
            "Link",
            spatial.biomass.bioliquids,
            bus0=spatial.biomass.bioliquids,
            bus1=spatial.oil.nodes,
            bus2="co2 atmosphere",
            carrier="unsustainable bioliquids",
            efficiency=1,
            efficiency2=-costs.at["oil", "CO2 intensity"],
            p_nom=unsustainable_liquid_biofuel_potentials_spatial,
            marginal_cost=costs.at["BtL", "VOM"],
        )

<<<<<<< HEAD
    n.add(
        "Link",
        spatial.biogas.biogas_to_gas,
        bus0=spatial.biogas.nodes,
        bus1=spatial.gas.nodes,
        bus2="co2 atmosphere",
        carrier="biogas to gas",
        capital_cost=costs.at["biogas", "capital_cost"]
        + costs.at["biogas upgrading", "capital_cost"],
        overnight_cost=costs.at["biogas", "investment"]
        + costs.at["biogas upgrading", "investment"],
        marginal_cost=costs.at["biogas upgrading", "VOM"],
        efficiency=costs.at["biogas", "efficiency"],
        efficiency2=-costs.at["gas", "CO2 intensity"],
        p_nom_extendable=True,
        lifetime=costs.at["biogas", "lifetime"],
    )
=======
    if options["biogas_upgrading"]:
        n.add(
            "Link",
            spatial.gas.biogas_to_gas,
            bus0=spatial.gas.biogas,
            bus1=spatial.gas.nodes,
            bus2="co2 atmosphere",
            carrier="biogas to gas",
            capital_cost=costs.at["biogas", "capital_cost"]
            + costs.at["biogas upgrading", "capital_cost"],
            marginal_cost=costs.at["biogas upgrading", "VOM"],
            efficiency=costs.at["biogas", "efficiency"],
            efficiency2=-costs.at["gas", "CO2 intensity"],
            p_nom_extendable=True,
            lifetime=costs.at["biogas", "lifetime"],
        )
>>>>>>> c059ba56

    if options["biogas_upgrading_cc"]:
        # Assuming for costs that the CO2 from upgrading is pure, such as in amine scrubbing. I.e., with and without CC is
        # equivalent. Adding biomass CHP capture because biogas is often small-scale and decentral so further
        # from e.g. CO2 grid or buyers. This is a proxy for the added cost for e.g. a raw biogas pipeline to a central upgrading facility
        n.add(
            "Link",
            spatial.biogas.biogas_to_gas_cc,
            bus0=spatial.biogas.nodes,
            bus1=spatial.gas.nodes,
            bus2=spatial.co2.nodes,
            bus3="co2 atmosphere",
            carrier="biogas to gas CC",
            capital_cost=costs.at["biogas CC", "capital_cost"]
            + costs.at["biogas upgrading", "capital_cost"]
            + costs.at["biomass CHP capture", "capital_cost"]
            * costs.at["biogas CC", "CO2 stored"],
            overnight_cost=costs.at["biogas CC", "investment"]
            + costs.at["biogas upgrading", "investment"]
            + costs.at["biomass CHP capture", "investment"]
            * costs.at["biogas CC", "CO2 stored"],
            marginal_cost=costs.at["biogas CC", "VOM"]
            + costs.at["biogas upgrading", "VOM"],
            efficiency=costs.at["biogas CC", "efficiency"],
            efficiency2=costs.at["biogas CC", "CO2 stored"]
            * costs.at["biogas CC", "capture rate"],
            efficiency3=-costs.at["gas", "CO2 intensity"]
            - costs.at["biogas CC", "CO2 stored"]
            * costs.at["biogas CC", "capture rate"],
            p_nom_extendable=True,
            lifetime=costs.at["biogas CC", "lifetime"],
        )

    if options["biomass_transport"]:
        # add biomass transport
        transport_costs = pd.read_csv(biomass_transport_costs_file, index_col=0)
        transport_costs = transport_costs.squeeze()
        biomass_transport = create_network_topology(
            n, "biomass transport ", bidirectional=False
        )

        # costs
        bus0_costs = biomass_transport.bus0.apply(lambda x: transport_costs[x[:2]])
        bus1_costs = biomass_transport.bus1.apply(lambda x: transport_costs[x[:2]])
        biomass_transport["costs"] = pd.concat([bus0_costs, bus1_costs], axis=1).mean(
            axis=1
        )

        n.add(
            "Link",
            biomass_transport.index,
            bus0=biomass_transport.bus0 + " solid biomass",
            bus1=biomass_transport.bus1 + " solid biomass",
            p_nom_extendable=False,
            p_nom=5e4,
            length=biomass_transport.length.values,
            marginal_cost=biomass_transport.costs * biomass_transport.length.values,
            carrier="solid biomass transport",
        )

        if options["municipal_solid_waste"]:
            n.add(
                "Link",
                biomass_transport.index + " municipal solid waste",
                bus0=biomass_transport.bus0.values + " municipal solid waste",
                bus1=biomass_transport.bus1.values + " municipal solid waste",
                p_nom_extendable=False,
                p_nom=5e4,
                length=biomass_transport.length.values,
                marginal_cost=(
                    biomass_transport.costs * biomass_transport.length
                ).values,
                carrier="municipal solid waste transport",
            )

    elif options["biomass_spatial"]:
        # add artificial biomass generators at nodes which include transport costs
        transport_costs = pd.read_csv(biomass_transport_costs_file, index_col=0)
        transport_costs = transport_costs.squeeze()
        bus_transport_costs = spatial.biomass.nodes.to_series().apply(
            lambda x: transport_costs[x[:2]]
        )
        average_distance = 200  # km #TODO: validate this assumption

        n.add(
            "Generator",
            spatial.biomass.nodes,
            suffix=" transported",
            bus=spatial.biomass.nodes,
            carrier="solid biomass",
            p_nom=10000,
            marginal_cost=costs.at["solid biomass", "fuel"]
            + bus_transport_costs * average_distance,
        )
        n.add(
            "GlobalConstraint",
            "biomass limit",
            carrier_attribute="solid biomass",
            sense="<=",
            constant=biomass_potentials["solid biomass"].sum(),
            type="operational_limit",
        )
        if biomass_potentials["unsustainable solid biomass"].sum() > 0:
            n.add(
                "Generator",
                spatial.biomass.nodes_unsustainable,
                suffix=" transported",
                bus=spatial.biomass.nodes,
                carrier="unsustainable solid biomass",
                p_nom=10000,
                marginal_cost=costs.at["fuelwood", "fuel"]
                + bus_transport_costs.rename(
                    dict(
                        zip(spatial.biomass.nodes, spatial.biomass.nodes_unsustainable)
                    )
                )
                * average_distance,
            )
            # Set e_sum_min to 0 to allow for the faux biomass transport
            n.generators.loc[
                n.generators.carrier == "unsustainable solid biomass", "e_sum_min"
            ] = 0

            n.add(
                "GlobalConstraint",
                "unsustainable biomass limit",
                carrier_attribute="unsustainable solid biomass",
                sense="==",
                constant=biomass_potentials["unsustainable solid biomass"].sum(),
                type="operational_limit",
            )

        if options["municipal_solid_waste"]:
            # Add municipal solid waste
            n.add(
                "Generator",
                spatial.msw.nodes,
                suffix=" transported",
                bus=spatial.msw.nodes,
                carrier="municipal solid waste",
                p_nom=10000,
                marginal_cost=0  # costs.at["municipal solid waste", "fuel"]
                + bus_transport_costs.rename(
                    dict(zip(spatial.biomass.nodes, spatial.msw.nodes))
                )
                * average_distance,
            )
            n.generators.loc[
                n.generators.carrier == "municipal solid waste", "e_sum_min"
            ] = 0
            n.add(
                "GlobalConstraint",
                "msw limit",
                carrier_attribute="municipal solid waste",
                sense="==",
                constant=biomass_potentials["municipal solid waste"].sum(),
                type="operational_limit",
            )

    # AC buses with district heating
    urban_central = n.buses.index[n.buses.carrier == "urban central heat"]
    if (
        not urban_central.empty
        and options["chp"]["enable"]
        and ("solid biomass" in options["chp"]["fuel"])
    ):
        urban_central = urban_central.str[: -len(" urban central heat")]

        key = "central solid biomass CHP"

        n.add(
            "Link",
            urban_central + " urban central solid biomass CHP",
            bus0=spatial.biomass.df.loc[urban_central, "nodes"].values,
            bus1=urban_central,
            bus2=urban_central + " urban central heat",
            carrier="urban central solid biomass CHP",
            p_nom_extendable=True,
            capital_cost=costs.at[key, "capital_cost"] * costs.at[key, "efficiency"],
            overnight_cost=costs.at[key, "investment"] * costs.at[key, "efficiency"],
            marginal_cost=costs.at[key, "VOM"],
            efficiency=costs.at[key, "efficiency"],
            efficiency2=costs.at[key, "efficiency-heat"],
            lifetime=costs.at[key, "lifetime"],
        )

        n.add(
            "Link",
            urban_central + " urban central solid biomass CHP CC",
            bus0=spatial.biomass.df.loc[urban_central, "nodes"].values,
            bus1=urban_central,
            bus2=urban_central + " urban central heat",
            bus3="co2 atmosphere",
            bus4=spatial.co2.df.loc[urban_central, "nodes"].values,
            carrier="urban central solid biomass CHP CC",
            p_nom_extendable=True,
            capital_cost=costs.at[key + " CC", "capital_cost"]
            * costs.at[key + " CC", "efficiency"]
            + costs.at["biomass CHP capture", "capital_cost"]
            * costs.at["solid biomass", "CO2 intensity"],
            overnight_cost=costs.at[key + " CC", "investment"]
            * costs.at[key + " CC", "efficiency"]
            + costs.at["biomass CHP capture", "investment"]
            * costs.at["solid biomass", "CO2 intensity"],
            marginal_cost=costs.at[key + " CC", "VOM"],
            efficiency=costs.at[key + " CC", "efficiency"]
            - costs.at["solid biomass", "CO2 intensity"]
            * (
                costs.at["biomass CHP capture", "electricity-input"]
                + costs.at["biomass CHP capture", "compression-electricity-input"]
            ),
            efficiency2=costs.at[key + " CC", "efficiency-heat"],
            efficiency3=-costs.at["solid biomass", "CO2 intensity"]
            * costs.at["biomass CHP capture", "capture_rate"],
            efficiency4=costs.at["solid biomass", "CO2 intensity"]
            * costs.at["biomass CHP capture", "capture_rate"],
            lifetime=costs.at[key + " CC", "lifetime"],
        )

    if options["biomass_boiler"]:
        # TODO: Add surcharge for pellets
        nodes = pop_layout.index
        for name in [
            "residential rural",
            "services rural",
            "residential urban decentral",
            "services urban decentral",
        ]:
            n.add(
                "Link",
                nodes + f" {name} biomass boiler",
                p_nom_extendable=True,
                bus0=spatial.biomass.df.loc[nodes, "nodes"].values,
                bus1=nodes + f" {name} heat",
                carrier=name + " biomass boiler",
                efficiency=costs.at["biomass boiler", "efficiency"],
                capital_cost=costs.at["biomass boiler", "efficiency"]
                * costs.at["biomass boiler", "capital_cost"]
                * options["overdimension_heat_generators"][
                    HeatSystem(name).central_or_decentral
                ],
                overnight_cost=costs.at["biomass boiler", "efficiency"]
                * costs.at["biomass boiler", "investment"]
                * options["overdimension_heat_generators"][
                    HeatSystem(name).central_or_decentral
                ],
                marginal_cost=costs.at["biomass boiler", "pelletizing cost"],
                lifetime=costs.at["biomass boiler", "lifetime"],
            )

    # Solid biomass to liquid fuel
    if options["biomass_to_liquid"]:
        add_carrier_buses(
            n,
            carrier="oil",
            costs=costs,
            spatial=spatial,
            options=options,
            cf_industry=cf_industry,
        )
        n.add(
            "Link",
            spatial.biomass.nodes,
            suffix=" biomass to liquid",
            bus0=spatial.biomass.nodes,
            bus1=spatial.oil.nodes,
            bus2="co2 atmosphere",
            carrier="biomass to liquid",
            lifetime=costs.at["BtL", "lifetime"],
            efficiency=costs.at["BtL", "efficiency"],
            efficiency2=-costs.at["solid biomass", "CO2 intensity"]
            + costs.at["BtL", "CO2 stored"],
            p_nom_extendable=True,
            capital_cost=costs.at["BtL", "capital_cost"]
            * costs.at["BtL", "efficiency"],
            overnight_cost=costs.at["BtL", "investment"]
            * costs.at["BtL", "efficiency"],
            marginal_cost=costs.at["BtL", "VOM"] * costs.at["BtL", "efficiency"],
        )

    # Solid biomass to liquid fuel with carbon capture
    if options["biomass_to_liquid_cc"]:
        # Assuming that acid gas removal (incl. CO2) from syngas i performed with Rectisol
        # process (Methanol) and that electricity demand for this is included in the base process
        n.add(
            "Link",
            spatial.biomass.nodes,
            suffix=" biomass to liquid CC",
            bus0=spatial.biomass.nodes,
            bus1=spatial.oil.nodes,
            bus2="co2 atmosphere",
            bus3=spatial.co2.nodes,
            carrier="biomass to liquid CC",
            lifetime=costs.at["BtL", "lifetime"],
            efficiency=costs.at["BtL", "efficiency"],
            efficiency2=-costs.at["solid biomass", "CO2 intensity"]
            + costs.at["BtL", "CO2 stored"] * (1 - costs.at["BtL", "capture rate"]),
            efficiency3=costs.at["BtL", "CO2 stored"] * costs.at["BtL", "capture rate"],
            p_nom_extendable=True,
            capital_cost=costs.at["BtL", "capital_cost"] * costs.at["BtL", "efficiency"]
            + costs.at["biomass CHP capture", "capital_cost"]
            * costs.at["BtL", "CO2 stored"],
            overnight_cost=costs.at["BtL", "investment"] * costs.at["BtL", "efficiency"]
            + costs.at["biomass CHP capture", "investment"]
            * costs.at["BtL", "CO2 stored"],
            marginal_cost=costs.at["BtL", "VOM"] * costs.at["BtL", "efficiency"],
        )

    # Electrobiofuels (BtL with hydrogen addition to make more use of biogenic carbon).
    # Combination of efuels and biomass to liquid, both based on Fischer-Tropsch.
    # Experimental version - use with caution
    if options["electrobiofuels"]:
        add_carrier_buses(
            n,
            carrier="oil",
            costs=costs,
            spatial=spatial,
            options=options,
            cf_industry=cf_industry,
        )
        efuel_scale_factor = costs.at["BtL", "C stored"]
        name = (
            pd.Index(spatial.biomass.nodes)
            + " "
            + pd.Index(spatial.h2.nodes.str.replace(" H2", ""))
        )
        n.add(
            "Link",
            name,
            suffix=" electrobiofuels",
            bus0=spatial.biomass.nodes,
            bus1=spatial.oil.nodes,
            bus2=spatial.h2.nodes,
            bus3="co2 atmosphere",
            carrier="electrobiofuels",
            lifetime=costs.at["electrobiofuels", "lifetime"],
            efficiency=costs.at["electrobiofuels", "efficiency-biomass"],
            efficiency2=-costs.at["electrobiofuels", "efficiency-biomass"]
            / costs.at["electrobiofuels", "efficiency-hydrogen"],
            efficiency3=-costs.at["solid biomass", "CO2 intensity"]
            + costs.at["BtL", "CO2 stored"]
            * (1 - costs.at["Fischer-Tropsch", "capture rate"]),
            p_nom_extendable=True,
            capital_cost=costs.at["BtL", "capital_cost"] * costs.at["BtL", "efficiency"]
            + efuel_scale_factor
            * costs.at["Fischer-Tropsch", "capital_cost"]
            * costs.at["Fischer-Tropsch", "efficiency"],
            overnight_cost=costs.at["BtL", "investment"] * costs.at["BtL", "efficiency"]
            + efuel_scale_factor
            * costs.at["Fischer-Tropsch", "investment"]
            * costs.at["Fischer-Tropsch", "efficiency"],
            marginal_cost=costs.at["BtL", "VOM"] * costs.at["BtL", "efficiency"]
            + efuel_scale_factor
            * costs.at["Fischer-Tropsch", "VOM"]
            * costs.at["Fischer-Tropsch", "efficiency"],
        )

    # BioSNG from solid biomass
    if options["biosng"]:
        n.add(
            "Link",
            spatial.biomass.nodes,
            suffix=" solid biomass to gas",
            bus0=spatial.biomass.nodes,
            bus1=spatial.gas.nodes,
            bus3="co2 atmosphere",
            carrier="BioSNG",
            lifetime=costs.at["BioSNG", "lifetime"],
            efficiency=costs.at["BioSNG", "efficiency"],
            efficiency3=-costs.at["solid biomass", "CO2 intensity"]
            + costs.at["BioSNG", "CO2 stored"],
            p_nom_extendable=True,
            capital_cost=costs.at["BioSNG", "capital_cost"]
            * costs.at["BioSNG", "efficiency"],
            overnight_cost=costs.at["BioSNG", "investment"]
            * costs.at["BioSNG", "efficiency"],
            marginal_cost=costs.at["BioSNG", "VOM"] * costs.at["BioSNG", "efficiency"],
        )

    # BioSNG from solid biomass with carbon capture
    if options["biosng_cc"]:
        # Assuming that acid gas removal (incl. CO2) from syngas i performed with Rectisol
        # process (Methanol) and that electricity demand for this is included in the base process
        n.add(
            "Link",
            spatial.biomass.nodes,
            suffix=" solid biomass to gas CC",
            bus0=spatial.biomass.nodes,
            bus1=spatial.gas.nodes,
            bus2=spatial.co2.nodes,
            bus3="co2 atmosphere",
            carrier="BioSNG CC",
            lifetime=costs.at["BioSNG", "lifetime"],
            efficiency=costs.at["BioSNG", "efficiency"],
            efficiency2=costs.at["BioSNG", "CO2 stored"]
            * costs.at["BioSNG", "capture rate"],
            efficiency3=-costs.at["solid biomass", "CO2 intensity"]
            + costs.at["BioSNG", "CO2 stored"]
            * (1 - costs.at["BioSNG", "capture rate"]),
            p_nom_extendable=True,
            capital_cost=costs.at["BioSNG", "capital_cost"]
            * costs.at["BioSNG", "efficiency"]
            + costs.at["biomass CHP capture", "capital_cost"]
            * costs.at["BioSNG", "CO2 stored"],
            overnight_cost=costs.at["BioSNG", "investment"]
            * costs.at["BioSNG", "efficiency"]
            + costs.at["biomass CHP capture", "investment"]
            * costs.at["BioSNG", "CO2 stored"],
            marginal_cost=costs.at["BioSNG", "VOM"] * costs.at["BioSNG", "efficiency"],
        )

    if options["bioH2"]:
        name = (
            pd.Index(spatial.biomass.nodes)
            + " "
            + pd.Index(spatial.h2.nodes.str.replace(" H2", ""))
        )
        n.add(
            "Link",
            name,
            suffix=" solid biomass to hydrogen CC",
            bus0=spatial.biomass.nodes,
            bus1=spatial.h2.nodes,
            bus2=spatial.co2.nodes,
            bus3="co2 atmosphere",
            carrier="solid biomass to hydrogen",
            efficiency=costs.at["solid biomass to hydrogen", "efficiency"],
            efficiency2=costs.at["solid biomass", "CO2 intensity"]
            * options["cc_fraction"],
            efficiency3=-costs.at["solid biomass", "CO2 intensity"]
            * options["cc_fraction"],
            p_nom_extendable=True,
            capital_cost=costs.at["solid biomass to hydrogen", "capital_cost"]
            * costs.at["solid biomass to hydrogen", "efficiency"]
            + costs.at["biomass CHP capture", "capital_cost"]
            * costs.at["solid biomass", "CO2 intensity"],
            marginal_cost=0.0,
            lifetime=25,  # TODO: add value to technology-data
        )


def add_industry(
    n: pypsa.Network,
    costs: pd.DataFrame,
    industrial_demand_file: str,
    pop_layout: pd.DataFrame,
    pop_weighted_energy_totals: pd.DataFrame,
    options: dict,
    spatial: SimpleNamespace,
    cf_industry: dict,
    investment_year: int,
):
    """
    Add industry and their corresponding carrier buses to the network.

    Parameters
    ----------
    n : pypsa.Network
        The PyPSA network container object
    costs : pd.DataFrame
        Costs data including carbon capture, fuel costs, etc.
    industrial_demand_file : str
        Path to CSV file containing industrial demand data
    pop_layout : pd.DataFrame
        Population layout data with index of nodes
    pop_weighted_energy_totals : pd.DataFrame
        Population-weighted energy totals including aviation and navigation data
    options : dict
        Dictionary of configuration options including:
        - biomass_spatial
        - biomass_transport
        - gas_network
        - methanol configuration
        - regional_oil_demand
        - shipping shares (hydrogen, methanol, oil)
        - and others
    spatial : object
        Object containing spatial configuration for different carriers
        (biomass, gas, oil, methanol, etc.)
    cf_industry : dict
        Industry-specific configuration parameters
    investment_year : int
        Year for which investment costs should be considered
    HeatSystem : Enum
        Enumeration defining different heat system types

    Returns
    -------
    None
        The function modifies the network object in-place by adding
        industry-related components.

    Notes
    -----
    This function adds multiple components to the network including:
    - Industrial demand for various carriers
    - Shipping and aviation infrastructure
    - Carbon capture facilities
    - Heat systems
    - Process emission handling
    """
    logger.info("Add industrial demand")
    # add oil buses for shipping, aviation and naptha for industry
    add_carrier_buses(
        n,
        carrier="oil",
        costs=costs,
        spatial=spatial,
        options=options,
        cf_industry=cf_industry,
    )
    add_carrier_buses(
        n,
        carrier="methanol",
        costs=costs,
        spatial=spatial,
        options=options,
        cf_industry=cf_industry,
    )

    nodes = pop_layout.index
    nhours = n.snapshot_weightings.generators.sum()
    nyears = nhours / 8760

    # 1e6 to convert TWh to MWh
    industrial_demand = pd.read_csv(industrial_demand_file, index_col=0) * 1e6 * nyears

    n.add(
        "Bus",
        spatial.biomass.industry,
        location=spatial.biomass.locations,
        carrier="solid biomass for industry",
        unit="MWh_LHV",
    )

    if options.get("biomass_spatial", options["biomass_transport"]):
        p_set = (
            industrial_demand.loc[spatial.biomass.locations, "solid biomass"].rename(
                index=lambda x: x + " solid biomass for industry"
            )
            / nhours
        )
    else:
        p_set = industrial_demand["solid biomass"].sum() / nhours

    n.add(
        "Load",
        spatial.biomass.industry,
        bus=spatial.biomass.industry,
        carrier="solid biomass for industry",
        p_set=p_set,
    )

    n.add(
        "Link",
        spatial.biomass.industry,
        bus0=spatial.biomass.nodes,
        bus1=spatial.biomass.industry,
        carrier="solid biomass for industry",
        p_nom_extendable=True,
        efficiency=1.0,
    )

    if len(spatial.biomass.industry_cc) <= 1 and len(spatial.co2.nodes) > 1:
        link_names = nodes + " " + spatial.biomass.industry_cc
    else:
        link_names = spatial.biomass.industry_cc

    n.add(
        "Link",
        link_names,
        bus0=spatial.biomass.nodes,
        bus1=spatial.biomass.industry,
        bus2="co2 atmosphere",
        bus3=spatial.co2.nodes,
        carrier="solid biomass for industry CC",
        p_nom_extendable=True,
        capital_cost=costs.at["cement capture", "capital_cost"]
        * costs.at["solid biomass", "CO2 intensity"],
        overnight_cost=costs.at["cement capture", "investment"]
        * costs.at["solid biomass", "CO2 intensity"],
        efficiency=0.9,  # TODO: make config option
        efficiency2=-costs.at["solid biomass", "CO2 intensity"]
        * costs.at["cement capture", "capture_rate"],
        efficiency3=costs.at["solid biomass", "CO2 intensity"]
        * costs.at["cement capture", "capture_rate"],
        lifetime=costs.at["cement capture", "lifetime"],
    )

    n.add(
        "Bus",
        spatial.gas.industry,
        location=spatial.gas.demand_locations,
        carrier="gas for industry",
        unit="MWh_LHV",
    )

    gas_demand = industrial_demand.loc[nodes, "methane"] / nhours

    if options["gas_network"] or options["regional_gas_demand"]:
        spatial_gas_demand = gas_demand.rename(index=lambda x: x + " gas for industry")
    else:
        spatial_gas_demand = gas_demand.sum()

    n.add(
        "Load",
        spatial.gas.industry,
        bus=spatial.gas.industry,
        carrier="gas for industry",
        p_set=spatial_gas_demand,
    )

    n.add(
        "Link",
        spatial.gas.industry,
        bus0=spatial.gas.nodes,
        bus1=spatial.gas.industry,
        bus2="co2 atmosphere",
        carrier="gas for industry",
        p_nom_extendable=True,
        efficiency=1.0,
        efficiency2=costs.at["gas", "CO2 intensity"],
    )

    n.add(
        "Link",
        spatial.gas.industry_cc,
        bus0=spatial.gas.nodes,
        bus1=spatial.gas.industry,
        bus2="co2 atmosphere",
        bus3=spatial.co2.nodes,
        carrier="gas for industry CC",
        p_nom_extendable=True,
        capital_cost=costs.at["cement capture", "capital_cost"]
        * costs.at["gas", "CO2 intensity"],
        overnight_cost=costs.at["cement capture", "investment"]
        * costs.at["gas", "CO2 intensity"],
        efficiency=0.9,
        efficiency2=costs.at["gas", "CO2 intensity"]
        * (1 - costs.at["cement capture", "capture_rate"]),
        efficiency3=costs.at["gas", "CO2 intensity"]
        * costs.at["cement capture", "capture_rate"],
        lifetime=costs.at["cement capture", "lifetime"],
    )

    n.add(
        "Load",
        nodes,
        suffix=" H2 for industry",
        bus=nodes + " H2",
        carrier="H2 for industry",
        p_set=industrial_demand.loc[nodes, "hydrogen"] / nhours,
    )

    # methanol for industry

    n.add(
        "Bus",
        spatial.methanol.industry,
        carrier="industry methanol",
        location=spatial.methanol.demand_locations,
        unit="MWh_LHV",
    )

    p_set_methanol = (
        industrial_demand["methanol"].rename(lambda x: x + " industry methanol")
        / nhours
    )

    if not options["methanol"]["regional_methanol_demand"]:
        p_set_methanol = p_set_methanol.sum()

    n.add(
        "Load",
        spatial.methanol.industry,
        bus=spatial.methanol.industry,
        carrier="industry methanol",
        p_set=p_set_methanol,
    )

    n.add(
        "Link",
        spatial.methanol.industry,
        bus0=spatial.methanol.nodes,
        bus1=spatial.methanol.industry,
        bus2="co2 atmosphere",
        carrier="industry methanol",
        p_nom_extendable=True,
        efficiency2=1 / options["MWh_MeOH_per_tCO2"],
        # CO2 intensity methanol based on stoichiometric calculation with 22.7 GJ/t methanol (32 g/mol), CO2 (44 g/mol), 277.78 MWh/TJ = 0.218 t/MWh
    )

    n.add(
        "Link",
        spatial.h2.locations + " methanolisation",
        bus0=spatial.h2.nodes,
        bus1=spatial.methanol.nodes,
        bus2=nodes,
        bus3=spatial.co2.nodes,
        carrier="methanolisation",
        p_nom_extendable=True,
        p_min_pu=options["min_part_load_methanolisation"],
        capital_cost=costs.at["methanolisation", "capital_cost"]
        * options["MWh_MeOH_per_MWh_H2"],  # EUR/MW_H2/a
        overnight_cost=costs.at["methanolisation", "investment"]
        * options["MWh_MeOH_per_MWh_H2"],
        marginal_cost=options["MWh_MeOH_per_MWh_H2"]
        * costs.at["methanolisation", "VOM"],
        lifetime=costs.at["methanolisation", "lifetime"],
        efficiency=options["MWh_MeOH_per_MWh_H2"],
        efficiency2=-options["MWh_MeOH_per_MWh_H2"] / options["MWh_MeOH_per_MWh_e"],
        efficiency3=-options["MWh_MeOH_per_MWh_H2"] / options["MWh_MeOH_per_tCO2"],
    )

    if options["oil_boilers"]:
        nodes = pop_layout.index

        for heat_system in HeatSystem:
            if not heat_system == HeatSystem.URBAN_CENTRAL:
                n.add(
                    "Link",
                    nodes + f" {heat_system} oil boiler",
                    p_nom_extendable=True,
                    bus0=spatial.oil.nodes,
                    bus1=nodes + f" {heat_system} heat",
                    bus2="co2 atmosphere",
                    carrier=f"{heat_system} oil boiler",
                    efficiency=costs.at["decentral oil boiler", "efficiency"],
                    efficiency2=costs.at["oil", "CO2 intensity"],
                    capital_cost=costs.at["decentral oil boiler", "efficiency"]
                    * costs.at["decentral oil boiler", "capital_cost"]
                    * options["overdimension_heat_generators"][
                        heat_system.central_or_decentral
                    ],
                    overnight_cost=costs.at["decentral oil boiler", "efficiency"]
                    * costs.at["decentral oil boiler", "investment"]
                    * options["overdimension_heat_generators"][
                        heat_system.central_or_decentral
                    ],
                    lifetime=costs.at["decentral oil boiler", "lifetime"],
                )

    n.add(
        "Link",
        nodes + " Fischer-Tropsch",
        bus0=nodes + " H2",
        bus1=spatial.oil.nodes,
        bus2=spatial.co2.nodes,
        carrier="Fischer-Tropsch",
        efficiency=costs.at["Fischer-Tropsch", "efficiency"],
        capital_cost=costs.at["Fischer-Tropsch", "capital_cost"]
        * costs.at["Fischer-Tropsch", "efficiency"],  # EUR/MW_H2/a
        overnight_cost=costs.at["Fischer-Tropsch", "investment"]
        * costs.at["Fischer-Tropsch", "efficiency"],
        marginal_cost=costs.at["Fischer-Tropsch", "efficiency"]
        * costs.at["Fischer-Tropsch", "VOM"],
        efficiency2=-costs.at["oil", "CO2 intensity"]
        * costs.at["Fischer-Tropsch", "efficiency"],
        p_nom_extendable=True,
        p_min_pu=options["min_part_load_fischer_tropsch"],
        lifetime=costs.at["Fischer-Tropsch", "lifetime"],
    )

    # naphtha
    demand_factor = options["HVC_demand_factor"]
    if demand_factor != 1:
        logger.warning(f"Changing HVC demand by {demand_factor * 100 - 100:+.2f}%.")

    p_set_naphtha = (
        demand_factor
        * industrial_demand.loc[nodes, "naphtha"].rename(
            lambda x: x + " naphtha for industry"
        )
        / nhours
    )

    if not options["regional_oil_demand"]:
        p_set_naphtha = p_set_naphtha.sum()

    n.add(
        "Bus",
        spatial.oil.naphtha,
        location=spatial.oil.demand_locations,
        carrier="naphtha for industry",
        unit="MWh_LHV",
    )

    n.add(
        "Load",
        spatial.oil.naphtha,
        bus=spatial.oil.naphtha,
        carrier="naphtha for industry",
        p_set=p_set_naphtha,
    )
    # some CO2 from naphtha are process emissions from steam cracker
    # rest of CO2 released to atmosphere either in waste-to-energy or decay
    process_co2_per_naphtha = (
        industrial_demand.loc[nodes, "process emission from feedstock"].sum()
        / industrial_demand.loc[nodes, "naphtha"].sum()
    )
    # link to supply the naphtha for industry load
    n.add(
        "Link",
        spatial.oil.naphtha,
        bus0=spatial.oil.nodes,
        bus1=spatial.oil.naphtha,
        bus2=spatial.co2.process_emissions,
        carrier="naphtha for industry",
        p_nom_extendable=True,
        efficiency2=process_co2_per_naphtha,
    )

    non_sequestered = 1 - get(
        cf_industry["HVC_environment_sequestration_fraction"],
        investment_year,
    )
    # energetic efficiency from naphtha to HVC
    HVC_per_naphtha = (
        costs.at["oil", "CO2 intensity"] - process_co2_per_naphtha
    ) / costs.at["oil", "CO2 intensity"]

    # distribute HVC waste across population
    if len(spatial.oil.non_sequestered_hvc) == 1:
        HVC_potential = p_set_naphtha.sum() * nhours * non_sequestered * HVC_per_naphtha
    else:
        HVC_potential_sum = (
            p_set_naphtha.sum() * nhours * non_sequestered * HVC_per_naphtha
        )
        shares = pop_layout.total / pop_layout.total.sum()
        HVC_potential = shares.mul(HVC_potential_sum)
        HVC_potential.index = HVC_potential.index + " non-sequestered HVC"

    n.add("Carrier", "non-sequestered HVC")

    n.add(
        "Bus",
        spatial.oil.non_sequestered_hvc,
        location=spatial.oil.demand_locations,
        carrier="non-sequestered HVC",
        unit="MWh_LHV",
    )
    # add stores with population distributed potential - must be zero at the last step
    e_max_pu = pd.DataFrame(
        1, index=n.snapshots, columns=spatial.oil.non_sequestered_hvc
    )
    e_max_pu.iloc[-1, :] = 0

    n.add(
        "Store",
        spatial.oil.non_sequestered_hvc,
        bus=spatial.oil.non_sequestered_hvc,
        carrier="non-sequestered HVC",
        e_nom=HVC_potential,
        marginal_cost=0,
        e_initial=HVC_potential,
        e_max_pu=e_max_pu,
    )

    n.add(
        "Link",
        spatial.oil.demand_locations,
        suffix=" HVC to air",
        bus0=spatial.oil.non_sequestered_hvc,
        bus1="co2 atmosphere",
        carrier="HVC to air",
        p_nom_extendable=True,
        efficiency=costs.at["oil", "CO2 intensity"],
    )

    if cf_industry["waste_to_energy"] or cf_industry["waste_to_energy_cc"]:
        if options["biomass"] and options["municipal_solid_waste"]:
            n.add(
                "Link",
                spatial.msw.locations,
                bus0=spatial.msw.nodes,
                bus1=spatial.oil.non_sequestered_hvc,
                bus2="co2 atmosphere",
                carrier="municipal solid waste",
                p_nom_extendable=True,
                efficiency=1.0,
                efficiency2=-costs.at[
                    "oil", "CO2 intensity"
                ],  # because msw is co2 neutral and will be burned in waste CHP or decomposed as oil
            )

        if cf_industry["waste_to_energy"]:
            urban_central = spatial.nodes + " urban central heat"
            existing_urban_central = n.buses.index[
                n.buses.carrier == "urban central heat"
            ]
            urban_central_nodes = urban_central.map(
                lambda x: x if x in existing_urban_central else ""
            )
            n.add(
                "Link",
                spatial.nodes + " waste CHP",
                bus0=spatial.oil.non_sequestered_hvc,
                bus1=spatial.nodes,
                bus2=urban_central_nodes,
                bus3="co2 atmosphere",
                carrier="waste CHP",
                p_nom_extendable=True,
                capital_cost=costs.at["waste CHP", "capital_cost"]
                * costs.at["waste CHP", "efficiency"],
                overnight_cost=costs.at["waste CHP", "investment"]
                * costs.at["waste CHP", "efficiency"],
                marginal_cost=costs.at["waste CHP", "VOM"],
                efficiency=costs.at["waste CHP", "efficiency"],
                efficiency2=costs.at["waste CHP", "efficiency-heat"],
                efficiency3=costs.at["oil", "CO2 intensity"],
                lifetime=costs.at["waste CHP", "lifetime"],
            )

        if cf_industry["waste_to_energy_cc"]:
            n.add(
                "Link",
                spatial.nodes + " waste CHP CC",
                bus0=spatial.oil.non_sequestered_hvc,
                bus1=spatial.nodes,
                bus2=urban_central_nodes,
                bus3="co2 atmosphere",
                bus4=spatial.co2.nodes,
                carrier="waste CHP CC",
                p_nom_extendable=True,
                capital_cost=costs.at["waste CHP CC", "capital_cost"]
                * costs.at["waste CHP CC", "efficiency"]
                + costs.at["biomass CHP capture", "capital_cost"]
                * costs.at["oil", "CO2 intensity"],
                overnight_cost=costs.at["waste CHP CC", "investment"]
                * costs.at["waste CHP CC", "efficiency"]
                + costs.at["biomass CHP capture", "investment"]
                * costs.at["oil", "CO2 intensity"],
                marginal_cost=costs.at["waste CHP CC", "VOM"],
                efficiency=costs.at["waste CHP CC", "efficiency"],
                efficiency2=costs.at["waste CHP CC", "efficiency-heat"],
                efficiency3=costs.at["oil", "CO2 intensity"]
                * (1 - options["cc_fraction"]),
                efficiency4=costs.at["oil", "CO2 intensity"] * options["cc_fraction"],
                lifetime=costs.at["waste CHP CC", "lifetime"],
            )

    # TODO simplify bus expression
    n.add(
        "Load",
        nodes,
        suffix=" low-temperature heat for industry",
        bus=[
            (
                node + " urban central heat"
                if node + " urban central heat" in n.buses.index
                else node + " services urban decentral heat"
            )
            for node in nodes
        ],
        carrier="low-temperature heat for industry",
        p_set=industrial_demand.loc[nodes, "low-temperature heat"] / nhours,
    )

    # remove today's industrial electricity demand by scaling down total electricity demand
    for ct in n.buses.country.dropna().unique():
        # TODO map onto n.bus.country

        loads_i = n.loads.index[
            (n.loads.index.str[:2] == ct) & (n.loads.carrier == "electricity")
        ]
        if n.loads_t.p_set[loads_i].empty:
            continue
        factor = (
            1
            - industrial_demand.loc[loads_i, "current electricity"].sum()
            / n.loads_t.p_set[loads_i].sum().sum()
        )
        n.loads_t.p_set[loads_i] *= factor

    n.add(
        "Load",
        nodes,
        suffix=" industry electricity",
        bus=nodes,
        carrier="industry electricity",
        p_set=industrial_demand.loc[nodes, "electricity"] / nhours,
    )

    n.add(
        "Bus",
        spatial.co2.process_emissions,
        location=spatial.co2.locations,
        carrier="process emissions",
        unit="t_co2",
    )

    if options["co2_spatial"] or options["co2_network"]:
        p_set = (
            -industrial_demand.loc[nodes, "process emission"].rename(
                index=lambda x: x + " process emissions"
            )
            / nhours
        )
    else:
        p_set = -industrial_demand.loc[nodes, "process emission"].sum() / nhours

    n.add(
        "Load",
        spatial.co2.process_emissions,
        bus=spatial.co2.process_emissions,
        carrier="process emissions",
        p_set=p_set,
    )

    n.add(
        "Link",
        spatial.co2.process_emissions,
        bus0=spatial.co2.process_emissions,
        bus1="co2 atmosphere",
        carrier="process emissions",
        p_nom_extendable=True,
        efficiency=1.0,
    )

    # assume enough local waste heat for CC
    n.add(
        "Link",
        spatial.co2.locations,
        suffix=" process emissions CC",
        bus0=spatial.co2.process_emissions,
        bus1="co2 atmosphere",
        bus2=spatial.co2.nodes,
        carrier="process emissions CC",
        p_nom_extendable=True,
        capital_cost=costs.at["cement capture", "capital_cost"],
        overnight_cost=costs.at["cement capture", "investment"],
        efficiency=1 - costs.at["cement capture", "capture_rate"],
        efficiency2=costs.at["cement capture", "capture_rate"],
        lifetime=costs.at["cement capture", "lifetime"],
    )

    if options["ammonia"]:
        if options["ammonia"] == "regional":
            p_set = (
                industrial_demand.loc[spatial.ammonia.locations, "ammonia"].rename(
                    index=lambda x: x + " NH3"
                )
                / nhours
            )
        else:
            p_set = industrial_demand["ammonia"].sum() / nhours

        n.add(
            "Load",
            spatial.ammonia.nodes,
            bus=spatial.ammonia.nodes,
            carrier="NH3",
            p_set=p_set,
        )

    if industrial_demand[["coke", "coal"]].sum().sum() > 0:
        add_carrier_buses(
            n,
            carrier="coal",
            costs=costs,
            spatial=spatial,
            options=options,
            cf_industry=cf_industry,
        )

        mwh_coal_per_mwh_coke = 1.366  # from eurostat energy balance
        p_set = (
            industrial_demand["coal"]
            + mwh_coal_per_mwh_coke * industrial_demand["coke"]
        ) / nhours

        p_set.rename(lambda x: x + " coal for industry", inplace=True)

        if not options["regional_coal_demand"]:
            p_set = p_set.sum()

        n.add(
            "Bus",
            spatial.coal.industry,
            location=spatial.coal.demand_locations,
            carrier="coal for industry",
            unit="MWh_LHV",
        )

        n.add(
            "Load",
            spatial.coal.industry,
            bus=spatial.coal.industry,
            carrier="coal for industry",
            p_set=p_set,
        )

        n.add(
            "Link",
            spatial.coal.industry,
            bus0=spatial.coal.nodes,
            bus1=spatial.coal.industry,
            bus2="co2 atmosphere",
            carrier="coal for industry",
            p_nom_extendable=True,
            efficiency2=costs.at["coal", "CO2 intensity"],
        )


def add_aviation(
    n: pypsa.Network,
    costs: pd.DataFrame,
    pop_layout: pd.DataFrame,
    pop_weighted_energy_totals: pd.DataFrame,
    options: dict,
    spatial: SimpleNamespace,
    investment_year: int,
) -> None:
    logger.info("Add aviation")

    nodes = pop_layout.index
    nhours = n.snapshot_weightings.generators.sum()

    demand_factor = get(options["aviation_demand_factor"], investment_year)
    if demand_factor != 1:
        logger.warning(
            f"Changing aviation demand by {demand_factor * 100 - 100:+.2f}%."
        )

    all_aviation = ["total international aviation", "total domestic aviation"]

    p_set = (
        demand_factor
        * pop_weighted_energy_totals.loc[nodes, all_aviation].sum(axis=1)
        * 1e6
        / nhours
    ).rename(lambda x: x + " kerosene for aviation")

    if not options["regional_oil_demand"]:
        p_set = p_set.sum()

    n.add(
        "Bus",
        spatial.oil.kerosene,
        location=spatial.oil.demand_locations,
        carrier="kerosene for aviation",
        unit="MWh_LHV",
    )

    n.add(
        "Load",
        spatial.oil.kerosene,
        bus=spatial.oil.kerosene,
        carrier="kerosene for aviation",
        p_set=p_set,
    )

    n.add(
        "Link",
        spatial.oil.kerosene,
        bus0=spatial.oil.nodes,
        bus1=spatial.oil.kerosene,
        bus2="co2 atmosphere",
        carrier="kerosene for aviation",
        p_nom_extendable=True,
        efficiency2=costs.at["oil", "CO2 intensity"],
    )

    if options["methanol"]["methanol_to_kerosene"]:
        tech = "methanol-to-kerosene"

        logger.info(f"Adding {tech}.")

        capital_cost = costs.at[tech, "capital_cost"] / costs.at[tech, "methanol-input"]

        n.add(
            "Link",
            spatial.h2.locations,
            suffix=f" {tech}",
            carrier=tech,
            capital_cost=capital_cost,
            marginal_cost=costs.at[tech, "VOM"] / costs.at[tech, "methanol-input"],
            bus0=spatial.methanol.nodes,
            bus1=spatial.oil.kerosene,
            bus2=spatial.h2.nodes,
            bus3="co2 atmosphere",
            efficiency=1 / costs.at[tech, "methanol-input"],
            efficiency2=-costs.at[tech, "hydrogen-input"]
            / costs.at[tech, "methanol-input"],
            efficiency3=costs.at["oil", "CO2 intensity"]
            / costs.at[tech, "methanol-input"],
            p_nom_extendable=True,
            lifetime=costs.at[tech, "lifetime"],
        )


def add_shipping(
    n: pypsa.Network,
    costs: pd.DataFrame,
    shipping_demand_file: str,
    pop_layout: pd.DataFrame,
    pop_weighted_energy_totals: pd.DataFrame,
    options: dict,
    spatial: SimpleNamespace,
    investment_year: int,
) -> None:
    logger.info("Add shipping")

    nodes = pop_layout.index
    nhours = n.snapshot_weightings.generators.sum()
    nyears = nhours / 8760

    shipping_hydrogen_share = get(options["shipping_hydrogen_share"], investment_year)
    shipping_methanol_share = get(options["shipping_methanol_share"], investment_year)
    shipping_oil_share = get(options["shipping_oil_share"], investment_year)

    total_share = shipping_hydrogen_share + shipping_methanol_share + shipping_oil_share
    if total_share != 1:
        logger.warning(
            f"Total shipping shares sum up to {total_share:.2%}, corresponding to increased or decreased demand assumptions."
        )

    domestic_navigation = pop_weighted_energy_totals.loc[
        nodes, ["total domestic navigation"]
    ].squeeze()
    international_navigation = (
        pd.read_csv(shipping_demand_file, index_col=0).squeeze(axis=1) * nyears
    )
    all_navigation = domestic_navigation + international_navigation
    p_set = all_navigation * 1e6 / nhours

    if shipping_hydrogen_share:
        oil_efficiency = options.get(
            "shipping_oil_efficiency", options.get("shipping_average_efficiency", 0.4)
        )
        efficiency = oil_efficiency / costs.at["fuel cell", "efficiency"]
        shipping_hydrogen_share = get(
            options["shipping_hydrogen_share"], investment_year
        )

        if options["shipping_hydrogen_liquefaction"]:
            n.add(
                "Bus",
                nodes,
                suffix=" H2 liquid",
                carrier="H2 liquid",
                location=nodes,
                unit="MWh_LHV",
            )

            n.add(
                "Link",
                nodes + " H2 liquefaction",
                bus0=nodes + " H2",
                bus1=nodes + " H2 liquid",
                carrier="H2 liquefaction",
                efficiency=costs.at["H2 liquefaction", "efficiency"],
                capital_cost=costs.at["H2 liquefaction", "capital_cost"],
                p_nom_extendable=True,
                lifetime=costs.at["H2 liquefaction", "lifetime"],
            )

            shipping_bus = nodes + " H2 liquid"
        else:
            shipping_bus = nodes + " H2"

        efficiency = (
            options["shipping_oil_efficiency"] / costs.at["fuel cell", "efficiency"]
        )
        p_set_hydrogen = shipping_hydrogen_share * p_set * efficiency

        n.add(
            "Load",
            nodes,
            suffix=" H2 for shipping",
            bus=shipping_bus,
            carrier="H2 for shipping",
            p_set=p_set_hydrogen,
        )

    if shipping_methanol_share:
        efficiency = (
            options["shipping_oil_efficiency"] / options["shipping_methanol_efficiency"]
        )

        p_set_methanol_shipping = (
            shipping_methanol_share
            * p_set.rename(lambda x: x + " shipping methanol")
            * efficiency
        )

        if not options["methanol"]["regional_methanol_demand"]:
            p_set_methanol_shipping = p_set_methanol_shipping.sum()

        n.add(
            "Bus",
            spatial.methanol.shipping,
            location=spatial.methanol.demand_locations,
            carrier="shipping methanol",
            unit="MWh_LHV",
        )

        n.add(
            "Load",
            spatial.methanol.shipping,
            bus=spatial.methanol.shipping,
            carrier="shipping methanol",
            p_set=p_set_methanol_shipping,
        )

        n.add(
            "Link",
            spatial.methanol.shipping,
            bus0=spatial.methanol.nodes,
            bus1=spatial.methanol.shipping,
            bus2="co2 atmosphere",
            carrier="shipping methanol",
            p_nom_extendable=True,
            efficiency2=1
            / options[
                "MWh_MeOH_per_tCO2"
            ],  # CO2 intensity methanol based on stoichiometric calculation with 22.7 GJ/t methanol (32 g/mol), CO2 (44 g/mol), 277.78 MWh/TJ = 0.218 t/MWh
        )

    if shipping_oil_share:
        p_set_oil = shipping_oil_share * p_set.rename(lambda x: x + " shipping oil")

        if not options["regional_oil_demand"]:
            p_set_oil = p_set_oil.sum()

        n.add(
            "Bus",
            spatial.oil.shipping,
            location=spatial.oil.demand_locations,
            carrier="shipping oil",
            unit="MWh_LHV",
        )

        n.add(
            "Load",
            spatial.oil.shipping,
            bus=spatial.oil.shipping,
            carrier="shipping oil",
            p_set=p_set_oil,
        )

        n.add(
            "Link",
            spatial.oil.shipping,
            bus0=spatial.oil.nodes,
            bus1=spatial.oil.shipping,
            bus2="co2 atmosphere",
            carrier="shipping oil",
            p_nom_extendable=True,
            efficiency2=costs.at["oil", "CO2 intensity"],
        )


def add_waste_heat(
    n: pypsa.Network,
    costs: pd.DataFrame,
    options: dict,
    cf_industry: dict,
) -> None:
    """
    Add industrial waste heat utilization capabilities to district heating systems.

    Modifies the network by adding waste heat outputs from various industrial processes
    to urban central heating systems. The amount of waste heat that can be utilized
    is controlled by efficiency parameters and option flags.

    Parameters
    ----------
    n : pypsa.Network
        The PyPSA network container object
    costs : pd.DataFrame
        DataFrame containing technology cost and efficiency parameters,
        particularly for methanolisation process
    options : dict
        Configuration dictionary containing boolean flags for different waste heat sources:
        - use_fischer_tropsch_waste_heat
        - use_methanation_waste_heat
        - use_haber_bosch_waste_heat
        - use_methanolisation_waste_heat
        - use_electrolysis_waste_heat
        - use_fuel_cell_waste_heat
    cf_industry : dict
        Dictionary containing conversion factors for industrial processes, including:
        - MWh_H2_per_tNH3_electrolysis
        - MWh_elec_per_tNH3_electrolysis
        - MWh_NH3_per_tNH3

    Returns
    -------
    None
        Modifies the network object in-place by adding waste heat connections

    Notes
    -----
    - Waste heat is only added to buses with carrier "urban central heat"
    - Default efficiency values (like 0.95 for Fischer-Tropsch) might need
      to be moved to configuration
    - The modification adds additional output buses (bus2, bus3, or bus4) to
      existing links representing industrial processes
    """
    logger.info("Add possibility to use industrial waste heat in district heating")

    # AC buses with district heating
    urban_central = n.buses.index[n.buses.carrier == "urban central heat"]
    if not urban_central.empty:
        urban_central = urban_central.str[: -len(" urban central heat")]

        link_carriers = n.links.carrier.unique()

        # Fischer-Tropsch waste heat
        if (
            options["use_fischer_tropsch_waste_heat"]
            and "Fischer-Tropsch" in link_carriers
        ):
            n.links.loc[urban_central + " Fischer-Tropsch", "bus3"] = (
                urban_central + " urban central heat"
            )
            n.links.loc[urban_central + " Fischer-Tropsch", "efficiency3"] = (
                0.95 - n.links.loc[urban_central + " Fischer-Tropsch", "efficiency"]
            ) * options["use_fischer_tropsch_waste_heat"]

        # Sabatier process waste heat
        if options["use_methanation_waste_heat"] and "Sabatier" in link_carriers:
            n.links.loc[urban_central + " Sabatier", "bus3"] = (
                urban_central + " urban central heat"
            )
            n.links.loc[urban_central + " Sabatier", "efficiency3"] = (
                0.95 - n.links.loc[urban_central + " Sabatier", "efficiency"]
            ) * options["use_methanation_waste_heat"]

        # Haber-Bosch process waste heat
        if options["use_haber_bosch_waste_heat"] and "Haber-Bosch" in link_carriers:
            n.links.loc[urban_central + " Haber-Bosch", "bus3"] = (
                urban_central + " urban central heat"
            )
            total_energy_input = (
                cf_industry["MWh_H2_per_tNH3_electrolysis"]
                + cf_industry["MWh_elec_per_tNH3_electrolysis"]
            ) / cf_industry["MWh_NH3_per_tNH3"]
            electricity_input = (
                cf_industry["MWh_elec_per_tNH3_electrolysis"]
                / cf_industry["MWh_NH3_per_tNH3"]
            )
            n.links.loc[urban_central + " Haber-Bosch", "efficiency3"] = (
                0.15 * total_energy_input / electricity_input
            ) * options["use_haber_bosch_waste_heat"]

        # Methanolisation waste heat
        if (
            options["use_methanolisation_waste_heat"]
            and "methanolisation" in link_carriers
        ):
            n.links.loc[urban_central + " methanolisation", "bus4"] = (
                urban_central + " urban central heat"
            )
            n.links.loc[urban_central + " methanolisation", "efficiency4"] = (
                costs.at["methanolisation", "heat-output"]
                / costs.at["methanolisation", "hydrogen-input"]
            ) * options["use_methanolisation_waste_heat"]

        # Electrolysis waste heat
        if (
            options["use_electrolysis_waste_heat"]
            and "H2 Electrolysis" in link_carriers
        ):
            n.links.loc[urban_central + " H2 Electrolysis", "bus2"] = (
                urban_central + " urban central heat"
            )
            n.links.loc[urban_central + " H2 Electrolysis", "efficiency2"] = (
                0.84 - n.links.loc[urban_central + " H2 Electrolysis", "efficiency"]
            ) * options["use_electrolysis_waste_heat"]

        # Fuel cell waste heat
        if options["use_fuel_cell_waste_heat"] and "H2 Fuel Cell" in link_carriers:
            n.links.loc[urban_central + " H2 Fuel Cell", "bus2"] = (
                urban_central + " urban central heat"
            )
            n.links.loc[urban_central + " H2 Fuel Cell", "efficiency2"] = (
                0.95 - n.links.loc[urban_central + " H2 Fuel Cell", "efficiency"]
            ) * options["use_fuel_cell_waste_heat"]


def add_agriculture(
    n: pypsa.Network,
    costs: pd.DataFrame,
    pop_layout: pd.DataFrame,
    pop_weighted_energy_totals: pd.DataFrame,
    investment_year: int,
    options: dict,
    spatial: SimpleNamespace,
) -> None:
    """
    Add agriculture, forestry and fishing sector loads to the network.

    Creates electrical loads, heat loads, and machinery-related components (both electric
    and oil-based) for the agricultural sector, distributed according to population weights.

    Parameters
    ----------
    n : pypsa.Network
        The PyPSA network container object
    costs : pd.DataFrame
        DataFrame containing cost parameters, must include 'oil' index with 'CO2 intensity'
    pop_layout : pd.DataFrame
        Population distribution by node
    pop_weighted_energy_totals : pd.DataFrame
        Energy totals weighted by population, must include columns:
        ['total agriculture electricity', 'total agriculture heat',
         'total agriculture machinery']
    investment_year : int
        Year for which to get time-dependent parameters
    options : dict
        Configuration dictionary containing:
        - agriculture_machinery_electric_share: float or dict
        - agriculture_machinery_oil_share: float or dict
        - agriculture_machinery_fuel_efficiency: float
        - agriculture_machinery_electric_efficiency: float
        - regional_oil_demand: bool
    spatial : SimpleNamespace
        Namespace containing spatial definitions, must include:
        - oil.agriculture_machinery
        - oil.demand_locations
        - oil.nodes

    Returns
    -------
    None
        Modifies the network object in-place by adding loads and components

    Notes
    -----
    The function adds three types of loads:
    1. Agricultural electricity consumption
    2. Agricultural heat demand
    3. Agricultural machinery energy demand (split between electricity and oil)
    """
    logger.info("Add agriculture, forestry and fishing sector.")

    nodes = pop_layout.index
    nhours = n.snapshot_weightings.generators.sum()

    # electricity
    n.add(
        "Load",
        nodes,
        suffix=" agriculture electricity",
        bus=nodes,
        carrier="agriculture electricity",
        p_set=pop_weighted_energy_totals.loc[nodes, "total agriculture electricity"]
        * 1e6
        / nhours,
    )

    # heat
    n.add(
        "Load",
        nodes,
        suffix=" agriculture heat",
        bus=nodes + " services rural heat",
        carrier="agriculture heat",
        p_set=pop_weighted_energy_totals.loc[nodes, "total agriculture heat"]
        * 1e6
        / nhours,
    )

    # machinery

    electric_share = get(
        options["agriculture_machinery_electric_share"], investment_year
    )
    oil_share = get(options["agriculture_machinery_oil_share"], investment_year)

    total_share = electric_share + oil_share
    if total_share != 1:
        logger.warning(
            f"Total agriculture machinery shares sum up to {total_share:.2%}, corresponding to increased or decreased demand assumptions."
        )

    machinery_nodal_energy = (
        pop_weighted_energy_totals.loc[nodes, "total agriculture machinery"] * 1e6
    )

    if electric_share > 0:
        efficiency_gain = (
            options["agriculture_machinery_fuel_efficiency"]
            / options["agriculture_machinery_electric_efficiency"]
        )

        n.add(
            "Load",
            nodes,
            suffix=" agriculture machinery electric",
            bus=nodes,
            carrier="agriculture machinery electric",
            p_set=electric_share / efficiency_gain * machinery_nodal_energy / nhours,
        )

    if oil_share > 0:
        p_set = (
            oil_share
            * machinery_nodal_energy.rename(lambda x: x + " agriculture machinery oil")
            / nhours
        )

        if not options["regional_oil_demand"]:
            p_set = p_set.sum()

        n.add(
            "Bus",
            spatial.oil.agriculture_machinery,
            location=spatial.oil.demand_locations,
            carrier="agriculture machinery oil",
            unit="MWh_LHV",
        )

        n.add(
            "Load",
            spatial.oil.agriculture_machinery,
            bus=spatial.oil.agriculture_machinery,
            carrier="agriculture machinery oil",
            p_set=p_set,
        )

        n.add(
            "Link",
            spatial.oil.agriculture_machinery,
            bus0=spatial.oil.nodes,
            bus1=spatial.oil.agriculture_machinery,
            bus2="co2 atmosphere",
            carrier="agriculture machinery oil",
            p_nom_extendable=True,
            efficiency2=costs.at["oil", "CO2 intensity"],
        )


def decentral(n):
    """
    Removes the electricity transmission system.
    """
    n.lines.drop(n.lines.index, inplace=True)
    n.links.drop(n.links.index[n.links.carrier.isin(["DC", "B2B"])], inplace=True)


def remove_h2_network(n):
    n.links.drop(
        n.links.index[n.links.carrier.str.contains("H2 pipeline")], inplace=True
    )

    if "EU H2 Store" in n.stores.index:
        n.stores.drop("EU H2 Store", inplace=True)


def limit_individual_line_extension(n, maxext):
    logger.info(f"Limiting new HVAC and HVDC extensions to {maxext} MW")
    n.lines["s_nom_max"] = n.lines["s_nom"] + maxext
    hvdc = n.links.index[n.links.carrier == "DC"]
    n.links.loc[hvdc, "p_nom_max"] = n.links.loc[hvdc, "p_nom"] + maxext


aggregate_dict = {
    "p_nom": pd.Series.sum,
    "s_nom": pd.Series.sum,
    "v_nom": "max",
    "v_mag_pu_max": "min",
    "v_mag_pu_min": "max",
    "p_nom_max": pd.Series.sum,
    "s_nom_max": pd.Series.sum,
    "p_nom_min": pd.Series.sum,
    "s_nom_min": pd.Series.sum,
    "v_ang_min": "max",
    "v_ang_max": "min",
    "terrain_factor": "mean",
    "num_parallel": "sum",
    "p_set": "sum",
    "e_initial": "sum",
    "e_nom": pd.Series.sum,
    "e_nom_max": pd.Series.sum,
    "e_nom_min": pd.Series.sum,
    "state_of_charge_initial": "sum",
    "state_of_charge_set": "sum",
    "inflow": "sum",
    "p_max_pu": "first",
    "x": "mean",
    "y": "mean",
}


def cluster_heat_buses(n):
    """
    Cluster residential and service heat buses to one representative bus.

    This can be done to save memory and speed up optimisation
    """

    def define_clustering(attributes, aggregate_dict):
        """
        Define how attributes should be clustered.
        Input:
            attributes    : pd.Index()
            aggregate_dict: dictionary (key: name of attribute, value
                                        clustering method)

        Returns:
            agg           : clustering dictionary
        """
        keys = attributes.intersection(aggregate_dict.keys())
        agg = dict(
            zip(
                attributes.difference(keys),
                ["first"] * len(df.columns.difference(keys)),
            )
        )
        for key in keys:
            agg[key] = aggregate_dict[key]
        return agg

    logger.info("Cluster residential and service heat buses.")
    components = ["Bus", "Carrier", "Generator", "Link", "Load", "Store"]

    for c in n.iterate_components(components):
        df = c.df
        cols = df.columns[
            df.columns.str.contains("bus")
            | (df.columns == "carrier")
            | (df.columns == "nice_name")
        ]

        # rename columns and index
        df[cols] = df[cols].apply(
            lambda x: x.str.replace("residential ", "").str.replace("services ", ""),
            axis=1,
        )
        df = df.rename(
            index=lambda x: x.replace("residential ", "").replace("services ", "")
        )

        # cluster heat nodes
        # static dataframe
        agg = define_clustering(df.columns, aggregate_dict)
        df = df.groupby(level=0).agg(agg, numeric_only=False)
        # time-varying data
        pnl = c.pnl
        agg = define_clustering(pd.Index(pnl.keys()), aggregate_dict)
        for k in pnl.keys():

            def renamer(s):
                return s.replace("residential ", "").replace("services ", "")

            pnl[k] = pnl[k].T.groupby(renamer).agg(agg[k], numeric_only=False).T

        # remove unclustered assets of service/residential
        to_drop = c.df.index.difference(df.index)
        n.remove(c.name, to_drop)
        # add clustered assets
        to_add = df.index.difference(c.df.index)
        n.add(c.name, df.loc[to_add].index, **df.loc[to_add])


def set_temporal_aggregation(n, resolution, snapshot_weightings):
    """
    Aggregate time-varying data to the given snapshots.
    """
    if not resolution:
        logger.info("No temporal aggregation. Using native resolution.")
        return n
    elif "sn" in resolution.lower():
        # Representative snapshots are dealt with directly
        sn = int(resolution[:-2])
        logger.info("Use every %s snapshot as representative", sn)
        n.set_snapshots(n.snapshots[::sn])
        n.snapshot_weightings *= sn
        return n
    else:
        # Otherwise, use the provided snapshots
        snapshot_weightings = pd.read_csv(
            snapshot_weightings, index_col=0, parse_dates=True
        )

        # Define a series used for aggregation, mapping each hour in
        # n.snapshots to the closest previous timestep in
        # snapshot_weightings.index
        aggregation_map = (
            pd.Series(
                snapshot_weightings.index.get_indexer(n.snapshots), index=n.snapshots
            )
            .replace(-1, np.nan)
            .ffill()
            .astype(int)
            .map(lambda i: snapshot_weightings.index[i])
        )

        m = n.copy(snapshots=[])
        m.set_snapshots(snapshot_weightings.index)
        m.snapshot_weightings = snapshot_weightings

        # Aggregation all time-varying data.
        for c in n.iterate_components():
            pnl = getattr(m, c.list_name + "_t")
            for k, df in c.pnl.items():
                if not df.empty:
                    if c.list_name == "stores" and k == "e_max_pu":
                        pnl[k] = df.groupby(aggregation_map).min()
                    elif c.list_name == "stores" and k == "e_min_pu":
                        pnl[k] = df.groupby(aggregation_map).max()
                    else:
                        pnl[k] = df.groupby(aggregation_map).mean()

        return m


def lossy_bidirectional_links(n, carrier, efficiencies={}, subset=None):
    """Split bidirectional links into two unidirectional links to include transmission losses."""

    if subset is None:
        subset = n.links.index
    carrier_i = n.links.query("carrier == @carrier").index.intersection(subset)

    if (
        not any((v != 1.0) or (v >= 0) for v in efficiencies.values())
        or carrier_i.empty
    ):
        return

    efficiency_static = efficiencies.get("efficiency_static", 1)
    efficiency_per_1000km = efficiencies.get("efficiency_per_1000km", 1)
    compression_per_1000km = efficiencies.get("compression_per_1000km", 0)

    logger.info(
        f"Specified losses for {carrier} transmission "
        f"(static: {efficiency_static}, per 1000km: {efficiency_per_1000km}, compression per 1000km: {compression_per_1000km}). "
        "Splitting bidirectional links."
    )

    n.links.loc[carrier_i, "p_min_pu"] = 0
    n.links.loc[carrier_i, "efficiency"] = (
        efficiency_static
        * efficiency_per_1000km ** (n.links.loc[carrier_i, "length"] / 1e3)
    )
    rev_links = (
        n.links.loc[carrier_i].copy().rename({"bus0": "bus1", "bus1": "bus0"}, axis=1)
    )
    rev_links["length_original"] = rev_links["length"]
    rev_links["capital_cost"] = 0
    rev_links["overnight_cost"] = 0
    rev_links["length"] = 0
    rev_links["reversed"] = True
    rev_links.index = rev_links.index.map(lambda x: x + "-reversed")

    n.links["reversed"] = n.links.get("reversed", False)
    n.links = pd.concat([n.links, rev_links], sort=False)
    n.links["length_original"] = n.links["length_original"].fillna(n.links.length)

    # do compression losses after concatenation to take electricity consumption at bus0 in either direction
    carrier_i = n.links.query("carrier == @carrier").index
    if compression_per_1000km > 0:
        n.links.loc[carrier_i, "bus2"] = n.links.loc[carrier_i, "bus0"].map(
            n.buses.location
        )  # electricity
        n.links.loc[carrier_i, "efficiency2"] = (
            -compression_per_1000km * n.links.loc[carrier_i, "length_original"] / 1e3
        )


def add_enhanced_geothermal(
    n,
    costs,
    costs_config,
    egs_potentials,
    egs_overlap,
    egs_config,
    egs_capacity_factors=None,
):
    """
    Add Enhanced Geothermal System (EGS) potential to the network model.

    Parameters
    ----------
    n : pypsa.Network
        The PyPSA network container object.
    egs_potentials : str
        Path to CSV file containing EGS potential data.
    egs_overlap : str
        Path to CSV file defining overlap between gridded geothermal potential
        estimation and bus regions.
    costs : pd.DataFrame
        Technology cost assumptions including fields for lifetime, FOM, investment,
        and efficiency parameters.
    egs_config : dict
        Configuration for enhanced geothermal systems with keys:
        - var_cf : bool
            Whether to use time-varying capacity factors
        - flexible : bool
            Whether to add flexible operation using geothermal reservoir
        - max_hours : float
            Maximum hours of storage if flexible
        - max_boost : float
            Maximum power boost factor if flexible
    costs_config : dict
        General cost configuration containing:
        - fill_values : dict
            With key 'discount rate' for financial calculations
    egs_capacity_factors : str, optional
        Path to CSV file with time-varying capacity factors.
        Required if egs_config['var_cf'] is True.

    Returns
    -------
    None
        Modifies the network object in-place by adding EGS components.

    Notes
    -----
    Implements EGS with 2020 CAPEX from Aghahosseini et al 2021.
    The function adds various components to the network:
    - Geothermal heat generators and buses
    - Organic Rankine Cycle links for electricity generation
    - District heating links if urban central heat exists
    - Optional storage units for flexible operation
    """
    if len(spatial.geothermal_heat.nodes) > 1:
        logger.warning(
            "'add_enhanced_geothermal' not implemented for multiple geothermal nodes."
        )
    logger.info(
        "[EGS] implemented with 2020 CAPEX from Aghahosseini et al 2021: 'From hot rock to...'."
    )
    logger.info(
        "[EGS] Recommended usage scales CAPEX to future cost expectations using config 'adjustments'."
    )
    logger.info("[EGS] During this the relevant carriers are:")
    logger.info("[EGS] drilling part -> 'geothermal heat'")
    logger.info(
        "[EGS] electricity generation part -> 'geothermal organic rankine cycle'"
    )
    logger.info("[EGS] district heat distribution part -> 'geothermal district heat'")

    # matrix defining the overlap between gridded geothermal potential estimation, and bus regions
    overlap = pd.read_csv(egs_overlap, index_col=0)
    overlap.columns = overlap.columns.astype(int)
    egs_potentials = pd.read_csv(egs_potentials, index_col=0)

    Nyears = n.snapshot_weightings.generators.sum() / 8760
    dr = costs_config["fill_values"]["discount rate"]
    lt = costs.at["geothermal", "lifetime"]
    FOM = costs.at["geothermal", "FOM"]

    egs_annuity = calculate_annuity(lt, dr)

    # under egs optimism, the expected cost reductions also cover costs for ORC
    # hence, the ORC costs are no longer taken from technology-data
    orc_capex = costs.at["organic rankine cycle", "investment"]

    # cost for ORC is subtracted, as it is already included in the geothermal cost.
    # The orc cost are attributed to a separate link representing the ORC.
    # also capital_cost conversion Euro/kW -> Euro/MW

    egs_potentials["capital_cost"] = (
        (egs_annuity + FOM / (1.0 + FOM))
        * (egs_potentials["CAPEX"] * 1e3 - orc_capex)
        * Nyears
    )

    assert (egs_potentials["capital_cost"] > 0).all(), (
        "Error in EGS cost, negative values found."
    )

    orc_annuity = calculate_annuity(costs.at["organic rankine cycle", "lifetime"], dr)
    orc_capital_cost = (orc_annuity + FOM / (1 + FOM)) * orc_capex * Nyears

    efficiency_orc = costs.at["organic rankine cycle", "efficiency"]
    efficiency_dh = costs.at["geothermal", "district heat-input"]

    # p_nom_max conversion GW -> MW
    egs_potentials["p_nom_max"] = egs_potentials["p_nom_max"] * 1000.0

    # not using add_carrier_buses, as we are not interested in a Store
    n.add("Carrier", "geothermal heat")

    n.add(
        "Bus",
        spatial.geothermal_heat.nodes,
        carrier="geothermal heat",
        unit="MWh_th",
    )

    n.add(
        "Generator",
        spatial.geothermal_heat.nodes,
        bus=spatial.geothermal_heat.nodes,
        carrier="geothermal heat",
        p_nom_extendable=True,
    )

    if egs_config["var_cf"]:
        efficiency = pd.read_csv(egs_capacity_factors, parse_dates=True, index_col=0)
        logger.info("Adding Enhanced Geothermal with time-varying capacity factors.")
    else:
        efficiency = 1.0

    # if urban central heat exists, adds geothermal as CHP
    as_chp = "urban central heat" in n.loads.carrier.unique()

    if as_chp:
        logger.info("Adding EGS as Combined Heat and Power.")

    else:
        logger.info("Adding EGS for Electricity Only.")

    for bus, bus_overlap in overlap.iterrows():
        if not bus_overlap.sum():
            continue

        overlap = bus_overlap.loc[bus_overlap > 0.0]
        bus_egs = egs_potentials.loc[overlap.index]

        if not len(bus_egs):
            continue

        bus_egs["p_nom_max"] = bus_egs["p_nom_max"].multiply(bus_overlap)
        bus_egs = bus_egs.loc[bus_egs.p_nom_max > 0.0]

        appendix = " " + pd.Index(np.arange(len(bus_egs)).astype(str))

        # add surface bus
        n.add(
            "Bus",
            pd.Index([f"{bus} geothermal heat surface"]),
            location=bus,
            unit="MWh_th",
            carrier="geothermal heat",
        )

        bus_egs.index = np.arange(len(bus_egs)).astype(str)
        well_name = f"{bus} enhanced geothermal" + appendix

        if egs_config["var_cf"]:
            bus_eta = pd.concat(
                (efficiency[bus].rename(idx) for idx in well_name),
                axis=1,
            )
        else:
            bus_eta = efficiency

        p_nom_max = bus_egs["p_nom_max"]
        capital_cost = bus_egs["capital_cost"]
        bus1 = pd.Series(f"{bus} geothermal heat surface", well_name)

        # adding geothermal wells as multiple generators to represent supply curve
        n.add(
            "Link",
            well_name,
            bus0=spatial.geothermal_heat.nodes,
            bus1=bus1,
            carrier="geothermal heat",
            p_nom_extendable=True,
            p_nom_max=p_nom_max.set_axis(well_name) / efficiency_orc,
            capital_cost=capital_cost.set_axis(well_name) * efficiency_orc,
            efficiency=bus_eta.loc[n.snapshots],
            lifetime=costs.at["geothermal", "lifetime"],
        )

        # adding Organic Rankine Cycle as a single link
        n.add(
            "Link",
            bus + " geothermal organic rankine cycle",
            bus0=f"{bus} geothermal heat surface",
            bus1=bus,
            p_nom_extendable=True,
            carrier="geothermal organic rankine cycle",
            capital_cost=orc_capital_cost * efficiency_orc,
            efficiency=efficiency_orc,
            lifetime=costs.at["organic rankine cycle", "lifetime"],
        )

        if as_chp and bus + " urban central heat" in n.buses.index:
            n.add(
                "Link",
                bus + " geothermal heat district heat",
                bus0=f"{bus} geothermal heat surface",
                bus1=bus + " urban central heat",
                carrier="geothermal district heat",
                capital_cost=orc_capital_cost
                * efficiency_orc
                * costs.at["geothermal", "district heat surcharge"]
                / 100.0,
                efficiency=efficiency_dh,
                p_nom_extendable=True,
                lifetime=costs.at["geothermal", "lifetime"],
            )

        if egs_config["flexible"]:
            # this StorageUnit represents flexible operation using the geothermal reservoir.
            # Hence, it is counter-intuitive to install it at the surface bus,
            # this is however the more lean and computationally efficient solution.

            max_hours = egs_config["max_hours"]
            boost = egs_config["max_boost"]

            n.add(
                "StorageUnit",
                bus + " geothermal reservoir",
                bus=f"{bus} geothermal heat surface",
                carrier="geothermal heat",
                p_nom_extendable=True,
                p_min_pu=-boost,
                max_hours=max_hours,
                cyclic_state_of_charge=True,
            )


def add_import_options(
    n: pypsa.Network,
    costs: pd.DataFrame,
    options: dict,
    gas_input_nodes: pd.DataFrame,
):
    """
    Add green energy import options.

    Parameters
    ----------
    n : pypsa.Network
    costs : pd.DataFrame
    options : dict
        Options from snakemake.params["sector"].
    gas_input_nodes : pd.DataFrame
        Locations of gas input nodes split by LNG and pipeline.
    """

    import_config = options["imports"]
    import_options = import_config["price"]
    logger.info(f"Adding import options:\n{pd.Series(import_options)}")

    if "methanol" in import_options:
        co2_intensity = costs.at["methanolisation", "carbondioxide-input"]

        n.add(
            "Link",
            spatial.methanol.nodes,
            suffix=" import",
            carrier="import methanol",
            bus0="co2 atmosphere",
            bus1=spatial.methanol.nodes,
            efficiency=1 / co2_intensity,
            marginal_cost=import_options["methanol"] / co2_intensity,
            p_nom=1e7,
        )

    if "oil" in import_options:
        co2_intensity = costs.at["oil", "CO2 intensity"]

        n.add(
            "Link",
            spatial.oil.nodes,
            suffix=" import",
            carrier="import oil",
            bus0="co2 atmosphere",
            bus1=spatial.oil.nodes,
            efficiency=1 / co2_intensity,
            marginal_cost=import_options["oil"] / co2_intensity,
            p_nom=1e7,
        )

    if "gas" in import_options:
        co2_intensity = costs.at["gas", "CO2 intensity"]

        p_nom = gas_input_nodes["lng"].dropna()
        p_nom.rename(lambda x: x + " gas", inplace=True)  #
        if len(spatial.gas.nodes) == 1:
            p_nom = p_nom.sum()
            nodes = spatial.gas.nodes
        else:
            nodes = p_nom.index

        n.add(
            "Link",
            nodes,
            suffix=" import",
            carrier="import gas",
            bus0="co2 atmosphere",
            bus1=nodes,
            efficiency=1 / co2_intensity,
            marginal_cost=import_options["gas"] / co2_intensity,
            p_nom=p_nom / co2_intensity,
        )

    if "NH3" in import_options:
        if options["ammonia"]:
            n.add(
                "Generator",
                spatial.ammonia.nodes,
                suffix=" import",
                bus=spatial.ammonia.nodes,
                carrier="import NH3",
                p_nom=1e7,
                marginal_cost=import_options["NH3"],
            )

        else:
            logger.warning(
                "Skipping specified ammonia imports because ammonia carrier is not present."
            )

    if "H2" in import_options:
        p_nom = gas_input_nodes["pipeline"].dropna()
        p_nom.rename(lambda x: x + " H2", inplace=True)

        n.add(
            "Generator",
            p_nom.index,
            suffix=" import",
            bus=p_nom.index,
            carrier="import H2",
            p_nom=p_nom,
            marginal_cost=import_options["H2"],
        )


if __name__ == "__main__":
    if "snakemake" not in globals():
        from scripts._helpers import mock_snakemake

        snakemake = mock_snakemake(
            "prepare_sector_network",
            opts="",
            clusters="10",
            sector_opts="",
            planning_horizons="2050",
        )

    configure_logging(snakemake)  # pylint: disable=E0606
    set_scenario_config(snakemake)
    update_config_from_wildcards(snakemake.config, snakemake.wildcards)

    options = snakemake.params.sector
    cf_industry = snakemake.params.industry

    investment_year = int(snakemake.wildcards.planning_horizons)

    n = pypsa.Network(snakemake.input.network)

    pop_layout = pd.read_csv(snakemake.input.clustered_pop_layout, index_col=0)
    nhours = n.snapshot_weightings.generators.sum()
    nyears = nhours / 8760

    costs = load_costs(
        snakemake.input.costs,
        snakemake.params.costs,
        nyears=nyears,
    )

    pop_weighted_energy_totals = (
        pd.read_csv(snakemake.input.pop_weighted_energy_totals, index_col=0) * nyears
    )
    pop_weighted_heat_totals = (
        pd.read_csv(snakemake.input.pop_weighted_heat_totals, index_col=0) * nyears
    )
    pop_weighted_energy_totals.update(pop_weighted_heat_totals)

    fn = snakemake.input.gas_input_nodes_simplified
    gas_input_nodes = pd.read_csv(fn, index_col=0)

    carriers_to_keep = snakemake.params.pypsa_eur
    profiles = {
        key: snakemake.input[key]
        for key in snakemake.input.keys()
        if key.startswith("profile")
    }
    landfall_lengths = {
        tech: settings["landfall_length"]
        for tech, settings in snakemake.params.renewable.items()
        if "landfall_length" in settings.keys()
    }
    patch_electricity_network(n, costs, carriers_to_keep, profiles, landfall_lengths)

    fn = snakemake.input.heating_efficiencies
    year = int(snakemake.params["energy_totals_year"])
    heating_efficiencies = pd.read_csv(fn, index_col=[1, 0]).loc[year]

    spatial = define_spatial(pop_layout.index, options)

    if snakemake.params.foresight in ["myopic", "perfect"]:
        add_lifetime_wind_solar(n, costs)

        conventional = snakemake.params.conventional_carriers
        for carrier in conventional:
            add_carrier_buses(
                n=n,
                carrier=carrier,
                costs=costs,
                spatial=spatial,
                options=options,
                cf_industry=cf_industry,
            )

    add_eu_bus(n)

    add_co2_tracking(
        n,
        costs,
        options,
        sequestration_potential_file=snakemake.input.sequestration_potential,
    )

    add_generation(
        n=n,
        costs=costs,
        pop_layout=pop_layout,
        conventionals=options["conventional_generation"],
        spatial=spatial,
        options=options,
        cf_industry=cf_industry,
    )

    add_storage_and_grids(
        n=n,
        costs=costs,
        pop_layout=pop_layout,
        h2_cavern_file=snakemake.input.h2_cavern,
        cavern_types=snakemake.params.sector["hydrogen_underground_storage_locations"],
        clustered_gas_network_file=snakemake.input.clustered_gas_network,
        gas_input_nodes=gas_input_nodes,
        spatial=spatial,
        options=options,
    )

    if options["transport"]:
        add_land_transport(
            n=n,
            costs=costs,
            transport_demand_file=snakemake.input.transport_demand,
            transport_data_file=snakemake.input.transport_data,
            avail_profile_file=snakemake.input.avail_profile,
            dsm_profile_file=snakemake.input.dsm_profile,
            temp_air_total_file=snakemake.input.temp_air_total,
            cf_industry=cf_industry,
            options=options,
            investment_year=investment_year,
            nodes=spatial.nodes,
        )

    if options["heating"]:
        add_heat(
            n=n,
            costs=costs,
            cop_profiles_file=snakemake.input.cop_profiles,
            direct_heat_source_utilisation_profile_file=snakemake.input.direct_heat_source_utilisation_profiles,
            hourly_heat_demand_total_file=snakemake.input.hourly_heat_demand_total,
            ptes_e_max_pu_file=snakemake.input.ptes_e_max_pu_profiles,
            ates_e_nom_max=snakemake.input.ates_potentials,
            ates_capex_as_fraction_of_geothermal_heat_source=snakemake.params.sector[
                "district_heating"
            ]["ates"]["capex_as_fraction_of_geothermal_heat_source"],
            ates_marginal_cost_charger=snakemake.params.sector["district_heating"][
                "ates"
            ]["marginal_cost_charger"],
            ates_recovery_factor=snakemake.params.sector["district_heating"]["ates"][
                "recovery_factor"
            ],
            enable_ates=snakemake.params.sector["district_heating"]["ates"]["enable"],
            ptes_direct_utilisation_profile=snakemake.input.ptes_direct_utilisation_profiles,
            district_heat_share_file=snakemake.input.district_heat_share,
            solar_thermal_total_file=snakemake.input.solar_thermal_total,
            retro_cost_file=snakemake.input.retro_cost,
            floor_area_file=snakemake.input.floor_area,
            heat_source_profile_files={
                source: snakemake.input[source]
                for source in snakemake.params.limited_heat_sources
                if source in snakemake.input.keys()
            },
            params=snakemake.params,
            pop_weighted_energy_totals=pop_weighted_energy_totals,
            heating_efficiencies=heating_efficiencies,
            pop_layout=pop_layout,
            spatial=spatial,
            options=options,
            investment_year=investment_year,
        )

    if options["biomass"]:
        add_biomass(
            n=n,
            costs=costs,
            options=options,
            spatial=spatial,
            cf_industry=cf_industry,
            pop_layout=pop_layout,
            biomass_potentials_file=snakemake.input.biomass_potentials,
            biomass_transport_costs_file=snakemake.input.biomass_transport_costs,
            nyears=nyears,
        )

    if options["ammonia"]:
        add_ammonia(n, costs, pop_layout, spatial, cf_industry)

    if options["methanol"]:
        add_methanol(n, costs, options=options, spatial=spatial, pop_layout=pop_layout)

    if options["industry"]:
        add_industry(
            n=n,
            costs=costs,
            industrial_demand_file=snakemake.input.industrial_demand,
            pop_layout=pop_layout,
            pop_weighted_energy_totals=pop_weighted_energy_totals,
            options=options,
            spatial=spatial,
            cf_industry=cf_industry,
            investment_year=investment_year,
        )

    if options["shipping"]:
        add_shipping(
            n=n,
            costs=costs,
            shipping_demand_file=snakemake.input.shipping_demand,
            pop_layout=pop_layout,
            pop_weighted_energy_totals=pop_weighted_energy_totals,
            options=options,
            spatial=spatial,
            investment_year=investment_year,
        )

    if options["aviation"]:
        add_aviation(
            n=n,
            costs=costs,
            pop_layout=pop_layout,
            pop_weighted_energy_totals=pop_weighted_energy_totals,
            options=options,
            spatial=spatial,
            investment_year=investment_year,
        )

    if options["heating"]:
        add_waste_heat(n, costs, options, cf_industry)

    if options["agriculture"]:  # requires H and I
        add_agriculture(
            n,
            costs,
            pop_layout,
            pop_weighted_energy_totals,
            investment_year,
            options,
            spatial,
        )

    if options["dac"]:
        add_dac(n, costs)

    if not options["electricity_transmission_grid"]:
        decentral(n)

    if not options["H2_network"]:
        remove_h2_network(n)

    if options["co2_network"]:
        add_co2_network(
            n,
            costs,
            co2_network_cost_factor=snakemake.config["sector"][
                "co2_network_cost_factor"
            ],
        )

    if options["allam_cycle_gas"]:
        add_allam_gas(n, costs, pop_layout=pop_layout, spatial=spatial)

    n = set_temporal_aggregation(
        n, snakemake.params.time_resolution, snakemake.input.snapshot_weightings
    )

    co2_budget = snakemake.params.co2_budget
    if isinstance(co2_budget, str) and co2_budget.startswith("cb"):
        fn = "results/" + snakemake.params.RDIR + "/csvs/carbon_budget_distribution.csv"
        if not os.path.exists(fn):
            emissions_scope = snakemake.params.emissions_scope
            input_co2 = snakemake.input.co2
            build_carbon_budget(
                co2_budget,
                snakemake.input.eurostat,
                fn,
                emissions_scope,
                input_co2,
                options,
                snakemake.params.countries,
                snakemake.params.planning_horizons,
            )
        co2_cap = pd.read_csv(fn, index_col=0).squeeze()
        limit = co2_cap.loc[investment_year]
    else:
        limit = get(co2_budget, investment_year)
    add_co2limit(
        n,
        options,
        snakemake.input.co2_totals_name,
        snakemake.params.countries,
        nyears,
        limit,
    )

    maxext = snakemake.params["lines"]["max_extension"]
    if maxext is not None:
        limit_individual_line_extension(n, maxext)

    if options["electricity_distribution_grid"]:
        insert_electricity_distribution_grid(
            n, costs, options, pop_layout, snakemake.input.solar_rooftop_potentials
        )

    if options["enhanced_geothermal"].get("enable", False):
        logger.info("Adding Enhanced Geothermal Systems (EGS).")
        add_enhanced_geothermal(
            n,
            costs=costs,
            costs_config=snakemake.config["costs"],
            egs_potentials=snakemake.input["egs_potentials"],
            egs_overlap=snakemake.input["egs_overlap"],
            egs_config=snakemake.params["sector"]["enhanced_geothermal"],
            egs_capacity_factors="path/to/capacity_factors.csv",
        )

    if options["imports"]["enable"]:
        add_import_options(n, costs, options, gas_input_nodes)

    if options["gas_distribution_grid"]:
        insert_gas_distribution_costs(n, costs, options=options)

    if options["electricity_grid_connection"]:
        add_electricity_grid_connection(n, costs)

    for k, v in options["transmission_efficiency"].items():
        if k in options["transmission_efficiency"]["enable"]:
            lossy_bidirectional_links(n, k, v)

    # Workaround: Remove lines with conflicting (and unrealistic) properties
    # cf. https://github.com/PyPSA/pypsa-eur/issues/444
    if snakemake.config["solving"]["options"]["transmission_losses"]:
        idx = n.lines.query("num_parallel == 0").index
        logger.info(
            f"Removing {len(idx)} line(s) with properties conflicting with transmission losses functionality."
        )
        n.remove("Line", idx)

    first_year_myopic = (snakemake.params.foresight in ["myopic", "perfect"]) and (
        snakemake.params.planning_horizons[0] == investment_year
    )

    if options["cluster_heat_buses"] and not first_year_myopic:
        cluster_heat_buses(n)

    if not options["district_heating"]["subnodes"]["enable"]:
        maybe_adjust_costs_and_potentials(
            n, snakemake.params["adjustments"], investment_year
        )

    n.meta = dict(snakemake.config, **dict(wildcards=dict(snakemake.wildcards)))

    sanitize_carriers(n, snakemake.config)
    sanitize_locations(n)

    n.export_to_netcdf(snakemake.output[0])<|MERGE_RESOLUTION|>--- conflicted
+++ resolved
@@ -1732,23 +1732,6 @@
         potential = pd.read_csv(fn, index_col=["bus", "bin"]).squeeze()
         potential.index = potential.index.map(flatten) + " solar"
 
-<<<<<<< HEAD
-    n.add(
-        "Generator",
-        solar,
-        suffix=" rooftop",
-        bus=n.generators.loc[solar, "bus"] + " low voltage",
-        carrier="solar rooftop",
-        p_nom_extendable=True,
-        p_nom_max=potential.loc[solar],
-        marginal_cost=n.generators.loc[solar, "marginal_cost"],
-        capital_cost=costs.at["solar-rooftop", "capital_cost"],
-        overnight_cost=costs.at["solar-rooftop", "investment"],
-        efficiency=n.generators.loc[solar, "efficiency"],
-        p_max_pu=n.generators_t.p_max_pu[solar],
-        lifetime=costs.at["solar-rooftop", "lifetime"],
-    )
-=======
         n.add(
             "Generator",
             solar,
@@ -1759,11 +1742,11 @@
             p_nom_max=potential.loc[solar],
             marginal_cost=n.generators.loc[solar, "marginal_cost"],
             capital_cost=costs.at["solar-rooftop", "capital_cost"],
+            overnight_cost=costs.at["solar-rooftop", "investment"],
             efficiency=n.generators.loc[solar, "efficiency"],
             p_max_pu=n.generators_t.p_max_pu[solar],
             lifetime=costs.at["solar-rooftop", "lifetime"],
         )
->>>>>>> c059ba56
 
     n.add("Carrier", "home battery")
 
@@ -4352,42 +4335,24 @@
             marginal_cost=costs.at["BtL", "VOM"],
         )
 
-<<<<<<< HEAD
-    n.add(
-        "Link",
-        spatial.biogas.biogas_to_gas,
-        bus0=spatial.biogas.nodes,
-        bus1=spatial.gas.nodes,
-        bus2="co2 atmosphere",
-        carrier="biogas to gas",
-        capital_cost=costs.at["biogas", "capital_cost"]
-        + costs.at["biogas upgrading", "capital_cost"],
-        overnight_cost=costs.at["biogas", "investment"]
-        + costs.at["biogas upgrading", "investment"],
-        marginal_cost=costs.at["biogas upgrading", "VOM"],
-        efficiency=costs.at["biogas", "efficiency"],
-        efficiency2=-costs.at["gas", "CO2 intensity"],
-        p_nom_extendable=True,
-        lifetime=costs.at["biogas", "lifetime"],
-    )
-=======
     if options["biogas_upgrading"]:
         n.add(
             "Link",
-            spatial.gas.biogas_to_gas,
-            bus0=spatial.gas.biogas,
+            spatial.biogas.biogas_to_gas,
+            bus0=spatial.biogas.nodes,
             bus1=spatial.gas.nodes,
             bus2="co2 atmosphere",
             carrier="biogas to gas",
             capital_cost=costs.at["biogas", "capital_cost"]
             + costs.at["biogas upgrading", "capital_cost"],
+            overnight_cost=costs.at["biogas", "investment"]
+            + costs.at["biogas upgrading", "investment"],
             marginal_cost=costs.at["biogas upgrading", "VOM"],
             efficiency=costs.at["biogas", "efficiency"],
             efficiency2=-costs.at["gas", "CO2 intensity"],
             p_nom_extendable=True,
             lifetime=costs.at["biogas", "lifetime"],
         )
->>>>>>> c059ba56
 
     if options["biogas_upgrading_cc"]:
         # Assuming for costs that the CO2 from upgrading is pure, such as in amine scrubbing. I.e., with and without CC is
