# -*- coding: utf-8 -*-
# SPDX-FileCopyrightText: : 2017-2024 The PyPSA-Eur Authors
#
# SPDX-License-Identifier: MIT
"""
Solves optimal operation and capacity for a network with the option to
iteratively optimize while updating line reactances.

This script is used for optimizing the electrical network as well as the
sector coupled network.

Description
-----------

Total annual system costs are minimised with PyPSA. The full formulation of the
linear optimal power flow (plus investment planning
is provided in the
`documentation of PyPSA <https://pypsa.readthedocs.io/en/latest/optimal_power_flow.html#linear-optimal-power-flow>`_.

The optimization is based on the :func:`network.optimize` function.
Additionally, some extra constraints specified in :mod:`solve_network` are added.

.. note::

    The rules ``solve_elec_networks`` and ``solve_sector_networks`` run
    the workflow for all scenarios in the configuration file (``scenario:``)
    based on the rule :mod:`solve_network`.
"""
import importlib
import logging
import os
import re
import sys
from functools import reduce

import numpy as np
import pandas as pd
import pypsa
import xarray as xr
import yaml
from _benchmark import memory_logger
from _helpers import (
    configure_logging,
    set_scenario_config,
    update_config_from_wildcards,
)
from pypsa.descriptors import get_activity_mask
from pypsa.descriptors import get_switchable_as_dense as get_as_dense

logger = logging.getLogger(__name__)
pypsa.pf.logger.setLevel(logging.WARNING)


def add_land_use_constraint(n, planning_horizons, config):
    if "m" in snakemake.wildcards.clusters:
        _add_land_use_constraint_m(n, planning_horizons, config)
    else:
        _add_land_use_constraint(n)


def add_land_use_constraint_perfect(n):
    """
    Add global constraints for tech capacity limit.
    """
    logger.info("Add land-use constraint for perfect foresight")

    def compress_series(s):
        def process_group(group):
            if group.nunique() == 1:
                return pd.Series(group.iloc[0], index=[None])
            else:
                return group

        return s.groupby(level=[0, 1]).apply(process_group)

    def new_index_name(t):
        # Convert all elements to string and filter out None values
        parts = [str(x) for x in t if x is not None]
        # Join with space, but use a dash for the last item if not None
        return " ".join(parts[:2]) + (f"-{parts[-1]}" if len(parts) > 2 else "")

    def check_p_min_p_max(p_nom_max):
        p_nom_min = n.generators[ext_i].groupby(grouper).sum().p_nom_min
        p_nom_min = p_nom_min.reindex(p_nom_max.index)
        check = (
            p_nom_min.groupby(level=[0, 1]).sum()
            > p_nom_max.groupby(level=[0, 1]).min()
        )
        if check.sum():
            logger.warning(
                f"summed p_min_pu values at node larger than technical potential {check[check].index}"
            )

    grouper = [n.generators.carrier, n.generators.bus, n.generators.build_year]
    ext_i = n.generators.p_nom_extendable
    # get technical limit per node and investment period
    p_nom_max = n.generators[ext_i].groupby(grouper).min().p_nom_max
    # drop carriers without tech limit
    p_nom_max = p_nom_max[~p_nom_max.isin([np.inf, np.nan])]
    # carrier
    carriers = p_nom_max.index.get_level_values(0).unique()
    gen_i = n.generators[(n.generators.carrier.isin(carriers)) & (ext_i)].index
    n.generators.loc[gen_i, "p_nom_min"] = 0
    # check minimum capacities
    check_p_min_p_max(p_nom_max)
    # drop multi entries in case p_nom_max stays constant in different periods
    # p_nom_max = compress_series(p_nom_max)
    # adjust name to fit syntax of nominal constraint per bus
    df = p_nom_max.reset_index()
    df["name"] = df.apply(
        lambda row: f"nom_max_{row['carrier']}"
        + (f"_{row['build_year']}" if row["build_year"] is not None else ""),
        axis=1,
    )

    for name in df.name.unique():
        df_carrier = df[df.name == name]
        bus = df_carrier.bus
        n.buses.loc[bus, name] = df_carrier.p_nom_max.values

    return n


def _add_land_use_constraint(n):
    # warning: this will miss existing offwind which is not classed AC-DC and has carrier 'offwind'

<<<<<<< HEAD
    for carrier in [
        "solar",
        "solar rooftop",
        "solar-hsat",
        "onwind",
        "offwind-ac",
        "offwind-dc",
    ]:
=======
    for carrier in ["solar", "onwind", "offwind-ac", "offwind-dc", "offwind-float"]:
>>>>>>> 3d24b205
        extendable_i = (n.generators.carrier == carrier) & n.generators.p_nom_extendable
        n.generators.loc[extendable_i, "p_nom_min"] = 0

        ext_i = (n.generators.carrier == carrier) & ~n.generators.p_nom_extendable
        existing = (
            n.generators.loc[ext_i, "p_nom"]
            .groupby(n.generators.bus.map(n.buses.location))
            .sum()
        )
        existing.index += " " + carrier + "-" + snakemake.wildcards.planning_horizons
        n.generators.loc[existing.index, "p_nom_max"] -= existing

    # check if existing capacities are larger than technical potential
    existing_large = n.generators[
        n.generators["p_nom_min"] > n.generators["p_nom_max"]
    ].index
    if len(existing_large):
        logger.warning(
            f"Existing capacities larger than technical potential for {existing_large},\
                        adjust technical potential to existing capacities"
        )
        n.generators.loc[existing_large, "p_nom_max"] = n.generators.loc[
            existing_large, "p_nom_min"
        ]

    n.generators.p_nom_max.clip(lower=0, inplace=True)


def _add_land_use_constraint_m(n, planning_horizons, config):
    # if generators clustering is lower than network clustering, land_use accounting is at generators clusters

    grouping_years = config["existing_capacities"]["grouping_years_power"]
    current_horizon = snakemake.wildcards.planning_horizons

<<<<<<< HEAD
    for carrier in [
        "solar",
        "solar rooftop",
        "solar-hsat",
        "onwind",
        "offwind-ac",
        "offwind-dc",
    ]:
=======
    for carrier in ["solar", "onwind", "offwind-ac", "offwind-dc", "offwind-float"]:
>>>>>>> 3d24b205
        extendable_i = (n.generators.carrier == carrier) & n.generators.p_nom_extendable
        n.generators.loc[extendable_i, "p_nom_min"] = 0

        existing = n.generators.loc[n.generators.carrier == carrier, "p_nom"]
        ind = list(
            {i.split(sep=" ")[0] + " " + i.split(sep=" ")[1] for i in existing.index}
        )

        previous_years = [
            str(y)
            for y in set(planning_horizons + grouping_years)
            if y < int(snakemake.wildcards.planning_horizons)
        ]

        for p_year in previous_years:
            ind2 = [
                i for i in ind if i + " " + carrier + "-" + p_year in existing.index
            ]
            sel_current = [i + " " + carrier + "-" + current_horizon for i in ind2]
            sel_p_year = [i + " " + carrier + "-" + p_year for i in ind2]
            n.generators.loc[sel_current, "p_nom_max"] -= existing.loc[
                sel_p_year
            ].rename(lambda x: x[:-4] + current_horizon)

    # check if existing capacities are larger than technical potential
    existing_large = n.generators[
        n.generators["p_nom_min"] > n.generators["p_nom_max"]
    ].index
    if len(existing_large):
        logger.warning(
            f"Existing capacities larger than technical potential for {existing_large},\
                        adjust technical potential to existing capacities"
        )
        n.generators.loc[existing_large, "p_nom_max"] = n.generators.loc[
            existing_large, "p_nom_min"
        ]

    n.generators.p_nom_max.clip(lower=0, inplace=True)


def add_solar_potential_constraints(n, config):
    """
    Add constraint to make sure the sum capacity of all solar technologies (fixed, tracking, ets. ) is below the region potential.
    Example:
    ES1 0: total solar potential is 10 GW, meaning:
           solar potential : 10 GW
           solar-hsat potential : 8 GW (solar with single axis tracking is assumed to have higher land use)
    The constraint ensures that:
           solar_p_nom + solar_hsat_p_nom * 1.13 <= 10 GW
    """
    land_use_factors = {
        "solar-hsat": config["renewable"]["solar"]["capacity_per_sqkm"]
        / config["renewable"]["solar-hsat"]["capacity_per_sqkm"],
    }
    rename = {"Generator-ext": "Generator"}

    solar_carriers = ["solar", "solar-hsat"]
    solar = n.generators[n.generators.carrier.isin(solar_carriers)
                         & n.generators.p_nom_extendable].index
    
    solar_today = n.generators[
        (n.generators.carrier == "solar") & (n.generators.p_nom_extendable)
    ].index
    solar_hsat = n.generators[(n.generators.carrier == "solar-hsat")].index

    if solar.empty: return

    land_use = pd.DataFrame(1, index=solar, columns=["land_use_factor"])
    for carrier, factor in land_use_factors.items():
        land_use = land_use.apply(
            lambda x: (x * factor) if carrier in x.name else x, axis=1
        )

    if "m" in snakemake.wildcards.clusters:
        location = pd.Series(
            [" ".join(i.split(" ")[:2]) for i in n.generators.index],
            index=n.generators.index,
        )
        ggrouper = pd.Series(
            n.generators.loc[solar].index.rename("bus").map(location),
            index=n.generators.loc[solar].index,
        ).to_xarray()
        rhs = (
            n.generators.loc[solar_today, "p_nom_max"]
            .groupby(
                n.generators.loc[solar_today].index.rename("bus").map(location)
            )
            .sum()
            - n.generators.loc[solar_hsat, "p_nom_opt"]
            .groupby(n.generators.loc[solar_hsat].index.rename("bus").map(location))
            .sum()
            * land_use_factors["solar-hsat"]
        ).clip(lower=0)

    else:
        location = (
            pd.Series(n.buses.index, index=n.buses.index)
        )
        ggrouper = n.generators.loc[solar].bus
        rhs = (
            n.generators.loc[solar_today, "p_nom_max"]
            .groupby(n.generators.loc[solar_today].bus.map(location))
            .sum()
            - n.generators.loc[solar_hsat, "p_nom_opt"]
            .groupby(n.generators.loc[solar_hsat].bus.map(location))
            .sum()
            * land_use_factors["solar-hsat"]
        ).clip(lower=0)

    lhs = (
        (
            n.model["Generator-p_nom"].rename(rename).loc[solar]
            * land_use.squeeze()
        )
        .groupby(ggrouper)
        .sum()
    )

    logger.info("Adding solar potential constraint.")
    n.model.add_constraints(lhs <= rhs, name="solar_potential")


def add_co2_sequestration_limit(n, limit=200):
    """
    Add a global constraint on the amount of Mt CO2 that can be sequestered.
    """

    if not n.investment_periods.empty:
        periods = n.investment_periods
        names = pd.Index([f"co2_sequestration_limit-{period}" for period in periods])
    else:
        periods = [np.nan]
        names = pd.Index(["co2_sequestration_limit"])

    n.madd(
        "GlobalConstraint",
        names,
        sense=">=",
        constant=-limit * 1e6,
        type="operational_limit",
        carrier_attribute="co2 sequestered",
        investment_period=periods,
    )


def add_carbon_constraint(n, snapshots):
    glcs = n.global_constraints.query('type == "co2_atmosphere"')
    if glcs.empty:
        return
    for name, glc in glcs.iterrows():
        carattr = glc.carrier_attribute
        emissions = n.carriers.query(f"{carattr} != 0")[carattr]

        if emissions.empty:
            continue

        # stores
        n.stores["carrier"] = n.stores.bus.map(n.buses.carrier)
        stores = n.stores.query("carrier in @emissions.index and not e_cyclic")
        if not stores.empty:
            last = n.snapshot_weightings.reset_index().groupby("period").last()
            last_i = last.set_index([last.index, last.timestep]).index
            final_e = n.model["Store-e"].loc[last_i, stores.index]
            time_valid = int(glc.loc["investment_period"])
            time_i = pd.IndexSlice[time_valid, :]
            lhs = final_e.loc[time_i, :] - final_e.shift(snapshot=1).loc[time_i, :]

            rhs = glc.constant
            n.model.add_constraints(lhs <= rhs, name=f"GlobalConstraint-{name}")


def add_carbon_budget_constraint(n, snapshots):
    glcs = n.global_constraints.query('type == "Co2Budget"')
    if glcs.empty:
        return
    for name, glc in glcs.iterrows():
        carattr = glc.carrier_attribute
        emissions = n.carriers.query(f"{carattr} != 0")[carattr]

        if emissions.empty:
            continue

        # stores
        n.stores["carrier"] = n.stores.bus.map(n.buses.carrier)
        stores = n.stores.query("carrier in @emissions.index and not e_cyclic")
        if not stores.empty:
            last = n.snapshot_weightings.reset_index().groupby("period").last()
            last_i = last.set_index([last.index, last.timestep]).index
            final_e = n.model["Store-e"].loc[last_i, stores.index]
            time_valid = int(glc.loc["investment_period"])
            time_i = pd.IndexSlice[time_valid, :]
            weighting = n.investment_period_weightings.loc[time_valid, "years"]
            lhs = final_e.loc[time_i, :] * weighting

            rhs = glc.constant
            n.model.add_constraints(lhs <= rhs, name=f"GlobalConstraint-{name}")


def add_max_growth(n):
    """
    Add maximum growth rates for different carriers.
    """

    opts = snakemake.params["sector"]["limit_max_growth"]
    # take maximum yearly difference between investment periods since historic growth is per year
    factor = n.investment_period_weightings.years.max() * opts["factor"]
    for carrier in opts["max_growth"].keys():
        max_per_period = opts["max_growth"][carrier] * factor
        logger.info(
            f"set maximum growth rate per investment period of {carrier} to {max_per_period} GW."
        )
        n.carriers.loc[carrier, "max_growth"] = max_per_period * 1e3

    for carrier in opts["max_relative_growth"].keys():
        max_r_per_period = opts["max_relative_growth"][carrier]
        logger.info(
            f"set maximum relative growth per investment period of {carrier} to {max_r_per_period}."
        )
        n.carriers.loc[carrier, "max_relative_growth"] = max_r_per_period

    return n


def add_retrofit_gas_boiler_constraint(n, snapshots):
    """
    Allow retrofitting of existing gas boilers to H2 boilers.
    """
    c = "Link"
    logger.info("Add constraint for retrofitting gas boilers to H2 boilers.")
    # existing gas boilers
    mask = n.links.carrier.str.contains("gas boiler") & ~n.links.p_nom_extendable
    gas_i = n.links[mask].index
    mask = n.links.carrier.str.contains("retrofitted H2 boiler")
    h2_i = n.links[mask].index

    n.links.loc[gas_i, "p_nom_extendable"] = True
    p_nom = n.links.loc[gas_i, "p_nom"]
    n.links.loc[gas_i, "p_nom"] = 0

    # heat profile
    cols = n.loads_t.p_set.columns[
        n.loads_t.p_set.columns.str.contains("heat")
        & ~n.loads_t.p_set.columns.str.contains("industry")
        & ~n.loads_t.p_set.columns.str.contains("agriculture")
    ]
    profile = n.loads_t.p_set[cols].div(
        n.loads_t.p_set[cols].groupby(level=0).max(), level=0
    )
    # to deal if max value is zero
    profile.fillna(0, inplace=True)
    profile.rename(columns=n.loads.bus.to_dict(), inplace=True)
    profile = profile.reindex(columns=n.links.loc[gas_i, "bus1"])
    profile.columns = gas_i

    rhs = profile.mul(p_nom)

    dispatch = n.model["Link-p"]
    active = get_activity_mask(n, c, snapshots, gas_i)
    rhs = rhs[active]
    p_gas = dispatch.sel(Link=gas_i)
    p_h2 = dispatch.sel(Link=h2_i)

    lhs = p_gas + p_h2

    n.model.add_constraints(lhs == rhs, name="gas_retrofit")


def prepare_network(
    n,
    solve_opts=None,
    config=None,
    foresight=None,
    planning_horizons=None,
    co2_sequestration_potential=None,
):
    if "clip_p_max_pu" in solve_opts:
        for df in (
            n.generators_t.p_max_pu,
            n.generators_t.p_min_pu,
            n.links_t.p_max_pu,
            n.links_t.p_min_pu,
            n.storage_units_t.inflow,
        ):
            df.where(df > solve_opts["clip_p_max_pu"], other=0.0, inplace=True)

    if load_shedding := solve_opts.get("load_shedding"):
        # intersect between macroeconomic and surveybased willingness to pay
        # http://journal.frontiersin.org/article/10.3389/fenrg.2015.00055/full
        # TODO: retrieve color and nice name from config
        n.add("Carrier", "load", color="#dd2e23", nice_name="Load shedding")
        buses_i = n.buses.index
        if not np.isscalar(load_shedding):
            # TODO: do not scale via sign attribute (use Eur/MWh instead of Eur/kWh)
            load_shedding = 1e2  # Eur/kWh

        n.madd(
            "Generator",
            buses_i,
            " load",
            bus=buses_i,
            carrier="load",
            sign=1e-3,  # Adjust sign to measure p and p_nom in kW instead of MW
            marginal_cost=load_shedding,  # Eur/kWh
            p_nom=1e9,  # kW
        )

    if solve_opts.get("noisy_costs"):
        for t in n.iterate_components():
            # if 'capital_cost' in t.df:
            #    t.df['capital_cost'] += 1e1 + 2.*(np.random.random(len(t.df)) - 0.5)
            if "marginal_cost" in t.df:
                t.df["marginal_cost"] += 1e-2 + 2e-3 * (
                    np.random.random(len(t.df)) - 0.5
                )

        for t in n.iterate_components(["Line", "Link"]):
            t.df["capital_cost"] += (
                1e-1 + 2e-2 * (np.random.random(len(t.df)) - 0.5)
            ) * t.df["length"]

    if solve_opts.get("nhours"):
        nhours = solve_opts["nhours"]
        n.set_snapshots(n.snapshots[:nhours])
        n.snapshot_weightings[:] = 8760.0 / nhours

    if foresight == "myopic":
        add_land_use_constraint(n, planning_horizons, config)

    if foresight == "perfect":
        n = add_land_use_constraint_perfect(n)
        if snakemake.params["sector"]["limit_max_growth"]["enable"]:
            n = add_max_growth(n)

    if n.stores.carrier.eq("co2 sequestered").any():
        limit = co2_sequestration_potential
        add_co2_sequestration_limit(n, limit=limit)

    return n


def add_CCL_constraints(n, config):
    """
    Add CCL (country & carrier limit) constraint to the network.

    Add minimum and maximum levels of generator nominal capacity per carrier
    for individual countries. Opts and path for agg_p_nom_minmax.csv must be defined
    in config.yaml. Default file is available at data/agg_p_nom_minmax.csv.

    Parameters
    ----------
    n : pypsa.Network
    config : dict

    Example
    -------
    scenario:
        opts: [Co2L-CCL-24h]
    electricity:
        agg_p_nom_limits: data/agg_p_nom_minmax.csv
    """
    agg_p_nom_minmax = pd.read_csv(
        config["electricity"]["agg_p_nom_limits"], index_col=[0, 1]
    )
    logger.info("Adding generation capacity constraints per carrier and country")
    p_nom = n.model["Generator-p_nom"]

    gens = n.generators.query("p_nom_extendable").rename_axis(index="Generator-ext")
    grouper = pd.concat([gens.bus.map(n.buses.country), gens.carrier])
    lhs = p_nom.groupby(grouper).sum().rename(bus="country")

    minimum = xr.DataArray(agg_p_nom_minmax["min"].dropna()).rename(dim_0="group")
    index = minimum.indexes["group"].intersection(lhs.indexes["group"])
    if not index.empty:
        n.model.add_constraints(
            lhs.sel(group=index) >= minimum.loc[index], name="agg_p_nom_min"
        )

    maximum = xr.DataArray(agg_p_nom_minmax["max"].dropna()).rename(dim_0="group")
    index = maximum.indexes["group"].intersection(lhs.indexes["group"])
    if not index.empty:
        n.model.add_constraints(
            lhs.sel(group=index) <= maximum.loc[index], name="agg_p_nom_max"
        )


def add_EQ_constraints(n, o, scaling=1e-1):
    """
    Add equity constraints to the network.

    Currently this is only implemented for the electricity sector only.

    Opts must be specified in the config.yaml.

    Parameters
    ----------
    n : pypsa.Network
    o : str

    Example
    -------
    scenario:
        opts: [Co2L-EQ0.7-24h]

    Require each country or node to on average produce a minimal share
    of its total electricity consumption itself. Example: EQ0.7c demands each country
    to produce on average at least 70% of its consumption; EQ0.7 demands
    each node to produce on average at least 70% of its consumption.
    """
    # TODO: Generalize to cover myopic and other sectors?
    float_regex = "[0-9]*\.?[0-9]+"
    level = float(re.findall(float_regex, o)[0])
    if o[-1] == "c":
        ggrouper = n.generators.bus.map(n.buses.country)
        lgrouper = n.loads.bus.map(n.buses.country)
        sgrouper = n.storage_units.bus.map(n.buses.country)
    else:
        ggrouper = n.generators.bus
        lgrouper = n.loads.bus
        sgrouper = n.storage_units.bus
    load = (
        n.snapshot_weightings.generators
        @ n.loads_t.p_set.groupby(lgrouper, axis=1).sum()
    )
    inflow = (
        n.snapshot_weightings.stores
        @ n.storage_units_t.inflow.groupby(sgrouper, axis=1).sum()
    )
    inflow = inflow.reindex(load.index).fillna(0.0)
    rhs = scaling * (level * load - inflow)
    p = n.model["Generator-p"]
    lhs_gen = (
        (p * (n.snapshot_weightings.generators * scaling))
        .groupby(ggrouper.to_xarray())
        .sum()
        .sum("snapshot")
    )
    # TODO: double check that this is really needed, why do have to subtract the spillage
    if not n.storage_units_t.inflow.empty:
        spillage = n.model["StorageUnit-spill"]
        lhs_spill = (
            (spillage * (-n.snapshot_weightings.stores * scaling))
            .groupby(sgrouper.to_xarray())
            .sum()
            .sum("snapshot")
        )
        lhs = lhs_gen + lhs_spill
    else:
        lhs = lhs_gen
    n.model.add_constraints(lhs >= rhs, name="equity_min")


def add_BAU_constraints(n, config):
    """
    Add a per-carrier minimal overall capacity.

    BAU_mincapacities and opts must be adjusted in the config.yaml.

    Parameters
    ----------
    n : pypsa.Network
    config : dict

    Example
    -------
    scenario:
        opts: [Co2L-BAU-24h]
    electricity:
        BAU_mincapacities:
            solar: 0
            onwind: 0
            OCGT: 100000
            offwind-ac: 0
            offwind-dc: 0
    Which sets minimum expansion across all nodes e.g. in Europe to 100GW.
    OCGT bus 1 + OCGT bus 2 + ... > 100000
    """
    mincaps = pd.Series(config["electricity"]["BAU_mincapacities"])
    p_nom = n.model["Generator-p_nom"]
    ext_i = n.generators.query("p_nom_extendable")
    ext_carrier_i = xr.DataArray(ext_i.carrier.rename_axis("Generator-ext"))
    lhs = p_nom.groupby(ext_carrier_i).sum()
    index = mincaps.index.intersection(lhs.indexes["carrier"])
    rhs = mincaps[lhs.indexes["carrier"]].rename_axis("carrier")
    n.model.add_constraints(lhs >= rhs, name="bau_mincaps")


# TODO: think about removing or make per country
def add_SAFE_constraints(n, config):
    """
    Add a capacity reserve margin of a certain fraction above the peak demand.
    Renewable generators and storage do not contribute. Ignores network.

    Parameters
    ----------
        n : pypsa.Network
        config : dict

    Example
    -------
    config.yaml requires to specify opts:

    scenario:
        opts: [Co2L-SAFE-24h]
    electricity:
        SAFE_reservemargin: 0.1
    Which sets a reserve margin of 10% above the peak demand.
    """
    peakdemand = n.loads_t.p_set.sum(axis=1).max()
    margin = 1.0 + config["electricity"]["SAFE_reservemargin"]
    reserve_margin = peakdemand * margin
    conventional_carriers = config["electricity"]["conventional_carriers"]  # noqa: F841
    ext_gens_i = n.generators.query(
        "carrier in @conventional_carriers & p_nom_extendable"
    ).index
    p_nom = n.model["Generator-p_nom"].loc[ext_gens_i]
    lhs = p_nom.sum()
    exist_conv_caps = n.generators.query(
        "~p_nom_extendable & carrier in @conventional_carriers"
    ).p_nom.sum()
    rhs = reserve_margin - exist_conv_caps
    n.model.add_constraints(lhs >= rhs, name="safe_mintotalcap")


def add_operational_reserve_margin(n, sns, config):
    """
    Build reserve margin constraints based on the formulation given in
    https://genxproject.github.io/GenX/dev/core/#Reserves.

    Parameters
    ----------
        n : pypsa.Network
        sns: pd.DatetimeIndex
        config : dict

    Example:
    --------
    config.yaml requires to specify operational_reserve:
    operational_reserve: # like https://genxproject.github.io/GenX/dev/core/#Reserves
        activate: true
        epsilon_load: 0.02 # percentage of load at each snapshot
        epsilon_vres: 0.02 # percentage of VRES at each snapshot
        contingency: 400000 # MW
    """
    reserve_config = config["electricity"]["operational_reserve"]
    EPSILON_LOAD = reserve_config["epsilon_load"]
    EPSILON_VRES = reserve_config["epsilon_vres"]
    CONTINGENCY = reserve_config["contingency"]

    # Reserve Variables
    n.model.add_variables(
        0, np.inf, coords=[sns, n.generators.index], name="Generator-r"
    )
    reserve = n.model["Generator-r"]
    summed_reserve = reserve.sum("Generator")

    # Share of extendable renewable capacities
    ext_i = n.generators.query("p_nom_extendable").index
    vres_i = n.generators_t.p_max_pu.columns
    if not ext_i.empty and not vres_i.empty:
        capacity_factor = n.generators_t.p_max_pu[vres_i.intersection(ext_i)]
        p_nom_vres = (
            n.model["Generator-p_nom"]
            .loc[vres_i.intersection(ext_i)]
            .rename({"Generator-ext": "Generator"})
        )
        lhs = summed_reserve + (p_nom_vres * (-EPSILON_VRES * capacity_factor)).sum(
            "Generator"
        )

    # Total demand per t
    demand = get_as_dense(n, "Load", "p_set").sum(axis=1)

    # VRES potential of non extendable generators
    capacity_factor = n.generators_t.p_max_pu[vres_i.difference(ext_i)]
    renewable_capacity = n.generators.p_nom[vres_i.difference(ext_i)]
    potential = (capacity_factor * renewable_capacity).sum(axis=1)

    # Right-hand-side
    rhs = EPSILON_LOAD * demand + EPSILON_VRES * potential + CONTINGENCY

    n.model.add_constraints(lhs >= rhs, name="reserve_margin")

    # additional constraint that capacity is not exceeded
    gen_i = n.generators.index
    ext_i = n.generators.query("p_nom_extendable").index
    fix_i = n.generators.query("not p_nom_extendable").index

    dispatch = n.model["Generator-p"]
    reserve = n.model["Generator-r"]

    capacity_variable = n.model["Generator-p_nom"].rename(
        {"Generator-ext": "Generator"}
    )
    capacity_fixed = n.generators.p_nom[fix_i]

    p_max_pu = get_as_dense(n, "Generator", "p_max_pu")

    lhs = dispatch + reserve - capacity_variable * p_max_pu[ext_i]

    rhs = (p_max_pu[fix_i] * capacity_fixed).reindex(columns=gen_i, fill_value=0)

    n.model.add_constraints(lhs <= rhs, name="Generator-p-reserve-upper")


def add_battery_constraints(n):
    """
    Add constraint ensuring that charger = discharger, i.e.
    1 * charger_size - efficiency * discharger_size = 0
    """
    if not n.links.p_nom_extendable.any():
        return

    discharger_bool = n.links.index.str.contains("battery discharger")
    charger_bool = n.links.index.str.contains("battery charger")

    dischargers_ext = n.links[discharger_bool].query("p_nom_extendable").index
    chargers_ext = n.links[charger_bool].query("p_nom_extendable").index

    eff = n.links.efficiency[dischargers_ext].values
    lhs = (
        n.model["Link-p_nom"].loc[chargers_ext]
        - n.model["Link-p_nom"].loc[dischargers_ext] * eff
    )

    n.model.add_constraints(lhs == 0, name="Link-charger_ratio")


def add_lossy_bidirectional_link_constraints(n):
    if not n.links.p_nom_extendable.any() or "reversed" not in n.links.columns:
        return

    n.links["reversed"] = n.links.reversed.fillna(0).astype(bool)
    carriers = n.links.loc[n.links.reversed, "carrier"].unique()  # noqa: F841

    forward_i = n.links.query(
        "carrier in @carriers and ~reversed and p_nom_extendable"
    ).index

    def get_backward_i(forward_i):
        return pd.Index(
            [
                (
                    re.sub(r"-(\d{4})$", r"-reversed-\1", s)
                    if re.search(r"-\d{4}$", s)
                    else s + "-reversed"
                )
                for s in forward_i
            ]
        )

    backward_i = get_backward_i(forward_i)

    lhs = n.model["Link-p_nom"].loc[backward_i]
    rhs = n.model["Link-p_nom"].loc[forward_i]

    n.model.add_constraints(lhs == rhs, name="Link-bidirectional_sync")


def add_chp_constraints(n):
    electric = (
        n.links.index.str.contains("urban central")
        & n.links.index.str.contains("CHP")
        & n.links.index.str.contains("electric")
    )
    heat = (
        n.links.index.str.contains("urban central")
        & n.links.index.str.contains("CHP")
        & n.links.index.str.contains("heat")
    )

    electric_ext = n.links[electric].query("p_nom_extendable").index
    heat_ext = n.links[heat].query("p_nom_extendable").index

    electric_fix = n.links[electric].query("~p_nom_extendable").index
    heat_fix = n.links[heat].query("~p_nom_extendable").index

    p = n.model["Link-p"]  # dimension: [time, link]

    # output ratio between heat and electricity and top_iso_fuel_line for extendable
    if not electric_ext.empty:
        p_nom = n.model["Link-p_nom"]

        lhs = (
            p_nom.loc[electric_ext]
            * (n.links.p_nom_ratio * n.links.efficiency)[electric_ext].values
            - p_nom.loc[heat_ext] * n.links.efficiency[heat_ext].values
        )
        n.model.add_constraints(lhs == 0, name="chplink-fix_p_nom_ratio")

        rename = {"Link-ext": "Link"}
        lhs = (
            p.loc[:, electric_ext]
            + p.loc[:, heat_ext]
            - p_nom.rename(rename).loc[electric_ext]
        )
        n.model.add_constraints(lhs <= 0, name="chplink-top_iso_fuel_line_ext")

    # top_iso_fuel_line for fixed
    if not electric_fix.empty:
        lhs = p.loc[:, electric_fix] + p.loc[:, heat_fix]
        rhs = n.links.p_nom[electric_fix]
        n.model.add_constraints(lhs <= rhs, name="chplink-top_iso_fuel_line_fix")

    # back-pressure
    if not electric.empty:
        lhs = (
            p.loc[:, heat] * (n.links.efficiency[heat] * n.links.c_b[electric].values)
            - p.loc[:, electric] * n.links.efficiency[electric]
        )
        n.model.add_constraints(lhs <= rhs, name="chplink-backpressure")


def add_pipe_retrofit_constraint(n):
    """
    Add constraint for retrofitting existing CH4 pipelines to H2 pipelines.
    """
    if "reversed" not in n.links.columns:
        n.links["reversed"] = False
    gas_pipes_i = n.links.query(
        "carrier == 'gas pipeline' and p_nom_extendable and ~reversed"
    ).index
    h2_retrofitted_i = n.links.query(
        "carrier == 'H2 pipeline retrofitted' and p_nom_extendable and ~reversed"
    ).index

    if h2_retrofitted_i.empty or gas_pipes_i.empty:
        return

    p_nom = n.model["Link-p_nom"]

    CH4_per_H2 = 1 / n.config["sector"]["H2_retrofit_capacity_per_CH4"]
    lhs = p_nom.loc[gas_pipes_i] + CH4_per_H2 * p_nom.loc[h2_retrofitted_i]
    rhs = n.links.p_nom[gas_pipes_i].rename_axis("Link-ext")

    n.model.add_constraints(lhs == rhs, name="Link-pipe_retrofit")


def add_co2_atmosphere_constraint(n, snapshots):
    glcs = n.global_constraints[n.global_constraints.type == "co2_atmosphere"]

    if glcs.empty:
        return
    for name, glc in glcs.iterrows():
        carattr = glc.carrier_attribute
        emissions = n.carriers.query(f"{carattr} != 0")[carattr]

        if emissions.empty:
            continue

        # stores
        n.stores["carrier"] = n.stores.bus.map(n.buses.carrier)
        stores = n.stores.query("carrier in @emissions.index and not e_cyclic")
        if not stores.empty:
            last_i = snapshots[-1]
            lhs = n.model["Store-e"].loc[last_i, stores.index]
            rhs = glc.constant

            n.model.add_constraints(lhs <= rhs, name=f"GlobalConstraint-{name}")


def extra_functionality(n, snapshots):
    """
    Collects supplementary constraints which will be passed to
    ``pypsa.optimization.optimize``.

    If you want to enforce additional custom constraints, this is a good
    location to add them. The arguments ``opts`` and
    ``snakemake.config`` are expected to be attached to the network.
    """
    config = n.config
    constraints = config["solving"].get("constraints", {})
    if constraints["BAU"] and n.generators.p_nom_extendable.any():
        add_BAU_constraints(n, config)
    if constraints["SAFE"] and n.generators.p_nom_extendable.any():
        add_SAFE_constraints(n, config)
    if constraints["CCL"] and n.generators.p_nom_extendable.any():
        add_CCL_constraints(n, config)

    reserve = config["electricity"].get("operational_reserve", {})
    if reserve.get("activate"):
        add_operational_reserve_margin(n, snapshots, config)

    if EQ_o := constraints["EQ"]:
        add_EQ_constraints(n, EQ_o.replace("EQ", ""))

    if config["sector"]["solar_utility_horizontal_axis_tracking"]:
        add_solar_potential_constraints(n, config)

    add_battery_constraints(n)
    add_lossy_bidirectional_link_constraints(n)
    add_pipe_retrofit_constraint(n)
    if n._multi_invest:
        add_carbon_constraint(n, snapshots)
        add_carbon_budget_constraint(n, snapshots)
        add_retrofit_gas_boiler_constraint(n, snapshots)
    else:
        add_co2_atmosphere_constraint(n, snapshots)

    if snakemake.params.custom_extra_functionality:
        source_path = snakemake.params.custom_extra_functionality
        assert os.path.exists(source_path), f"{source_path} does not exist"
        sys.path.append(os.path.dirname(source_path))
        module_name = os.path.splitext(os.path.basename(source_path))[0]
        module = importlib.import_module(module_name)
        custom_extra_functionality = getattr(module, module_name)
        custom_extra_functionality(n, snapshots, snakemake)


def solve_network(n, config, solving, **kwargs):
    set_of_options = solving["solver"]["options"]
    cf_solving = solving["options"]

    kwargs["multi_investment_periods"] = config["foresight"] == "perfect"
    kwargs["solver_options"] = (
        solving["solver_options"][set_of_options] if set_of_options else {}
    )
    kwargs["solver_name"] = solving["solver"]["name"]
    kwargs["extra_functionality"] = extra_functionality
    kwargs["transmission_losses"] = cf_solving.get("transmission_losses", False)
    kwargs["linearized_unit_commitment"] = cf_solving.get(
        "linearized_unit_commitment", False
    )
    kwargs["assign_all_duals"] = cf_solving.get("assign_all_duals", False)
    kwargs["io_api"] = cf_solving.get("io_api", None)

    if kwargs["solver_name"] == "gurobi":
        logging.getLogger("gurobipy").setLevel(logging.CRITICAL)

    rolling_horizon = cf_solving.pop("rolling_horizon", False)
    skip_iterations = cf_solving.pop("skip_iterations", False)
    if not n.lines.s_nom_extendable.any():
        skip_iterations = True
        logger.info("No expandable lines found. Skipping iterative solving.")

    # add to network for extra_functionality
    n.config = config

    if rolling_horizon:
        kwargs["horizon"] = cf_solving.get("horizon", 365)
        kwargs["overlap"] = cf_solving.get("overlap", 0)
        n.optimize.optimize_with_rolling_horizon(**kwargs)
        status, condition = "", ""
    elif skip_iterations:
        status, condition = n.optimize(**kwargs)
    else:
        kwargs["track_iterations"] = (cf_solving.get("track_iterations", False),)
        kwargs["min_iterations"] = (cf_solving.get("min_iterations", 4),)
        kwargs["max_iterations"] = (cf_solving.get("max_iterations", 6),)
        status, condition = n.optimize.optimize_transmission_expansion_iteratively(
            **kwargs
        )

    if status != "ok" and not rolling_horizon:
        logger.warning(
            f"Solving status '{status}' with termination condition '{condition}'"
        )
    if "infeasible" in condition:
        labels = n.model.compute_infeasibilities()
        logger.info(f"Labels:\n{labels}")
        n.model.print_infeasibilities()
        raise RuntimeError("Solving status 'infeasible'")

    return n


if __name__ == "__main__":
    if "snakemake" not in globals():
        from _helpers import mock_snakemake

        snakemake = mock_snakemake(
            "solve_network",
            configfiles="../config/test/config.electricity.yaml",
            simpl="",
            opts="",
            clusters="5",
            ll="v1.5",
            sector_opts="Co2L-24h",
            planning_horizons="2030",
        )
    configure_logging(snakemake)
    set_scenario_config(snakemake)
    update_config_from_wildcards(snakemake.config, snakemake.wildcards)

    solve_opts = snakemake.params.solving["options"]

    np.random.seed(solve_opts.get("seed", 123))

    n = pypsa.Network(snakemake.input.network)

    n = prepare_network(
        n,
        solve_opts,
        config=snakemake.config,
        foresight=snakemake.params.foresight,
        planning_horizons=snakemake.params.planning_horizons,
        co2_sequestration_potential=snakemake.params["co2_sequestration_potential"],
    )

    with memory_logger(
        filename=getattr(snakemake.log, "memory", None), interval=30.0
    ) as mem:
        n = solve_network(
            n,
            config=snakemake.config,
            solving=snakemake.params.solving,
            log_fn=snakemake.log.solver,
        )

    logger.info(f"Maximum memory usage: {mem.mem_usage}")

    n.meta = dict(snakemake.config, **dict(wildcards=dict(snakemake.wildcards)))
    n.export_to_netcdf(snakemake.output.network)

    with open(snakemake.output.config, "w") as file:
        yaml.dump(
            n.meta,
            file,
            default_flow_style=False,
            allow_unicode=True,
            sort_keys=False,
        )<|MERGE_RESOLUTION|>--- conflicted
+++ resolved
@@ -124,18 +124,8 @@
 def _add_land_use_constraint(n):
     # warning: this will miss existing offwind which is not classed AC-DC and has carrier 'offwind'
 
-<<<<<<< HEAD
-    for carrier in [
-        "solar",
-        "solar rooftop",
-        "solar-hsat",
-        "onwind",
-        "offwind-ac",
-        "offwind-dc",
-    ]:
-=======
-    for carrier in ["solar", "onwind", "offwind-ac", "offwind-dc", "offwind-float"]:
->>>>>>> 3d24b205
+    for carrier in ["solar","solar rooftop",
+        "solar-hsat", "onwind", "offwind-ac", "offwind-dc", "offwind-float"]:
         extendable_i = (n.generators.carrier == carrier) & n.generators.p_nom_extendable
         n.generators.loc[extendable_i, "p_nom_min"] = 0
 
@@ -170,18 +160,8 @@
     grouping_years = config["existing_capacities"]["grouping_years_power"]
     current_horizon = snakemake.wildcards.planning_horizons
 
-<<<<<<< HEAD
-    for carrier in [
-        "solar",
-        "solar rooftop",
-        "solar-hsat",
-        "onwind",
-        "offwind-ac",
-        "offwind-dc",
-    ]:
-=======
-    for carrier in ["solar", "onwind", "offwind-ac", "offwind-dc", "offwind-float"]:
->>>>>>> 3d24b205
+    for carrier in ["solar", "solar rooftop",
+        "solar-hsat", "onwind", "offwind-ac", "offwind-dc"]:
         extendable_i = (n.generators.carrier == carrier) & n.generators.p_nom_extendable
         n.generators.loc[extendable_i, "p_nom_min"] = 0
 
@@ -1052,13 +1032,13 @@
         from _helpers import mock_snakemake
 
         snakemake = mock_snakemake(
-            "solve_network",
-            configfiles="../config/test/config.electricity.yaml",
+            "solve_sector_network",
+            configfiles="../config/test/config.perfect.yaml",
             simpl="",
             opts="",
-            clusters="5",
-            ll="v1.5",
-            sector_opts="Co2L-24h",
+            clusters="37",
+            ll="v1.0",
+            sector_opts="CO2L0-1H-T-H-B-I-A-dist1",
             planning_horizons="2030",
         )
     configure_logging(snakemake)
