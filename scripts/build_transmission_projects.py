# SPDX-FileCopyrightText: Contributors to PyPSA-Eur <https://github.com/pypsa/pypsa-eur>
#
# SPDX-License-Identifier: MIT

# coding: utf-8
"""
Gets the transmission projects defined in the config file, concatenates and
deduplicates them. Projects are later included in :mod:`add_electricity.py`.

Inputs
------

- ``networks/base_network.nc``:  Base network topology for the electricity grid. This is processed in :mod:`base_network.py`.
- ``data/transmission_projects/"project_name"/``: Takes the transmission projects from the subfolder of data/transmission_projects. The subfolder name is the project name.
- ``offshore_shapes.geojson``: Shapefile containing the offshore regions. Used to determine if a new bus should be added for a new line or link.
- ``europe_shape.geojson``: Shapefile containing the shape of Europe. Used to determine if a project is within the considered countries.

Outputs
-------

- ``transmission_projects/new_lines.csv``: New project lines to be added to the network. This includes new lines and upgraded lines.
- ``transmission_projects/new_links.csv``: New project links to be added to the network. This includes new links and upgraded links.
- ``transmission_projects/adjust_lines.csv``: For lines which are upgraded, the decommissioning year of the existing line is adjusted to the build year of the upgraded line.
- ``transmission_projects/adjust_links.csv``: For links which are upgraded, the decommissioning year of the existing link is adjusted to the build year of the upgraded link.
- ``transmission_projects/new_buses.csv``: For some links, we have to add new buses (e.g. North Sea Wind Power Hub).
"""

import logging
from pathlib import Path

import geopandas as gpd
import numpy as np
import pandas as pd
import pypsa
import shapely
from pypsa.descriptors import nominal_attrs
from scipy import spatial
from shapely.geometry import LineString, Point

from scripts._helpers import configure_logging, set_scenario_config

logger = logging.getLogger(__name__)


def add_new_buses(n, new_ports):
    # Add new buses for the ports which do not have an existing bus close by. If there are multiple ports at the same location, only one bus is added.
    duplicated = new_ports.duplicated(subset=["x", "y"], keep="first")
    to_add = new_ports[~duplicated]
    added_buses = n.add(
        "Bus",
        names=to_add.index,
        suffix=" bus",
        x=to_add.x,
        y=to_add.y,
        v_nom=380,
        under_construction=True,
        symbol="substation",
        substation_off=True,
        substation_lv=False,
        carrier="AC",
    )
    new_buses = n.buses.loc[added_buses].copy().dropna(axis=1, how="all")
    new_ports.loc[to_add.index, "neighbor"] = added_buses
    new_ports["neighbor"] = new_ports.groupby(["x", "y"])["neighbor"].transform("first")
    return new_ports, new_buses


def find_country_for_bus(bus, shapes):
    """
    Find the country of a bus based on its coordinates and the provided
    shapefile.

    Shapefile must contain a column "country" with the country names.
    """
    point = Point(bus.x, bus.y)
    country = shapes.loc[shapes.contains(point), "country"]
    return country.values[0]


def connect_new_lines(
    lines,
    n,
    new_buses_df,
    offshore_shapes=None,
    distance_upper_bound=np.inf,
    bus_carrier="AC",
):
    """
    Find the closest existing bus to the port of each line.

    If closest bus is further away than distance_upper_bound and is
    inside an offshore region, a new bus is created. and the line is
    connected to it.
    """
    bus_carrier = np.atleast_1d(bus_carrier)
    buses = n.buses.query("carrier in @bus_carrier").copy()
    bus_tree = spatial.KDTree(buses[["x", "y"]])

    for port in [0, 1]:
        lines_port = lines["geometry"].apply(
            lambda x: pd.Series(
                get_bus_coords_from_port(x, port=port), index=["x", "y"]
            )
        )
        distances, indices = bus_tree.query(lines_port)
        # Series of lines with closest bus in the existing network and whether they match the distance criterion
        lines_port["neighbor"] = buses.iloc[indices].index
        lines_port["match_distance"] = distances < distance_upper_bound
        # For buses which are not close to any existing bus, only add a new bus if the line is going offshore (e.g. North Sea Wind Power Hub)
        if not lines_port.match_distance.all() and offshore_shapes.union_all():
            potential_new_buses = lines_port[~lines_port.match_distance]
            is_offshore = potential_new_buses.apply(
                lambda x: offshore_shapes.union_all().contains(Point(x.x, x.y)), axis=1
            )
            new_buses = potential_new_buses[is_offshore]
            if not new_buses.empty:
                new_port, new_buses = add_new_buses(n, new_buses)
                new_buses["country"] = new_buses.apply(
                    lambda bus: find_country_for_bus(bus, offshore_shapes), axis=1
                )
                lines_port.loc[new_port.index, "match_distance"] = True
                lines_port.loc[new_port.index, "neighbor"] = new_port.neighbor
                new_buses_df = pd.concat([new_buses_df, new_buses])

        if not lines_port.match_distance.all():
            logging.warning(
                "Could not find bus close enough to connect the the following lines:\n"
                + str(lines_port[~lines_port.match_distance].index.to_list())
                + "\n Lines will be ignored."
            )
            lines.drop(lines_port[~lines_port.match_distance].index, inplace=True)
            lines_port = lines_port[lines_port.match_distance]

        lines.loc[lines_port.index, f"bus{port}"] = lines_port["neighbor"]

    lines = lines.assign(under_construction=True)

    return lines, new_buses_df


def get_branch_coords_from_geometry(linestring, reversed=False):
    """
    Reduces a linestring to its start and end points. Used to simplify the
    linestring which can have more than two points.

    Parameters
    ----------
    linestring: Shapely linestring
    reversed (bool, optional): If True, returns the end and start points instead of the start and end points.
                               Defaults to False.

    Returns
    -------
    numpy.ndarray: Flattened array of start and end coordinates.
    """
    coords = np.asarray(linestring.coords)
    ind = [0, -1] if not reversed else [-1, 0]
    start_end_coords = coords[ind]
    return start_end_coords.flatten()


def get_branch_coords_from_buses(line):
    """
    Gets line string for branch component in an pypsa network.

    Parameters
    ----------
    linestring: shapely linestring
    reversed (bool, optional): If True, returns the end and start points instead of the start and end points.
                               Defaults to False.

    Returns
    -------
    numpy.ndarray: Flattened array of start and end coordinates.
    """
    start_coords = n.buses.loc[line.bus0, ["x", "y"]].values
    end_coords = n.buses.loc[line.bus1, ["x", "y"]].values
    return np.array([start_coords, end_coords]).flatten()


def get_bus_coords_from_port(linestring, port=0):
    """
    Extracts the coordinates of a specified port from a given linestring.

    Parameters
    ----------
    linestring: The shapely linestring.
    port (int): The index of the port to extract coordinates from. Default is 0.

    Returns
    -------
    tuple: The coordinates of the specified port as a tuple (x, y).
    """
    coords = np.asarray(linestring.coords)
    ind = [0, -1]
    coords = coords[ind]
    coords = coords[port]
    return coords


def find_closest_lines(lines, new_lines, distance_upper_bound=0.1, type="new"):
    """
    Find the closest lines in the existing set of lines to a set of new lines.

    Parameters
    ----------
    lines (pandas.DataFrame): DataFrame of the existing lines.
    new_lines (pandas.DataFrame): DataFrame with column geometry containing the new lines.
    distance_upper_bound (float, optional): Maximum distance to consider a line as a match. Defaults to 0.1 which corresponds to approximately 15 km.

    Returns
    -------
    pandas.Series: Series containing with index the new lines and values providing closest existing line.
    """

    # get coordinates of start and end points of all lines, for new lines we need to check both directions
    treelines = lines.apply(get_branch_coords_from_buses, axis=1)
    querylines = pd.concat(
        [
            new_lines["geometry"].apply(get_branch_coords_from_geometry),
            new_lines["geometry"].apply(get_branch_coords_from_geometry, reversed=True),
        ]
    )
    treelines = np.vstack(treelines)
    querylines = np.vstack(querylines)
    tree = spatial.KDTree(treelines)
    dist, ind = tree.query(querylines, distance_upper_bound=distance_upper_bound)
    found_b = ind < len(lines)
    # since the new lines are checked in both directions, we need to find the correct index of the new line
    found_i = np.arange(len(querylines))[found_b] % len(new_lines)
    # create a DataFrame with the distances, new line and its closest existing line
    line_map = pd.DataFrame(
        dict(D=dist[found_b], existing_line=lines.index[ind[found_b] % len(lines)]),
        index=new_lines.index[found_i].rename("new_lines"),
    )
    if type == "new":
        if len(found_i) != 0:
<<<<<<< HEAD
            attr = "p_nom" if "p_nom" in lines else "v_nom"
            duplicated = line_map["existing_line"]
            to_ignore = is_similar(
                new_lines.loc[duplicated.index, attr],
                duplicated.map(lines[attr]),
                percentage=10,
            )
            line_map = line_map[to_ignore]
            logger.warning(
                "Found new lines similar to existing lines:\n"
                + str(line_map["existing_line"].to_dict())
                + "\n Lines are assumed to be duplicated and will be ignored."
=======
            # compare if attribute of new line and existing line is similar
            attr = "p_nom" if "p_nom" in lines else "v_nom"
            # potential duplicates
            duplicated = line_map["existing_line"]
            # only if lines are similar in terms of p_nom or v_nom they are kept as duplicates
            to_keep = is_similar(
                new_lines.loc[duplicated.index, attr],
                duplicated.map(lines[attr]),
                percentage=10,
>>>>>>> fd9458de
            )
            line_map = line_map[to_keep]
            if not line_map.empty:
                logger.warning(
                    "Found new lines similar to existing lines:\n"
                    + str(line_map["existing_line"].to_dict())
                    + "\n Lines are assumed to be duplicated and will be ignored."
                )
    elif type == "upgraded":
        if len(found_i) < len(new_lines):
            not_found = new_lines.index.difference(line_map.index)
            logger.warning(
                "Could not find upgraded lines close enough to existing lines:\n"
                + str(not_found.to_list())
                + "\n Lines will be ignored."
            )
    # only keep the closer line of the new line pair (since lines are checked in both directions)
    line_map = line_map.sort_values(by="D")[
        lambda ds: ~ds.index.duplicated(keep="first")
    ].sort_index()["existing_line"]
    return line_map


def adjust_decommissioning(upgraded_lines, line_map):
    """
    Adjust the decommissioning year of the existing lines to the built year of
    the upgraded lines.
    """
    to_update = pd.DataFrame(index=line_map)
    to_update["build_year"] = (
        1990  # dummy build_year to make existing lines decommissioned when upgraded lines are built
    )
    to_update["lifetime"] = (
        upgraded_lines.rename(line_map)["build_year"] - 1990
    )  # set lifetime to the difference between build year of upgraded line and existing line
    return to_update


def get_upgraded_lines(branch_component, n, upgraded_lines, line_map):
    """
    Get upgraded lines by merging information of existing line and upgraded
    line.
    """
    # get first the information of the existing lines which will be upgraded
    lines_to_add = n.df(branch_component).loc[line_map].copy()
    # get columns of upgraded lines which are not in existing lines
    new_columns = upgraded_lines.columns.difference(lines_to_add.columns)
    # rename upgraded lines to match existing lines
    upgraded_lines = upgraded_lines.rename(line_map)
    # set the same index names to be able to merge
    upgraded_lines.index.name = lines_to_add.index.name
    # merge upgraded lines with existing lines
    lines_to_add.update(upgraded_lines)
    # add column which was added in upgraded lines
    lines_to_add = pd.concat([lines_to_add, upgraded_lines[new_columns]], axis=1)
    # only consider columns of original upgraded lines and bus0 and bus1
    lines_to_add = lines_to_add.loc[:, ["bus0", "bus1", *upgraded_lines.columns]]
    # set capacity of upgraded lines to capacity of existing lines
    lines_to_add[nominal_attrs[branch_component]] = n.df(branch_component).loc[
        line_map, nominal_attrs[branch_component]
    ]
    # change index of new lines to avoid duplicates
    lines_to_add.index = lines_to_add.index.astype(str) + "_upgraded"
    return lines_to_add


def get_project_files(path, skip=[]):
    path = Path(path)
    lines = {}
    files = [
        p
        for p in path.iterdir()
        if p.is_file()
        and p.suffix == ".csv"
        and not any(substring in p.name for substring in skip)
    ]
    if not files:
        logger.warning(f"No projects found for {path.parent.name}")
        return lines
    for file in files:
        df = pd.read_csv(file, index_col=0)
        df["geometry"] = df.apply(
            lambda x: LineString([[x.x0, x.y0], [x.x1, x.y1]]), axis=1
        )
        df.drop(columns=["x0", "y0", "x1", "y1"], inplace=True)
        lines[file.stem] = df
    return lines


def remove_projects_outside_countries(lines, europe_shape):
    """
    Remove projects which are not in the considered countries.
    """
    europe_shape_prepped = shapely.prepared.prep(europe_shape)
    is_within_covered_countries = lines["geometry"].apply(
        lambda x: europe_shape_prepped.contains(x)
    )

    if not is_within_covered_countries.all():
        logger.warning(
            "Project lines outside of the covered area (skipping): "
            + ", ".join(str(i) for i in lines.loc[~is_within_covered_countries].index)
        )

    lines = lines.loc[is_within_covered_countries]
    return lines


def is_similar(ds1, ds2, percentage=10):
    """
    Check if values in series ds2 are within a specified percentage of series
    ds1.

    Returns:
    - A boolean series where True indicates ds2 values are within the percentage range of ds2.
    """
    lower_bound = ds1 * (1 - percentage / 100)
    upper_bound = ds1 * (1 + percentage / 100)
    return np.logical_and(ds2 >= lower_bound, ds2 <= upper_bound)


def set_underwater_fraction(new_links, offshore_shapes):
    new_links_gds = gpd.GeoSeries(new_links["geometry"])
    new_links["underwater_fraction"] = (
        new_links_gds.intersection(offshore_shapes.union_all()).length
        / new_links_gds.length
    ).round(2)


def add_projects(
    n,
    new_lines_df,
    new_links_df,
    adjust_lines_df,
    adjust_links_df,
    new_buses_df,
    europe_shape,
    offshore_shapes,
    path,
    plan,
    status=["confirmed", "under construction"],
    skip=[],
):
    lines_dict = get_project_files(path, skip=skip)
    for key, lines in lines_dict.items():
        logging.info(f"Processing {key.replace('_', ' ')} projects from {plan}.")
        lines = remove_projects_outside_countries(lines, europe_shape)
        if isinstance(status, dict):
            status = status[plan]
        lines = lines.loc[lines.project_status.isin(status)]
        if lines.empty:
            continue
        if key == "new_lines":
            new_lines, new_buses_df = connect_new_lines(
                lines, n, new_buses_df, bus_carrier="AC"
            )
            duplicate_lines = find_closest_lines(
                n.lines, new_lines, distance_upper_bound=0.10, type="new"
            )
            new_lines = new_lines.drop(duplicate_lines.index, errors="ignore")
            new_lines_df = pd.concat([new_lines_df, new_lines])
            # add new lines to network to be able to find added duplicates
            n.add("Line", new_lines.index, **new_lines)
        elif key == "new_links":
            new_links, new_buses_df = connect_new_lines(
                lines,
                n,
                new_buses_df,
                offshore_shapes=offshore_shapes,
                distance_upper_bound=0.4,
                bus_carrier=["AC", "DC"],
            )
            duplicate_links = find_closest_lines(
                n.links, new_links, distance_upper_bound=0.10, type="new"
            )
            new_links = new_links.drop(duplicate_links.index, errors="ignore")
            set_underwater_fraction(new_links, offshore_shapes)
            new_links_df = pd.concat([new_links_df, new_links])
            # add new links to network to be able to find added duplicates
            n.add("Link", new_links.index, **new_links)
        elif key == "upgraded_lines":
            line_map = find_closest_lines(
                n.lines, lines, distance_upper_bound=0.30, type="upgraded"
            )
            upgraded_lines = lines.loc[line_map.index]
            lines_to_adjust = adjust_decommissioning(upgraded_lines, line_map)
            adjust_lines_df = pd.concat([adjust_lines_df, lines_to_adjust])
            upgraded_lines = get_upgraded_lines("Line", n, upgraded_lines, line_map)
            new_lines_df = pd.concat([new_lines_df, upgraded_lines])
        elif key == "upgraded_links":
            line_map = find_closest_lines(
                n.links.query("carrier=='DC'"),
                lines,
                distance_upper_bound=0.30,
                type="upgraded",
            )
            upgraded_links = lines.loc[line_map.index]
            links_to_adjust = adjust_decommissioning(upgraded_links, line_map)
            adjust_links_df = pd.concat([adjust_links_df, links_to_adjust])
            upgraded_links = get_upgraded_lines("Link", n, upgraded_links, line_map)
            new_links_df = pd.concat([new_links_df, upgraded_links])
            set_underwater_fraction(new_links_df, offshore_shapes)
        else:
            logger.warning(f"Unknown project type {key}")
            continue
    return new_lines_df, new_links_df, adjust_lines_df, adjust_links_df, new_buses_df


def fill_length_from_geometry(line, line_factor=1.2):
    if not pd.isna(line.length):
        return line.length
    length = gpd.GeoSeries(line["geometry"], crs=4326).to_crs(3035).length.values[0]
    length = length / 1000 * line_factor
    return round(length, 1)


if __name__ == "__main__":
    if "snakemake" not in globals():
        from scripts._helpers import mock_snakemake

        snakemake = mock_snakemake("build_transmission_projects")
    configure_logging(snakemake)
    set_scenario_config(snakemake)

    line_factor = snakemake.params.line_factor
    s_max_pu = snakemake.params.s_max_pu

    n = pypsa.Network(snakemake.input.base_network)

    new_lines_df = pd.DataFrame()
    new_links_df = pd.DataFrame()
    adjust_lines_df = pd.DataFrame()
    adjust_links_df = pd.DataFrame()
    new_buses_df = pd.DataFrame()

    europe_shape = gpd.read_file(snakemake.input.europe_shape).loc[0, "geometry"]
    offshore_shapes = gpd.read_file(snakemake.input.offshore_shapes).rename(
        {"name": "country"}, axis=1
    )

    transmission_projects = snakemake.params.transmission_projects
    projects = [
        project
        for project, include in transmission_projects["include"].items()
        if include
    ]
    paths = snakemake.input.transmission_projects
    for project in projects:
        path = list(filter(lambda path: project in path, paths))[0]
        new_lines_df, new_links_df, adjust_lines_df, adjust_links_df, new_buses_df = (
            add_projects(
                n,
                new_lines_df,
                new_links_df,
                adjust_lines_df,
                adjust_links_df,
                new_buses_df,
                europe_shape,
                offshore_shapes,
                path=path,
                plan=project,
                status=transmission_projects["status"],
                skip=transmission_projects["skip"],
            )
        )
    if not new_lines_df.empty:
        line_type = "Al/St 240/40 4-bundle 380.0"
        # Add new line type for new lines
        new_lines_df["type"] = new_lines_df["type"].fillna(line_type)
        new_lines_df["num_parallel"] = new_lines_df["num_parallel"].fillna(2)
        if "underground" in new_lines_df.columns:
            new_lines_df["underground"] = (
                new_lines_df["underground"].astype("bool").fillna(False)
            )
        # Add carrier types of lines
        new_lines_df["carrier"] = "AC"
        # Fill empty length values with length calculated from geometry
        new_lines_df["length"] = new_lines_df.apply(
            fill_length_from_geometry, args=(line_factor,), axis=1
        )
        # get s_nom from line type
        new_lines_df["s_nom"] = (
            np.sqrt(3)
            * n.line_types.loc[new_lines_df["type"], "i_nom"].values
            * new_lines_df["v_nom"]
            * new_lines_df["num_parallel"]
        ).round(2)
        # set s_max_pu
        new_lines_df["s_max_pu"] = s_max_pu
    if not new_links_df.empty:
        # Add carrier types of lines and links
        new_links_df["carrier"] = "DC"
        # Fill empty length values with length calculated from geometry
        new_links_df["length"] = new_links_df.apply(
            fill_length_from_geometry, args=(line_factor,), axis=1
        )
        # Whether to keep existing link capacity or set to zero
        not_upgraded = ~new_links_df.index.str.contains("upgraded")
        if transmission_projects["new_link_capacity"] == "keep":
            new_links_df.loc[not_upgraded, "p_nom"] = new_links_df["p_nom"].fillna(0)
        elif transmission_projects["new_link_capacity"] == "zero":
            new_links_df.loc[not_upgraded, "p_nom"] = 0
    # export csv files for new buses, lines, links and adjusted lines and links
    new_lines_df.to_csv(snakemake.output.new_lines)
    new_links_df.to_csv(snakemake.output.new_links)
    adjust_lines_df.to_csv(snakemake.output.adjust_lines)
    adjust_links_df.to_csv(snakemake.output.adjust_links)
    new_buses_df.to_csv(snakemake.output.new_buses)<|MERGE_RESOLUTION|>--- conflicted
+++ resolved
@@ -235,20 +235,6 @@
     )
     if type == "new":
         if len(found_i) != 0:
-<<<<<<< HEAD
-            attr = "p_nom" if "p_nom" in lines else "v_nom"
-            duplicated = line_map["existing_line"]
-            to_ignore = is_similar(
-                new_lines.loc[duplicated.index, attr],
-                duplicated.map(lines[attr]),
-                percentage=10,
-            )
-            line_map = line_map[to_ignore]
-            logger.warning(
-                "Found new lines similar to existing lines:\n"
-                + str(line_map["existing_line"].to_dict())
-                + "\n Lines are assumed to be duplicated and will be ignored."
-=======
             # compare if attribute of new line and existing line is similar
             attr = "p_nom" if "p_nom" in lines else "v_nom"
             # potential duplicates
@@ -258,7 +244,6 @@
                 new_lines.loc[duplicated.index, attr],
                 duplicated.map(lines[attr]),
                 percentage=10,
->>>>>>> fd9458de
             )
             line_map = line_map[to_keep]
             if not line_map.empty:
