--- conflicted
+++ resolved
@@ -542,13 +542,6 @@
 if __name__ == "__main__":
     if "snakemake" not in globals():
         from _helpers import mock_snakemake
-<<<<<<< HEAD
-        snakemake = mock_snakemake('plot_summary', summary='energy',
-                                  simpl='', clusters=5, ll='copt', opts='Co2L-24H',
-                                  attr='', ext='png', country='all', weather_year='')
-    configure_logging(snakemake)
-=======
->>>>>>> 8150f662
 
         snakemake = mock_snakemake("plot_summary")
 
