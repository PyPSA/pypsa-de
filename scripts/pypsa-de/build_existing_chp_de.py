--- conflicted
+++ resolved
@@ -8,15 +8,8 @@
 """
 
 import logging
-
-<<<<<<< HEAD
-logger = logging.getLogger(__name__)
-import os
-import sys
 from typing import Union
 
-=======
->>>>>>> 8bcc7f79
 import geopandas as gpd
 import pandas as pd
 
