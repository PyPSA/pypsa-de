--- conflicted
+++ resolved
@@ -5,11 +5,6 @@
 import pandas as pd
 import pypsa
 from shapely.geometry import Point
-
-import os
-import sys
-
-sys.path.append(os.getcwd())
 
 from scripts._helpers import (
     configure_logging,
@@ -1276,8 +1271,7 @@
                 ]
 
 
-<<<<<<< HEAD
-def fix_foreign_investments(n, n_ref):
+def fix_foreign_investments(n, n_ref, slack=0, nom_min=True, nom_max=False):
     """
     For all extendable components located outside Germany, this function sets their
     minimum and maximum capacity limits to match the optimized capacity from a
@@ -1288,25 +1282,28 @@
     - For Line and Link: any connected bus is outside Germany
     - For other components: the primary bus is outside Germany
 
+    Capacities of EU components are not fixed.
+
     Only components with extendable capacity are modified (those with
     [p|s|e]_nom_extendable set to True).
 
     Parameters
     ----------
     n : pypsa.Network
-        Network object to modify
+        Network object to modify.
     n_ref : pypsa.Network
-        Reference network object containing optimized capacity values
+        Reference network object containing optimized capacity values.
+    slack : float, optional
+        Slack factor to apply to the capacity limits. Default is 0.
+    nom_min : bool, optional
+        Whether to set the minimum capacity limit. Default is True.
+    nom_max : bool, optional
+        Whether to set the maximum capacity limit. Default is False.
 
     Returns
     -------
     None
-        Network is modified in-place with updated capacity limits
-=======
-def fix_foreign_investments(n, n_ref, slack=0, nom_min=True, nom_max=False):
-    """
-    Fix reference investments for non-DE components.
->>>>>>> fe26655e
+        Network is modified in-place with updated capacity limits.
     """
     # List of component types that can have investment decisions
     investment_components = ["Generator", "StorageUnit", "Store", "Link", "Line"]
@@ -1323,16 +1320,6 @@
         # Identify non-German nodes
         if c in ["Line", "Link"]:
             # For lines, and links, check both buses
-<<<<<<< HEAD
-            non_german = (
-                component.filter(regex="bus[012]")
-                .apply(lambda x: ~x.str.startswith(("DE", "EU")), axis=1)
-                .any(axis=1)
-            )
-        else:
-            # For other components, check if bus is not in Germany
-            non_german = ~component.bus.str.startswith(("DE", "EU"))
-=======
             non_german = component.filter(regex="bus[012]").apply(
                 lambda x: (~x.str.startswith("DE").any())
                 & (not x.name.startswith("EU")),
@@ -1340,8 +1327,7 @@
             )
         else:
             # For other components, check if bus is not in Germany
-            non_german = ~component.bus.str.startswith(("DE", "EU", "co2"))
->>>>>>> fe26655e
+            non_german = ~component.bus.str.startswith(("DE", "EU"))
 
         # Only fix extendable components
         extendable = (
@@ -1360,31 +1346,6 @@
 
         indices = component.index[to_fix]
 
-<<<<<<< HEAD
-        # Copy the optimized capacity from baseline to fixed capacity rounding values
-        # to the nearest integer to avoid constraint violations
-        if c == "Store":
-            n.stores.loc[indices, "e_nom_min"] = baseline_component.loc[
-                indices, "e_nom_opt"
-            ].apply(np.floor)
-            n.stores.loc[indices, "e_nom_max"] = baseline_component.loc[
-                indices, "e_nom_opt"
-            ].apply(np.ceil)
-        elif c == "Line":
-            n.lines.loc[indices, "s_nom_min"] = baseline_component.loc[
-                indices, "s_nom_opt"
-            ].apply(np.floor)
-            n.lines.loc[indices, "s_nom_max"] = baseline_component.loc[
-                indices, "s_nom_opt"
-            ].apply(np.ceil)
-        else:
-            n.df(c).loc[indices, "p_nom_min"] = baseline_component.loc[
-                indices, "p_nom_opt"
-            ].apply(np.floor)
-            n.df(c).loc[indices, "p_nom_max"] = baseline_component.loc[
-                indices, "p_nom_opt"
-            ].apply(np.ceil)
-=======
         # Set optimized capacity from reference network as lower and upper
         # bound rounding values to the nearest integer and inserting slack
         # to avoid constraint violations
@@ -1396,7 +1357,6 @@
                     lambda row: max(
                         np.floor(row["e_nom_opt"]) * (1 - slack),
                         row["e_nom_min"],
-                        # row["e_nom"],
                     ),
                     axis=1,
                 )
@@ -1451,7 +1411,6 @@
                     ),
                     axis=1,
                 )
->>>>>>> fe26655e
 
         logger.info(f"Fixed {sum(to_fix)} {c} components outside Germany")
 
@@ -1465,8 +1424,8 @@
             opts="",
             ll="vopt",
             sector_opts="none",
-            planning_horizons="2020",
-            run="Baseline_fix_foreign_investments_90slack",
+            planning_horizons="2025",
+            run="KN2045_Mix",
         )
 
     configure_logging(snakemake)
@@ -1541,20 +1500,13 @@
     sanitize_custom_columns(n)
 
     if (
-<<<<<<< HEAD
-        snakemake.params["fix_foreign_investments"]
-=======
         snakemake.params["fix_foreign_investments"]["enable"]
->>>>>>> fe26655e
         and snakemake.wildcards.run != snakemake.params["reference_scenario"]
     ):
         logger.info(
             "Fixing investments for components outside Germany based on the reference scenario."
         )
         n_ref = pypsa.Network(snakemake.input.reference_network)
-<<<<<<< HEAD
-        fix_foreign_investments(n, n_ref)
-=======
         fix_foreign_investments(
             n,
             n_ref,
@@ -1562,6 +1514,5 @@
             snakemake.params["fix_foreign_investments"]["nom_min"],
             snakemake.params["fix_foreign_investments"]["nom_max"],
         )
->>>>>>> fe26655e
 
     n.export_to_netcdf(snakemake.output.network)