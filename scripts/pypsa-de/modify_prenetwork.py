--- conflicted
+++ resolved
@@ -6,14 +6,13 @@
 import pypsa
 from shapely.geometry import Point
 
-<<<<<<< HEAD
 sys.path.insert(0, os.path.abspath("../scripts"))
 sys.path.insert(0, os.path.abspath("../.."))
 
-from scripts._helpers import configure_logging, mock_snakemake
-=======
+sys.path.insert(0, os.path.abspath("../scripts"))
+sys.path.insert(0, os.path.abspath("../.."))
+
 from scripts._helpers import configure_logging, mock_snakemake, sanitize_custom_columns
->>>>>>> a0a054d1
 from scripts.add_electricity import load_costs
 from scripts.prepare_sector_network import lossy_bidirectional_links, prepare_costs
 
@@ -1461,9 +1460,9 @@
     if snakemake.params.scale_capacity is not None:
         scale_capacity(n, snakemake.params.scale_capacity)
 
+    sanitize_custom_columns(n)
+
     if snakemake.params.demand_modelling["enable"]:
         adapt_demand_modelling(n, snakemake.params.demand_modelling)
 
-    sanitize_custom_columns(n)
-
     n.export_to_netcdf(snakemake.output.network)