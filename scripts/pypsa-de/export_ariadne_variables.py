--- conflicted
+++ resolved
@@ -3334,13 +3334,6 @@
 
     var = pd.Series()
 
-<<<<<<< HEAD
-    kwargs = {
-        "groupby": ["name", "bus", "carrier"],
-        "nice_names": False,
-    }
-=======
->>>>>>> fe20beff
     try:
         co2_limit_de = n.global_constraints.loc["co2_limit-DE", "mu"]
     except KeyError:
@@ -4302,17 +4295,11 @@
 def get_economy(n, region):
     var = pd.Series()
 
-<<<<<<< HEAD
     def get_tsc(n, country):
         n.statistics.set_parameters(drop_zero=False)
         capex = n.statistics.capex(
             groupby=pypsa.statistics.groupers["name", "carrier"], nice_names=False
         )
-=======
-    s = n.statistics
-    grouper = ["country", "carrier"]
-    system_cost = s.capex(groupby=grouper).add(s.opex(groupby=grouper))
->>>>>>> fe20beff
 
         opex = n.statistics.opex(
             groupby=pypsa.statistics.groupers["name", "carrier"], nice_names=False
