import ast
import logging
import math
import os
import re
import sys

sys.path.insert(0, os.path.abspath(os.path.dirname(__file__) + "/../.."))

from functools import reduce

import numpy as np
import pandas as pd
import pypsa
from numpy import isclose

from scripts._helpers import configure_logging, mock_snakemake
from scripts.add_electricity import calculate_annuity
from scripts.prepare_sector_network import prepare_costs

logger = logging.getLogger(__name__)

# Defining global variables

TWh2PJ = 3.6
MWh2TJ = 3.6e-3
MW2GW = 1e-3
MW2TW = 1e-6
t2Mt = 1e-6

MWh2GJ = 3.6
TWh2PJ = 3.6
MWh2PJ = 3.6e-6
toe_to_MWh = 11.630  # GWh/ktoe OR MWh/toe


EUR20TOEUR23 = 1.1076


def domestic_length_factor(n, carriers, region="DE"):
    """
    Calculate the length factor for specified carriers within a PyPSA network.

    Parameters
    ----------
    n (pypsa.Network): The PyPSA network object.
    carriers (list or str): List of carrier types to filter, or a single carrier as a string.
    region (str): The region code to match in the buses (e.g., "DE").

    Returns
    -------
    float or dict: A single length factor if one carrier is provided; otherwise, a dictionary
                   of length factors for each carrier and component type.
    """
    # If a single carrier is provided as a string, wrap it in a list
    if isinstance(carriers, str):
        carriers = [carriers]

    length_factors = {}

    # Check if carriers exist in network components
    for carrier in carriers:
        if carrier not in (
            n.links.carrier.unique().tolist() + n.lines.carrier.unique().tolist()
        ):
            print(f"Carrier '{carrier}' is neither in lines nor links.")
            continue  # Skip this carrier if not found in both links and lines

        # Loop through relevant components
        for c in n.iterate_components():
            if c.name in ["Link", "Line"] and carrier in c.df["carrier"].unique():
                # Filter based on carrier and region, excluding reversed links
                all_i = c.df[
                    (c.df["carrier"] == carrier)
                    & (c.df.bus0 + c.df.bus1).str.contains(region)
                    & ~c.df.index.str.contains("reversed")
                ].index

                # Separate domestic and cross-border links
                domestic_i = all_i[
                    c.df.loc[all_i, "bus0"].str.contains(region)
                    & c.df.loc[all_i, "bus1"].str.contains(region)
                ]
                cross_border_i = all_i.difference(domestic_i)

                # Ensure indices match expected totals
                assert len(all_i) == len(domestic_i) + len(cross_border_i)

                # Calculate length factor if both sets are non-empty
                if len(domestic_i) > 0 and len(cross_border_i) > 0:
                    length_factor = (
                        c.df.loc[domestic_i, "length"].mean()
                        / c.df.loc[cross_border_i, "length"].mean()
                    )
                    length_factors[(carrier, c.name)] = length_factor
                else:
                    print(
                        f"No domestic or cross-border links found for {carrier} in {c.name}."
                    )

    # Return single length factor if only one carrier was provided and has a length factor
    if len(carriers) == 1 and len(length_factors) == 1:
        return next(iter(length_factors.values()))

    return length_factors


def _get_fuel_fractions(n, region, fuel):
    kwargs = {
        "groupby": ["name", "bus", "carrier"],
        "at_port": True,
        "nice_names": False,
    }

    renewable_fuel_supply = (
        n.statistics.supply(bus_carrier=f"renewable {fuel}", **kwargs)
        .groupby(["bus", "carrier"])
        .sum()
    ).round(3)  # rounding for numerical stability

    total_fuel_supply = (
        n.statistics.supply(bus_carrier=f"{fuel}", **kwargs)
        .groupby(["name", "carrier"])
        .sum()
    ).round(3)

    if fuel == "gas":
        fuel_refining = "gas compressing"
    elif fuel == "oil":
        fuel_refining = "oil refining"
    else:
        raise ValueError(f"Fuel {fuel} not supported")

    if "DE" in region:
        domestic_fuel_supply = (
            total_fuel_supply.reindex(
                [
                    (f"DE {fuel_refining}", f"{fuel_refining}"),
                    (f"DE renewable {fuel} -> DE {fuel}", f"renewable {fuel}"),
                    (f"EU renewable {fuel} -> DE {fuel}", f"renewable {fuel}"),
                ]
            )
            .dropna()
            .groupby("carrier")
            .sum()
        )  # If links are not used they are dropped here
        total_imported_renewable_fuel = total_fuel_supply.get(
            (f"EU renewable {fuel} -> DE {fuel}", f"renewable {fuel}"), 0
        )
        total_exported_renewable_fuel = total_fuel_supply.get(
            (f"DE renewable {fuel} -> EU {fuel}", f"renewable {fuel}"), 0
        )
        domestic_renewable_fuel = renewable_fuel_supply.get(f"DE renewable {fuel}")
        foreign_renewable_fuel = renewable_fuel_supply.get(f"EU renewable {fuel}")
    else:
        domestic_fuel_supply = (
            total_fuel_supply.reindex(
                [
                    (f"EU {fuel_refining}", f"{fuel_refining}"),
                    (f"DE renewable {fuel} -> EU {fuel}", f"renewable {fuel}"),
                    (f"EU renewable {fuel} -> EU {fuel}", f"renewable {fuel}"),
                ]
            )
            .dropna()
            .groupby("carrier")
            .sum()
        )
        total_imported_renewable_fuel = total_fuel_supply.get(
            (f"DE renewable {fuel} -> EU {fuel}", f"renewable {fuel}"), 0
        )
        total_exported_renewable_fuel = total_fuel_supply.get(
            (f"EU renewable {fuel} -> DE {fuel}", f"renewable {fuel}"), 0
        )
        domestic_renewable_fuel = renewable_fuel_supply.get(f"EU renewable {fuel}", 0)
        foreign_renewable_fuel = renewable_fuel_supply.get(f"DE renewable {fuel}", 0)

    # Legacy code for dropping gas pipelines (now deactivated)
    drops = ["gas pipeline", "gas pipeline new"]
    for d in drops:
        if d in total_fuel_supply.index:
            total_fuel_supply.drop(d, inplace=True)

    if total_imported_renewable_fuel == 0:
        imported_renewable_fuel = pd.Series(
            0, index=renewable_fuel_supply.index.get_level_values("carrier").unique()
        )
    else:
        imported_renewable_fuel = (
            foreign_renewable_fuel
            / foreign_renewable_fuel.sum()
            * total_imported_renewable_fuel
        )

    if total_exported_renewable_fuel == 0:
        exported_renewable_fuel = pd.Series(
            0, index=renewable_fuel_supply.index.get_level_values("carrier").unique()
        )
    else:
        exported_renewable_fuel = (
            domestic_renewable_fuel
            / domestic_renewable_fuel.sum()
            * total_exported_renewable_fuel
        )

    renewable_fuel_balance = imported_renewable_fuel.add(
        domestic_renewable_fuel, fill_value=0
    ).subtract(exported_renewable_fuel, fill_value=0)
    # These numbers may deviate because the input data from n.statistics
    # can deviate. I don't know why exactly, but at least we can check that
    # the difference stays roughly the same after the calculation.
    # assert isclose(
    #     domestic_fuel_supply.get(f"renewable {fuel}", 0) - renewable_fuel_balance.sum(),
    #     total_fuel_supply.get([f"DE renewable {fuel} -> DE {fuel}"], pd.Series(0)).sum()
    #     + total_fuel_supply.get(
    #         [f"DE renewable {fuel} -> EU {fuel}"], pd.Series(0)
    #     ).sum()
    #     - renewable_fuel_supply.get(f"DE renewable {fuel}", pd.Series(0)).sum(),
    #     rtol=1e-3,
    #     atol=1e-5,
    # )

    fuel_fractions = pd.Series()

    fuel_fractions["Biomass"] = renewable_fuel_balance.filter(like="bio").sum()

    if fuel == "gas":
        fuel_fractions["Natural Gas"] = domestic_fuel_supply.get("gas compressing", 0)
        fuel_fractions["Efuel"] = renewable_fuel_balance.get("Sabatier", 0)
    elif fuel == "oil":
        fuel_fractions["Fossil"] = domestic_fuel_supply.get("oil refining", 0)
        fuel_fractions["Efuel"] = renewable_fuel_balance.get("Fischer-Tropsch", 0)
    else:
        raise ValueError(f"Fuel {fuel} not supported")

    fuel_fractions = fuel_fractions.divide(domestic_fuel_supply.sum())

    # assert isclose(fuel_fractions.sum(), 1)

    return fuel_fractions


def _get_h2_fossil_fraction(n):
    kwargs = {
        "groupby": ["name", "bus", "carrier"],
        "at_port": True,
        "nice_names": False,
    }
    total_h2_supply = (
        n.statistics.supply(bus_carrier="H2", **kwargs)
        .drop("Store", errors="ignore")
        .groupby("carrier")
        .sum()
    )
    if "SMR" not in total_h2_supply.index:
        return 0
    h2_fossil_fraction = total_h2_supply.get("SMR") / total_h2_supply.sum()

    return h2_fossil_fraction


def _get_t_sum(df, df_t, carrier, region, snapshot_weightings, port):
    if isinstance(carrier, list):
        return sum(
            [
                _get_t_sum(df, df_t, car, region, snapshot_weightings, port)
                for car in carrier
            ]
        )
    idx = df[df.carrier == carrier].filter(like=region, axis=0).index

    return (
        df_t[port][idx]
        .multiply(
            snapshot_weightings,
            axis=0,
        )
        .values.sum()
    )


def sum_load(n, carrier, region):
    return MWh2PJ * _get_t_sum(
        n.loads,
        n.loads_t,
        carrier,
        region,
        n.snapshot_weightings.generators,
        "p",
    )


def sum_co2(n, carrier, region):
    if isinstance(carrier, list):
        return sum([sum_co2(n, car, region) for car in carrier])
    try:
        port = (
            n.links.groupby("carrier")
            .first()
            .loc[carrier]
            .filter(like="bus")
            .tolist()
            .index("co2 atmosphere")
        )
    except KeyError:
        print(
            "Warning: carrier `",
            carrier,
            "` not found in network.links.carrier!",
            sep="",
        )
        return 0

    return (
        -1
        * t2Mt
        * _get_t_sum(
            n.links,
            n.links_t,
            carrier,
            region,
            n.snapshot_weightings.generators,
            f"p{port}",
        )
    )


def get_total_co2(n, region):
    # including international bunker fuels and negative emissions
    df = n.links.filter(like=region, axis=0)
    co2 = 0
    for port in [col[3:] for col in df if col.startswith("bus")]:
        links = df.index[df[f"bus{port}"] == "co2 atmosphere"]
        co2 -= (
            n.links_t[f"p{port}"][links]
            .multiply(
                n.snapshot_weightings.generators,
                axis=0,
            )
            .values.sum()
        )
    return t2Mt * co2


def get_capacities(n, region):
    return _get_capacities(n, region, n.statistics.optimal_capacity)


def add_system_cost_rows(n):
    def fill_if_lifetime_inf(n, carrier, lifetime, component="links"):
        df = getattr(n, component)
        if df.loc[df.carrier == carrier, "lifetime"].sum() == np.inf:
            df.loc[df.carrier == carrier, "lifetime"] = lifetime
        else:
            logger.error(f"Mean lifetime of {carrier} is not infinite!")

    logger.info("Overwriting lifetime of components to compute annuities")

    # Lines
    n.lines.lifetime = 40

    # Generators
    n.generators.loc[n.generators.lifetime == np.inf, "lifetime"] = 0
    n.generators.loc[n.generators.carrier == "ror", "lifetime"] = 60  # hydro lifetime

    # Links
    fill_if_lifetime_inf(n, "DC", 40)
    n.links.loc[n.links.lifetime == np.inf, "lifetime"] = 0
    n.links.loc[n.links.lifetime == 1, "lifetime"] = 0
    n.links.loc[n.links.carrier == "coal", "lifetime"] = 40

    # Stores
    n.stores.loc[
        (n.stores.lifetime == np.inf) & (n.stores.carrier == "H2 Store"), "lifetime"
    ] = 30  # hydrogen storage tank type 1 including compressor
    fill_if_lifetime_inf(n, "co2 stored", 25, "stores")
    n.stores.loc[n.stores.lifetime == np.inf, "lifetime"] = 0
    n.stores.loc[n.stores.carrier == "gas", "lifetime"] = 100
    n.stores.loc[n.stores.carrier == "oil", "lifetime"] = 30
    n.stores.loc[n.stores.carrier == "methanol", "lifetime"] = 30

    # Storage Units
    n.storage_units.lifetime = 60  # hydro lifetime

    for component in ["lines", "links", "generators", "stores", "storage_units"]:
        df = getattr(n, component)
        if df.empty:
            continue
        decentral_idx = df.index[df.index.str.contains("decentral|rural|rooftop")]
        not_decentral_idx = df.index[~df.index.str.contains("decentral|rural|rooftop")]

        for idx, discount_rate in zip([decentral_idx, not_decentral_idx], [0.04, 0.07]):
            df.loc[idx, "annuity"] = (
                calculate_annuity(df.loc[idx, "lifetime"], discount_rate)
                * df.loc[idx, "overnight_cost"]
            )

        df["FOM"] = df["capital_cost"] - df["annuity"]
        # Special case offwind, because it includes the connection
        if component == "generators":
            df.loc[
                df.carrier.str.contains("offwind"),
                "FOM",
            ] = (
                0.023185
                * df.loc[
                    df.carrier.str.contains("offwind"),
                    "overnight_cost",
                ]
            )
        if df["FOM"].min() < 0:
            logger.info(df["FOM"].min())
            logger.error(f"Capital cost is smaller than annuity for {component}")
            # n.links.query("carrier=='DC' and index.str.startswith('DC')")[["carrier","annuity","capital_cost","lifetime","FOM","build_year"]].sort_values("FOM")


"""
    get_system_cost(n, region)

    Calculate total investment, CAPEX, and OPEX in the given region.
"""


def get_system_cost(n, region):
    add_system_cost_rows(n)

    invest = _get_capacities(
        n,
        region,
        lambda **kwargs: n.statistics.expanded_capex(
            **kwargs, cost_attribute="overnight_cost"
        ),
        cap_string="Investment|Energy Supply|",
    )

    # Corresponds to the expanded_capex function
    grid_invest = get_grid_investments(n, region, scope="expanded")

    # For capex we subtract the capex of existing assets before 2020
    capex = _get_capacities(
        n,
        region,
        lambda **kwargs: n.statistics.capex(**kwargs, cost_attribute="annuity"),
        cap_string="System Cost|CAPEX|",
    )

    capex2020 = _get_capacities(
        networks[0],
        region,
        lambda **kwargs: networks[0].statistics.installed_capex(
            **kwargs, cost_attribute="annuity"
        ),
        cap_string="System Cost|CAPEX|",
    )

    # Subtracting all capex of assets built before 2020
    capex -= capex2020

    baseyear_grid_invest = get_grid_investments(n, region, scope="baseyear")

    # Assuming 40 years lifetime, 7% discount rate
    grid_capex = pd.Series(
        data=calculate_annuity(40, 0.07)
        * 5
        * baseyear_grid_invest.values,  # yearly invest for 5 years
        index=baseyear_grid_invest.index.str.replace(
            "Investment|Energy Supply|",
            "System Cost|CAPEX|",
        ),
    )

    # For FOM all existing capacities are considered
    fom = _get_capacities(
        n,
        region,
        lambda **kwargs: n.statistics.capex(**kwargs, cost_attribute="FOM"),
        cap_string="System Cost|FOM|",
    )

    vom = _get_capacities(
        n,
        region,
        n.statistics.opex,
        cap_string="System Cost|OPEX|",
    )

    opex = pd.Series(
        data=vom.values + fom.values,
        index=vom.index,
    )

    all_grid_invest = get_grid_investments(n, region, scope="all")

    # Assuming VOM=0, FOM=2% of Investment
    grid_opex = pd.Series(
        data=0.02 * 5 * all_grid_invest.values,  # yearly invest for 5 years
        index=all_grid_invest.index.str.replace(
            "Investment|Energy Supply|",
            "System Cost|OPEX|",
        ),
    )

    grid_fom = pd.Series(
        data=grid_opex.values,
        index=grid_opex.index.str.replace(
            "System Cost|OPEX|",
            "System Cost|FOM|",
        ),
    )

    for var, grid_var, var_name in zip(
        [invest, capex, opex, fom],
        [grid_invest, grid_capex, grid_opex, grid_fom],
        ["Investment|Energy Supply|", "System Cost|CAPEX|", "System Cost|OPEX|"],
    ):
        var[var_name + "Electricity"] += grid_var[
            var_name + "Electricity|Transmission and Distribution"
        ]
        var[var_name + "Hydrogen"] += grid_var[var_name + "Hydrogen|Transmission"]
        if var_name + "Gas|Transmission" in grid_var.keys():
            var[var_name + "Gas"] += grid_var[var_name + "Gas|Transmission"]

    return pd.concat(
        [invest, grid_invest, capex, fom, grid_capex, opex, grid_opex, grid_fom]
    )


def get_installed_capacities(n, region):
    return _get_capacities(
        n, region, n.statistics.installed_capacity, cap_string="Installed Capacity|"
    )


def get_capacity_additions_simple(n, region):
    caps = get_capacities(n, region)
    incaps = get_installed_capacities(n, region)
    return pd.Series(
        data=caps.values - incaps.values,
        index="Capacity Additions" + caps.index.str[8:],
    )


def get_capacity_additions(n, region):
    def _f(**kwargs):
        return n.statistics.optimal_capacity(**kwargs).sub(
            n.statistics.installed_capacity(**kwargs), fill_value=0
        )

    return _get_capacities(n, region, _f, cap_string="Capacity Additions|")


def get_capacity_additions_nstat(n, region):
    def _f(*args, **kwargs):
        kwargs.pop("storage", None)
        return n.statistics.expanded_capacity(*args, **kwargs)

    return _get_capacities(n, region, _f, cap_string="Capacity Additions Nstat|")


def _get_capacities(n, region, cap_func, cap_string="Capacity|"):

    kwargs = {
        "groupby": ["bus", "carrier"],
        "at_port": True,
        "nice_names": False,
    }

    var = pd.Series()

    capacities_electricity = (
        cap_func(
            bus_carrier=["AC", "low voltage"],
            **kwargs,
        )
        .filter(like=region)
        .groupby("carrier")
        .sum()
        .drop(
            # transmission capacities
            ["AC", "DC", "electricity distribution grid"],
            errors="ignore",
        )
        .multiply(MW2GW)
    )

    var[cap_string + "Electricity|Biomass|w/ CCS"] = capacities_electricity.get(
        "urban central solid biomass CHP CC ", 0
    )

    var[cap_string + "Electricity|Biomass|w/o CCS"] = capacities_electricity.reindex(
        ["urban central solid biomass CHP", "solid biomass", "biogas"]
    ).sum()

    var[cap_string + "Electricity|Biomass|Solids"] = capacities_electricity.filter(
        like="solid biomass"
    ).sum()

    var[cap_string + "Electricity|Biomass|Gases and Liquids"] = (
        capacities_electricity.get("biogas", 0)
    )

    var[cap_string + "Electricity|Biomass"] = (
        var[cap_string + "Electricity|Biomass|Solids"]
        + var[cap_string + "Electricity|Biomass|Gases and Liquids"]
    )

    var[cap_string + "Electricity|Non-Renewable Waste"] = capacities_electricity.filter(
        like="waste CHP"
    ).sum()

    var[cap_string + "Electricity|Coal|Hard Coal"] = capacities_electricity.filter(
        like="coal"
    ).sum()

    var[cap_string + "Electricity|Coal|Lignite"] = capacities_electricity.filter(
        like="lignite"
    ).sum()

    # var[cap_string + "Electricity|Coal|Hard Coal|w/ CCS"] =
    # var[cap_string + "Electricity|Coal|Hard Coal|w/o CCS"] =
    # var[cap_string + "Electricity|Coal|Lignite|w/ CCS"] =
    # var[cap_string + "Electricity|Coal|Lignite|w/o CCS"] =
    # var[cap_string + "Electricity|Coal|w/ CCS"] =
    # var[cap_string + "Electricity|Coal|w/o CCS"] =
    # Q: CCS for coal Implemented, but not activated, should we use it?
    # !: No, because of Kohleausstieg
    # > config: coal_cc

    var[cap_string + "Electricity|Coal"] = var[
        [
            cap_string + "Electricity|Coal|Lignite",
            cap_string + "Electricity|Coal|Hard Coal",
        ]
    ].sum()

    # var[cap_string + "Electricity|Gas|CC|w/ CCS"] =
    # var[cap_string + "Electricity|Gas|CC|w/o CCS"] =
    # ! Not implemented, rarely used

    var[cap_string + "Electricity|Gas|CC"] = capacities_electricity.get("CCGT", 0)

    var[cap_string + "Electricity|Gas|OC"] = capacities_electricity.get("OCGT", 0)

    var[cap_string + "Electricity|Gas|w/ CCS"] = capacities_electricity.get(
        "urban central gas CHP CC", 0
    )

    var[cap_string + "Electricity|Gas|w/o CCS"] = (
        capacities_electricity.get("urban central gas CHP", 0)
        + var[
            [
                cap_string + "Electricity|Gas|CC",
                cap_string + "Electricity|Gas|OC",
            ]
        ].sum()
    )

    var[cap_string + "Electricity|Gas"] = var[
        [
            cap_string + "Electricity|Gas|w/ CCS",
            cap_string + "Electricity|Gas|w/o CCS",
        ]
    ].sum()

    # var[cap_string + "Electricity|Geothermal"] =
    # ! Not implemented

    var[cap_string + "Electricity|Hydro"] = capacities_electricity.reindex(
        ["ror", "hydro"]
    ).sum()

    # Q!: Not counting PHS here, because it is a true storage,
    # as opposed to hydro

    # var[cap_string + "Electricity|Hydrogen|CC"] =
    # ! Not implemented
    # var[cap_string + "Electricity|Hydrogen|OC"] =
    # Q: "H2-turbine"
    # Q: What about retrofitted gas power plants? -> Lisa
    var[cap_string + "Electricity|Hydrogen|CC"] = capacities_electricity.reindex(
        [
            "H2 CCGT",
            "urban central H2 CHP",
            "H2 retrofit CCGT",
            "urban central H2 retrofit CHP",
        ]
    ).sum()

    var[cap_string + "Electricity|Hydrogen|OC"] = capacities_electricity.reindex(
        [
            "H2 OCGT",
            "H2 retrofit OCGT",
        ]
    ).sum()

    var[cap_string + "Electricity|Hydrogen|FC"] = capacities_electricity.get(
        "H2 Fuel Cell", 0
    )

    var[cap_string + "Electricity|Hydrogen"] = (
        var[cap_string + "Electricity|Hydrogen|CC"]
        + var[cap_string + "Electricity|Hydrogen|OC"]
        + var[cap_string + "Electricity|Hydrogen|FC"]
    )

    var[cap_string + "Electricity|Nuclear"] = capacities_electricity.get("nuclear", 0)

    # var[cap_string + "Electricity|Ocean"] =
    # ! Not implemented

    # var[cap_string + "Electricity|Oil|w/ CCS"] =
    # var[cap_string + "Electricity|Oil|w/o CCS"] =
    # ! Not implemented

    var[cap_string + "Electricity|Oil"] = capacities_electricity.filter(
        like="oil"
    ).sum()

    var[cap_string + "Electricity|Solar|PV|Rooftop"] = capacities_electricity.get(
        "solar rooftop", 0
    )

    var[cap_string + "Electricity|Solar|PV|Open Field"] = (
        capacities_electricity.reindex(["solar", "solar-hsat"]).sum()
    )

    var[cap_string + "Electricity|Solar|PV"] = var[
        [
            cap_string + "Electricity|Solar|PV|Open Field",
            cap_string + "Electricity|Solar|PV|Rooftop",
        ]
    ].sum()

    # var[cap_string + "Electricity|Solar|CSP"] =
    # ! not implemented

    var[cap_string + "Electricity|Solar"] = var[cap_string + "Electricity|Solar|PV"]

    var[cap_string + "Electricity|Wind|Offshore"] = capacities_electricity.reindex(
        ["offwind", "offwind-ac", "offwind-dc", "offwind-float"]
    ).sum()

    var[cap_string + "Electricity|Wind|Onshore"] = capacities_electricity.get("onwind")

    var[cap_string + "Electricity|Wind"] = capacities_electricity.filter(
        like="wind"
    ).sum()

    assert (
        var[cap_string + "Electricity|Wind"]
        == var[
            [
                cap_string + "Electricity|Wind|Offshore",
                cap_string + "Electricity|Wind|Onshore",
            ]
        ].sum()
    )

    # var[cap_string + "Electricity|Storage Converter|CAES"] =
    # ! Not implemented

    var[cap_string + "Electricity|Storage Converter|Hydro Dam Reservoir"] = (
        capacities_electricity.get("hydro", 0)
    )

    var[cap_string + "Electricity|Storage Converter|Pump Hydro"] = (
        capacities_electricity.get("PHS", 0)
    )

    var[cap_string + "Electricity|Storage Converter|Stationary Batteries"] = (
        capacities_electricity.get("battery discharger", 0)
        + capacities_electricity.get("home battery discharger", 0)
    )

    var[cap_string + "Electricity|Storage Converter|Vehicles"] = (
        capacities_electricity.get("V2G", 0)
    )

    var[cap_string + "Electricity|Storage Converter"] = var[
        [
            cap_string + "Electricity|Storage Converter|Hydro Dam Reservoir",
            cap_string + "Electricity|Storage Converter|Pump Hydro",
            cap_string + "Electricity|Storage Converter|Stationary Batteries",
            cap_string + "Electricity|Storage Converter|Vehicles",
        ]
    ].sum()

    if cap_string.startswith("Investment") or cap_string.startswith("System Cost"):
        storage_capacities = (
            cap_func(
                **kwargs,
            )
            .filter(like=region)
            .groupby("carrier")
            .sum()
            .multiply(MW2GW)
        )
    else:
        storage_capacities = (
            cap_func(
                storage=True,
                **kwargs,
            )
            .filter(like=region)
            .groupby("carrier")
            .sum()
            .multiply(MW2GW)
        )
    # var[cap_string + "Electricity|Storage Reservoir|CAES"] =
    # ! Not implemented

    var[cap_string + "Electricity|Storage Reservoir|Hydro Dam Reservoir"] = (
        storage_capacities.get("hydro")
    )

    var[cap_string + "Electricity|Storage Reservoir|Pump Hydro"] = (
        storage_capacities.get("PHS")
    )

    var[cap_string + "Electricity|Storage Reservoir|Stationary Batteries"] = pd.Series(
        {c: storage_capacities.get(c) for c in ["battery", "home battery"]}
    ).sum()

    var[cap_string + "Electricity|Storage Reservoir|Vehicles"] = storage_capacities.get(
        "EV battery", 0
    )

    var[cap_string + "Electricity|Storage Reservoir"] = var[
        [
            cap_string + "Electricity|Storage Reservoir|Hydro Dam Reservoir",
            cap_string + "Electricity|Storage Reservoir|Pump Hydro",
            cap_string + "Electricity|Storage Reservoir|Stationary Batteries",
            cap_string + "Electricity|Storage Reservoir|Vehicles",
        ]
    ].sum()

    var[cap_string + "Electricity"] = var[
        [
            cap_string + "Electricity|Wind",
            cap_string + "Electricity|Solar",
            cap_string + "Electricity|Oil",
            cap_string + "Electricity|Coal",
            cap_string + "Electricity|Gas",
            cap_string + "Electricity|Biomass",
            cap_string + "Electricity|Hydro",
            cap_string + "Electricity|Hydrogen",
            cap_string + "Electricity|Nuclear",
            cap_string + "Electricity|Non-Renewable Waste",
        ]
    ].sum()

    capacities_central_heat = (
        cap_func(
            bus_carrier=[
                "urban central heat",
            ],
            **kwargs,
        )
        .filter(like=region)
        .groupby("carrier")
        .sum()
        .drop(
            ["urban central heat vent"],
            errors="ignore",  # drop existing labels or do nothing
        )
        .multiply(MW2GW)
    )
    if cap_string.startswith("Investment") or cap_string.startswith("System Cost"):
        secondary_heat_techs = [
            "DAC",
            "Fischer-Tropsch",
            "H2 Electrolysis",
            "H2 Fuel Cell",
            "methanolisation",
            "Sabatier",
            "CHP",  # We follow REMIND convention and account all CHPs only in electricity
        ]
        secondary_heat_idxs = [
            idx
            for idx in capacities_central_heat.index
            if any([tech in idx for tech in secondary_heat_techs])
        ]
        capacities_central_heat[secondary_heat_idxs] = 0

    var[cap_string + "Heat|Solar thermal"] = capacities_central_heat.filter(
        like="solar thermal"
    ).sum()

    # !!! Missing in the Ariadne database
    #  We could be much more detailed for the heat sector (as for electricity)
    # if desired by Ariadne
    #
    var[cap_string + "Heat|Biomass|w/ CCS"] = capacities_central_heat.get(
        "urban central solid biomass CHP CC", 0
    )
    var[cap_string + "Heat|Biomass|w/o CCS"] = (
        capacities_central_heat.get("urban central solid biomass CHP", 0)
        + capacities_central_heat.filter(like="biomass boiler").sum()
    )

    var[cap_string + "Heat|Biomass"] = (
        var[cap_string + "Heat|Biomass|w/ CCS"]
        + var[cap_string + "Heat|Biomass|w/o CCS"]
    )

    # assert isclose(
    #     var[cap_string + "Heat|Biomass"],
    #     capacities_central_heat.filter(like="biomass").sum(),
    # )

    var[cap_string + "Heat|Non-Renewable Waste"] = capacities_central_heat.filter(
        like="waste CHP"
    ).sum()

    var[cap_string + "Heat|Resistive heater"] = capacities_central_heat.filter(
        like="resistive heater"
    ).sum()

    var[cap_string + "Heat|Processes"] = pd.Series(
        {
            c: capacities_central_heat.get(c)
            for c in [
                "Fischer-Tropsch",
                "H2 Electrolysis",
                "H2 Fuel Cell",
                "Sabatier",
                "methanolisation",
            ]
        }
    ).sum()

    var[cap_string + "Heat|Hydrogen"] = capacities_central_heat.reindex(
        ["urban central H2 CHP", "urban central H2 retrofit CHP"]
    ).sum()

    # !!! Missing in the Ariadne database

    var[cap_string + "Heat|Gas"] = (
        capacities_central_heat.filter(like="gas boiler").sum()
        + capacities_central_heat.filter(like="gas CHP").sum()
    )

    # var[cap_string + "Heat|Geothermal"] =
    # ! Not implemented

    var[cap_string + "Heat|Heat pump"] = capacities_central_heat.filter(
        like="heat pump"
    ).sum()

    var[cap_string + "Heat|Oil"] = capacities_central_heat.filter(
        like="oil boiler"
    ).sum()

    var[cap_string + "Heat|Storage Converter"] = capacities_central_heat.filter(
        like="water tanks discharger"
    ).sum()

    var[cap_string + "Heat|Storage Reservoir"] = storage_capacities.filter(
        like="water tanks"
    ).sum()

    var[cap_string + "Heat"] = (
        var[cap_string + "Heat|Solar thermal"]
        + var[cap_string + "Heat|Resistive heater"]
        + var[cap_string + "Heat|Biomass"]
        + var[cap_string + "Heat|Oil"]
        + var[cap_string + "Heat|Gas"]
        + var[cap_string + "Heat|Processes"]
        + var[cap_string + "Heat|Hydrogen"]
        + var[cap_string + "Heat|Heat pump"]
        + var[cap_string + "Heat|Non-Renewable Waste"]
    )

    var[cap_string + "Heat|Renewable"] = (
        var[cap_string + "Heat|Solar thermal"]
        + var[cap_string + "Heat|Biomass"]
        + var[cap_string + "Heat|Hydrogen"]
        + var[cap_string + "Heat|Heat pump"]
        + var[cap_string + "Heat|Resistive heater"]
    )

    capacities_decentral_heat = (
        cap_func(
            bus_carrier=[
                "urban decentral heat",
                "rural heat",
            ],
            **kwargs,
        )
        .filter(like=region)
        .groupby("carrier")
        .sum()
        .drop(
            ["DAC"],
            errors="ignore",  # drop existing labels or do nothing
        )
        .multiply(MW2GW)
    )

    var[cap_string + "Decentral Heat|Solar thermal"] = capacities_decentral_heat.filter(
        like="solar thermal"
    ).sum()

    capacities_h2 = (
        cap_func(
            bus_carrier="H2",
            **kwargs,
        )
        .filter(like=region)
        .groupby("carrier")
        .sum()
        .multiply(MW2GW)
    )

    var[cap_string + "Hydrogen|Gas|w/ CCS"] = capacities_h2.get("SMR CC", 0)

    var[cap_string + "Hydrogen|Gas|w/o CCS"] = capacities_h2.get("SMR", 0)

    var[cap_string + "Hydrogen|Gas"] = capacities_h2.filter(like="SMR").sum()

    assert (
        var[cap_string + "Hydrogen|Gas"]
        == var[cap_string + "Hydrogen|Gas|w/ CCS"]
        + var[cap_string + "Hydrogen|Gas|w/o CCS"]
    )

    var[cap_string + "Hydrogen|Electricity"] = abs(
        capacities_electricity.get("H2 Electrolysis", 0)
    )

    var[cap_string + "Hydrogen"] = (
        capacities_h2.get("H2 Electrolysis", 0) + var[cap_string + "Hydrogen|Gas"]
    )

    var[cap_string + "Hydrogen|Reservoir"] = storage_capacities.get("H2", 0)

    capacities_gas = (
        cap_func(
            bus_carrier="renewable gas",
            **kwargs,
        )
        .filter(like=region)
        .groupby("carrier")
        .sum()
        .multiply(MW2GW)
    )

    var[cap_string + "Gases|Hydrogen"] = capacities_gas.get("Sabatier", 0)

    var[cap_string + "Gases|Biomass"] = capacities_gas.reindex(
        [
            "biogas to gas",
            "biogas to gas CC",
        ]
    ).sum()

    var[cap_string + "Gases"] = (
        var[cap_string + "Gases|Hydrogen"] + var[cap_string + "Gases|Biomass"]
    )

    # This check requires further changes to n.statistics
    #
    # assert isclose(
    #     var[cap_string + "Gases"],
    #     capacities_gas.sum(),
    # )

    capacities_liquids = (
        cap_func(
            bus_carrier="renewable oil",
            **kwargs,
        )
        .filter(like=region)
        .groupby("carrier")
        .sum()
        .multiply(MW2GW)
    )
    #
    var[cap_string + "Liquids|Hydrogen"] = capacities_liquids.get("Fischer-Tropsch", 0)

    var[cap_string + "Liquids|Biomass"] = capacities_liquids.filter(
        like="biomass to liquid"
    ).sum()

    try:
        capacities_methanol = (
            cap_func(
                bus_carrier="methanol",
                **kwargs,
            )
            .filter(like=region)
            .groupby("carrier")
            .sum()
            .multiply(MW2GW)
        )
        #
        var[cap_string + "Methanol"] = capacities_methanol.get("methanolisation", 0)
    except KeyError:
        print(
            "Warning: carrier `methanol` not found in network.links.carrier! Assuming 0 capacities."
        )
        var[cap_string + "Methanol"] = 0

    var[cap_string + "Liquids|Hydrogen"] += var[cap_string + "Methanol"]

    var[cap_string + "Liquids"] = (
        var[cap_string + "Liquids|Hydrogen"] + var[cap_string + "Liquids|Biomass"]
    )

    if cap_string.startswith("Investment"):
        var = var.div(MW2GW).mul(1e-9).div(5).round(3)  # in bn € / year
    elif cap_string.startswith("System Cost"):
        var = var.div(MW2GW).mul(1e-9).round(3)

    return var


def get_CHP_E_and_H_usage(n, bus_carrier, region, fossil_fraction=1):
    kwargs = {
        "groupby": ["name", "bus", "carrier"],
        "nice_names": False,
    }

    usage = (
        n.statistics.withdrawal(
            bus_carrier=bus_carrier,
            **kwargs,
        )
        .filter(like=region)
        .filter(like="CHP")
        .multiply(MWh2PJ)
        .multiply(fossil_fraction)
    )

    E_to_H = (
        n.links.loc[usage.index.get_level_values("name")].efficiency
        / n.links.loc[usage.index.get_level_values("name")].efficiency2
    )

    E_fraction = E_to_H * (1 / (E_to_H + 1))

    E_usage = usage.multiply(E_fraction).sum()
    H_usage = usage.multiply(1 - E_fraction).sum()

    return E_usage, H_usage


def get_primary_energy(n, region):
    kwargs = {
        "groupby": ["name", "bus", "carrier"],
        "nice_names": False,
    }

    var = pd.Series()

    oil_fossil_fraction = _get_fuel_fractions(n, region, "oil")["Fossil"]
    primary_oil_factor = (
        n.links.query("carrier=='oil refining'").efficiency.unique().item()
    )
    oil_usage = (
        n.statistics.withdrawal(bus_carrier="oil", **kwargs)
        .filter(like=region)
        .drop("Store", errors="ignore")
        .groupby("carrier")
        .sum()
        .multiply(oil_fossil_fraction)
        .multiply(MWh2PJ)
    )

    oil_CHP_E_usage, oil_CHP_H_usage = get_CHP_E_and_H_usage(
        n, "oil", region, fossil_fraction=oil_fossil_fraction
    )

    ## Primary Energy

    var["Primary Energy|Oil|Heat"] = (
        oil_usage.filter(like="urban central oil boiler").sum() + oil_CHP_H_usage
    ) / primary_oil_factor

    var["Primary Energy|Oil|Electricity"] = (
        oil_usage.get("oil", 0) + oil_CHP_E_usage
    ) / primary_oil_factor

    var["Primary Energy|Oil"] = oil_usage.sum() / primary_oil_factor

    # At the moment, everyting that is not electricity or heat is counted as liquid fuel
    var["Primary Energy|Oil|Liquids"] = (
        var["Primary Energy|Oil"]
        - var["Primary Energy|Oil|Electricity"]
        - var["Primary Energy|Oil|Heat"]
    )

    # assert isclose(
    #     var["Primary Energy|Oil"],
    #     n.statistics.withdrawal(bus_carrier="oil primary", **kwargs)
    #     .get(("Link", "DE oil refining"), pd.Series(0))
    #     .multiply(MWh2PJ)
    #     .item(),
    # )

    gas_fractions = _get_fuel_fractions(n, region, "gas")

    gas_usage = (
        n.statistics.withdrawal(
            bus_carrier="gas",
            **kwargs,
        )
        .filter(like=region)
        .drop(
            "Store",
            errors="ignore",
        )
        .groupby("carrier")
        .sum()
        .multiply(gas_fractions["Natural Gas"])
        .multiply(MWh2PJ)
    )
    primary_gas_factor = (
        n.links.query("carrier=='gas compressing'").efficiency.unique().item()
    )

    gas_CHP_E_usage, gas_CHP_H_usage = get_CHP_E_and_H_usage(
        n, "gas", region, fossil_fraction=gas_fractions["Natural Gas"]
    )

    var["Primary Energy|Gas|Heat"] = (
        gas_usage.filter(like="urban central gas boiler").sum() + gas_CHP_H_usage
    ) / primary_gas_factor

    var["Primary Energy|Gas|Electricity"] = (
        gas_usage.reindex(
            [
                "CCGT",
                "OCGT",
            ],
        ).sum()
        + gas_CHP_E_usage
    ) / primary_gas_factor

    var["Primary Energy|Gas|Hydrogen"] = (
        gas_usage.filter(like="SMR").sum() / primary_gas_factor
    )

    var["Primary Energy|Gas"] = gas_usage.sum() / primary_gas_factor

    # assert isclose(
    #     var["Primary Energy|Gas"],
    #     n.statistics.withdrawal(bus_carrier="gas primary", **kwargs)
    #     .get(("Link", "DE gas compressing"), pd.Series(0))
    #     .multiply(MWh2PJ)
    #     .item(),
    # )

    var["Primary Energy|Gas|Gases"] = (
        var["Primary Energy|Gas"]
        - var["Primary Energy|Gas|Electricity"]
        - var["Primary Energy|Gas|Heat"]
        - var["Primary Energy|Gas|Hydrogen"]
    )

    waste_CHP_E_usage, waste_CHP_H_usage = get_CHP_E_and_H_usage(
        n, "non-sequestered HVC", region
    )

    var["Primary Energy|Waste|Electricity"] = waste_CHP_E_usage
    var["Primary Energy|Waste|Heat"] = waste_CHP_H_usage
    var["Primary Energy|Waste"] = (
        var["Primary Energy|Waste|Electricity"] + var["Primary Energy|Waste|Heat"]
    )

    coal_usage = (
        n.statistics.withdrawal(
            bus_carrier=["lignite", "coal"],
            **kwargs,
        )
        .filter(like=region)
        .groupby("carrier")
        .sum()
        .multiply(MWh2PJ)
    )

    coal_CHP_E_usage, coal_CHP_H_usage = get_CHP_E_and_H_usage(n, "coal", region)
    lignite_CHP_E_usage, lignite_CHP_H_usage = get_CHP_E_and_H_usage(
        n, "lignite", region
    )

    var["Primary Energy|Coal|Hard Coal"] = (
        coal_usage.get("coal", 0) + coal_CHP_E_usage + coal_CHP_H_usage
    )

    var["Primary Energy|Coal|Lignite"] = (
        coal_usage.get("lignite", 0) + lignite_CHP_E_usage + lignite_CHP_H_usage
    )

    var["Primary Energy|Coal|Electricity"] = (
        var["Primary Energy|Coal|Hard Coal"]
        - coal_CHP_H_usage
        + var["Primary Energy|Coal|Lignite"]
        - lignite_CHP_H_usage
    )

    var["Primary Energy|Coal|Heat"] = coal_CHP_H_usage + lignite_CHP_H_usage

    var["Primary Energy|Coal"] = (
        var["Primary Energy|Coal|Heat"]
        + var["Primary Energy|Coal|Electricity"]
        + coal_usage.get("coal for industry", 0)
    )

    # assert isclose(var["Primary Energy|Coal"], coal_usage.sum())

    var["Primary Energy|Fossil"] = (
        var["Primary Energy|Coal"]
        + var["Primary Energy|Gas"]
        + var["Primary Energy|Oil"]
    )

    biomass_usage = (
        n.statistics.withdrawal(
            bus_carrier=["solid biomass", "biogas"],
            **kwargs,
        )
        .filter(like=region)
        .drop("Store", errors="ignore")
        .groupby("carrier")
        .sum()
        .multiply(MWh2PJ)
    )

    biomass_CHP_E_usage, biomass_CHP_H_usage = get_CHP_E_and_H_usage(
        n, "solid biomass", region
    )

    var["Primary Energy|Biomass|Gases"] = biomass_usage.filter(
        like="biogas to gas"
    ).sum()

    # btl_efficiency = n.links.query(
    #         "carrier == 'biomass to liquid' and (build_year == 2020)"
    #     ).efficiency.unique().item()

    unsus_btl_secondary = (
        n.statistics.supply(
            bus_carrier=["renewable oil"],
            **kwargs,
        )
        .filter(like=region)
        .groupby("carrier")
        .sum()
        .multiply(MWh2PJ)
        .get("unsustainable bioliquids", 0)
    )

    var["Primary Energy|Biomass|Liquids"] = (
        biomass_usage.filter(like="biomass to liquid").sum()
        + unsus_btl_secondary  # divide by the BtL efficiency 2020?
    )

    var["Primary Energy|Biomass|w/ CCS"] = biomass_usage[
        biomass_usage.index.str.contains("CC")
    ].sum()

    var["Primary Energy|Biomass|w/o CCS"] = biomass_usage[
        ~biomass_usage.index.str.contains("CC")
    ].sum()

    var["Primary Energy|Biomass|Electricity"] = (
        biomass_CHP_E_usage + biomass_usage.reindex(["solid biomass", "biogas"]).sum()
    )
    var["Primary Energy|Biomass|Heat"] = biomass_CHP_H_usage + biomass_usage.get(
        "urban central solid biomass boiler", 0
    )

    var["Primary Energy|Biomass|Solids"] = (
        biomass_usage.filter(like="solid biomass for industry").sum()
        + biomass_usage.get("rural biomass boiler", 0)
        + biomass_usage.get("urban decentral biomass boiler", 0)
    )

    var["Primary Energy|Biomass"] = (
        var["Primary Energy|Biomass|Electricity"]
        + var["Primary Energy|Biomass|Heat"]
        + var["Primary Energy|Biomass|Liquids"]
        + var["Primary Energy|Biomass|Solids"]
        + var["Primary Energy|Biomass|Gases"]
    )

    # assert isclose(
    #     var["Primary Energy|Biomass"],
    #     biomass_usage.sum() + unsus_btl_secondary,
    # )

    var["Primary Energy|Nuclear"] = (
        n.statistics.withdrawal(
            bus_carrier=["uranium"],
            **kwargs,
        )
        .filter(like=region)
        .groupby("carrier")
        .sum()
        .multiply(MWh2PJ)
        .get("nuclear", 0)
    )

    # ! This should basically be equivalent to secondary energy
    renewable_electricity = (
        n.statistics.supply(
            bus_carrier=["AC", "low voltage"],
            **kwargs,
        )
        .drop(
            [
                # Assuming renewables are only generators and StorageUnits
                "Link",
                "Line",
            ],
            errors="ignore",
        )
        .filter(like=region)
        .groupby("carrier")
        .sum()
        .multiply(MWh2PJ)
    )

    solar_thermal_heat = (
        n.statistics.supply(
            bus_carrier=[
                "urban decentral heat",
                "urban central heat",
                "rural heat",
            ],
            **kwargs,
        )
        .filter(like=region)
        .groupby("carrier")
        .sum()
        .filter(like="solar thermal")
        .multiply(MWh2PJ)
        .sum()
    )

    var["Primary Energy|Hydro"] = renewable_electricity.reindex(
        [
            "ror",
            "PHS",
            "hydro",
        ]
    ).sum()

    var["Primary Energy|Solar"] = (
        renewable_electricity.filter(like="solar").sum() + solar_thermal_heat
    )

    var["Primary Energy|Wind"] = renewable_electricity.filter(like="wind").sum()

    # assert isclose(
    #     renewable_electricity.sum() + solar_thermal_heat,
    #     (
    #         var["Primary Energy|Hydro"]
    #         + var["Primary Energy|Solar"]
    #         + var["Primary Energy|Wind"]
    #     ),
    # )
    # Primary Energy|Other
    # Not implemented

    var["Primary Energy"] = (
        var["Primary Energy|Fossil"]
        + var["Primary Energy|Biomass"]
        + var["Primary Energy|Hydro"]
        + var["Primary Energy|Solar"]
        + var["Primary Energy|Wind"]
        + var["Primary Energy|Nuclear"]
        + var["Primary Energy|Waste"]
    )

    return var


def get_secondary_energy(n, region, _industry_demand):
    kwargs = {
        "groupby": ["name", "bus", "carrier"],
        "nice_names": False,
    }
    var = pd.Series()

    electricity_supply = (
        n.statistics.supply(bus_carrier=["low voltage", "AC"], **kwargs)
        .filter(like=region)
        .groupby(["carrier"])
        .sum()
        .multiply(MWh2PJ)
        .drop(
            ["AC", "DC", "electricity distribution grid"],
            errors="ignore",
        )
    )

    var["Secondary Energy|Electricity|Coal|Hard Coal"] = electricity_supply.filter(
        like="coal"
    ).sum()

    var["Secondary Energy|Electricity|Coal|Lignite"] = electricity_supply.filter(
        like="lignite"
    ).sum()

    var["Secondary Energy|Electricity|Coal"] = (
        var["Secondary Energy|Electricity|Coal|Hard Coal"]
        + var["Secondary Energy|Electricity|Coal|Lignite"]
    )

    var["Secondary Energy|Electricity|Oil"] = electricity_supply.filter(
        like="oil"
    ).sum()

    var["Secondary Energy|Electricity|Gas"] = electricity_supply.reindex(
        [
            "CCGT",
            "OCGT",
            "urban central gas CHP",
            "urban central gas CHP CC",
        ],
    ).sum()

    var["Secondary Energy|Electricity|Fossil"] = (
        var["Secondary Energy|Electricity|Gas"]
        + var["Secondary Energy|Electricity|Oil"]
        + var["Secondary Energy|Electricity|Coal"]
    )

    var["Secondary Energy|Electricity|Biomass|w/o CCS"] = electricity_supply.reindex(
        ["urban central solid biomass CHP", "solid biomass", "biogas"]
    ).sum()
    var["Secondary Energy|Electricity|Biomass|w/ CCS"] = electricity_supply.get(
        "urban central solid biomass CHP CC", 0
    )
    var["Secondary Energy|Electricity|Biomass|Solid"] = electricity_supply.filter(
        like="solid biomass"
    ).sum()
    var["Secondary Energy|Electricity|Biomass|Gaseous and Liquid"] = (
        electricity_supply.get("biogas")
    )
    var["Secondary Energy|Electricity|Biomass"] = (
        var["Secondary Energy|Electricity|Biomass|w/o CCS"]
        + var["Secondary Energy|Electricity|Biomass|w/ CCS"]
    )

    var["Secondary Energy|Electricity|Hydro"] = electricity_supply.reindex(
        [
            "PHS",
            "hydro",
        ]
    ).sum()
    # ! Neglecting PHS here because it is storage infrastructure

    var["Secondary Energy|Electricity|Nuclear"] = electricity_supply.filter(
        like="nuclear"
    ).sum()
    var["Secondary Energy|Electricity|Solar"] = electricity_supply.filter(
        like="solar"
    ).sum()
    var["Secondary Energy|Electricity|Wind|Offshore"] = electricity_supply.filter(
        like="offwind"
    ).sum()
    var["Secondary Energy|Electricity|Wind|Onshore"] = electricity_supply.get("onwind")
    var["Secondary Energy|Electricity|Wind"] = (
        var["Secondary Energy|Electricity|Wind|Offshore"]
        + var["Secondary Energy|Electricity|Wind|Onshore"]
    )
    var["Secondary Energy|Electricity|Non-Biomass Renewables"] = (
        var["Secondary Energy|Electricity|Hydro"]
        + var["Secondary Energy|Electricity|Solar"]
        + var["Secondary Energy|Electricity|Wind"]
    )

    var["Secondary Energy|Electricity|Hydrogen"] = electricity_supply.reindex(
        [
            "H2 Fuel Cell",
            "H2 OCGT",
            "H2 CCGT",
            "urban central H2 CHP",
            "H2 retrofit OCGT",
            "H2 retrofit CCGT",
            "urban central H2 retrofit CHP",
        ]
    ).sum()
    # ! Add H2 Turbines if they get implemented

    var["Secondary Energy|Electricity|Waste"] = electricity_supply.filter(
        like="waste CHP"
    ).sum()

    var["Secondary Energy|Electricity|Curtailment"] = (
        n.statistics.curtailment(bus_carrier=["AC", "low voltage"], **kwargs)
        .filter(like=region)
        .multiply(MWh2PJ)
        .values.sum()
    )

    electricity_balance = (
        n.statistics.energy_balance(bus_carrier=["AC", "low voltage"], **kwargs)
        .filter(like=region)
        .groupby(["carrier"])
        .sum()
    )

    if "V2G" in electricity_balance.index:
        logger.error(
            "The exporter requires changes to correctly account vehicle to grid technology."
        )
    var["Secondary Energy|Electricity|Storage Losses"] = (
        -1
        * electricity_balance.reindex(
            [
                "battery charger",
                "battery discharger",
                "home battery charger",
                "home battery discharger",
                "PHS",
            ]
        )
        .multiply(MWh2PJ)
        .sum()
    )

    # TODO Compute transmission losses via links_t
    # var["Secondary Energy|Electricity|Transmission Losses"] = \
    #     n.statistics.withdrawal(
    #         bus_carrier=["AC", "low voltage"], **kwargs
    #     ).filter(like=region).groupby(["carrier"]).sum().get(
    #         ["AC", "DC", "electricity distribution grid"]
    #     ).subtract(
    #         n.statistics.supply(
    #             bus_carrier=["AC", "low voltage"], **kwargs
    #         ).filter(like=region).groupby(["carrier"]).sum().get(
    #             ["AC", "DC", "electricity distribution grid"]
    #         )
    #     ).multiply(MWh2PJ).sum()

    # supply - withdrawal
    # var["Secondary Energy|Electricity|Storage"] = \
    var["Secondary Energy|Electricity"] = (
        var["Secondary Energy|Electricity|Fossil"]
        + var["Secondary Energy|Electricity|Biomass"]
        + var["Secondary Energy|Electricity|Non-Biomass Renewables"]
        + var["Secondary Energy|Electricity|Nuclear"]
        # + var["Secondary Energy|Electricity|Transmission Losses"]
        # + var["Secondary Energy|Electricity|Storage Losses"]
        + var["Secondary Energy|Electricity|Hydrogen"]
        + var["Secondary Energy|Electricity|Waste"]
    )

<<<<<<< HEAD
    # assert isclose(
    #     electricity_supply[
    #         ~electricity_supply.index.str.contains(
    #             "PHS" "|battery discharger" "|home battery discharger" "|V2G"
    #         )
    #     ].sum(),
    #     var["Secondary Energy|Electricity"],
    # )
=======
    assert isclose(
        electricity_supply[
            ~electricity_supply.index.str.contains(
                "PHS|battery discharger|home battery discharger|V2G"
            )
        ].sum(),
        var["Secondary Energy|Electricity"],
    )
>>>>>>> a0a054d1

    heat_supply = (
        n.statistics.supply(
            bus_carrier=[
                "urban central heat",
                # rural and urban decentral heat do not produce secondary energy
            ],
            **kwargs,
        )
        .filter(like=region)
        .groupby(["carrier"])
        .sum()
        .multiply(MWh2PJ)
    )

    var["Secondary Energy|Heat|Gas"] = heat_supply.filter(like="gas").sum()

    var["Secondary Energy|Heat|Biomass"] = heat_supply.filter(like="biomass").sum()

    var["Secondary Energy|Heat|Coal"] = (
        heat_supply.filter(like="coal").sum() + heat_supply.filter(like="lignite").sum()
    )
    # var["Secondary Energy|Heat|Geothermal"] = \
    # var["Secondary Energy|Heat|Nuclear"] = \
    # var["Secondary Energy|Heat|Other"] = \
    # ! Not implemented
    var["Secondary Energy|Heat|Hydrogen"] = heat_supply.filter(
        like="urban central H2"
    ).sum()

    var["Secondary Energy|Heat|Oil"] = heat_supply.filter(
        like="urban central oil"
    ).sum()

    var["Secondary Energy|Heat|Solar"] = heat_supply.filter(like="solar thermal").sum()

    var["Secondary Energy|Heat|Electricity|Heat Pumps"] = heat_supply.filter(
        like="heat pump"
    ).sum()
    var["Secondary Energy|Heat|Electricity|Resistive"] = heat_supply.filter(
        like="resistive heater"
    ).sum()
    var["Secondary Energy|Heat|Electricity"] = (
        var["Secondary Energy|Heat|Electricity|Heat Pumps"]
        + var["Secondary Energy|Heat|Electricity|Resistive"]
    )
    var["Secondary Energy|Heat|Waste"] = heat_supply.filter(like="waste CHP").sum()
    var["Secondary Energy|Heat|Other"] = heat_supply.reindex(
        [
            "Fischer-Tropsch",
            "H2 Fuel Cell",
            "H2 Electrolysis",
            "Sabatier",
            "methanolisation",
        ]
    ).sum()
    # TODO remember to specify in comments

    var["Secondary Energy|Heat"] = (
        var["Secondary Energy|Heat|Gas"]
        + var["Secondary Energy|Heat|Biomass"]
        + var["Secondary Energy|Heat|Oil"]
        + var["Secondary Energy|Heat|Solar"]
        + var["Secondary Energy|Heat|Electricity"]
        + var["Secondary Energy|Heat|Other"]
        + var["Secondary Energy|Heat|Coal"]
        + var["Secondary Energy|Heat|Waste"]
        + var["Secondary Energy|Heat|Hydrogen"]
    )
    # assert isclose(
    #     var["Secondary Energy|Heat"],
    #     heat_supply[~heat_supply.index.str.contains("discharger")].sum(),
    # )

    hydrogen_production = (
        n.statistics.supply(bus_carrier="H2", **kwargs)
        .filter(like=region)
        .drop("Store", errors="ignore")
        .groupby(["carrier"])
        .sum()
        .multiply(MWh2PJ)
    )

    var["Secondary Energy|Hydrogen|Electricity"] = hydrogen_production.get(
        "H2 Electrolysis", 0
    )

    var["Secondary Energy|Hydrogen|Gas"] = hydrogen_production.reindex(
        ["SMR", "SMR CC"]
    ).sum()

    var["Secondary Energy|Hydrogen|Other"] = hydrogen_production.get(
        "H2 for industry", 0
    )

    var["Secondary Energy|Hydrogen"] = (
        var["Secondary Energy|Hydrogen|Electricity"]
        + var["Secondary Energy|Hydrogen|Gas"]
        + var["Secondary Energy|Hydrogen|Other"]
    )

    # assert isclose(
    #     var["Secondary Energy|Hydrogen"],
    #     hydrogen_production[
    #         ~hydrogen_production.index.str.startswith("H2 pipeline")
    #     ].sum(),
    #     rtol=0.01,
    #     atol=1e-5,
    # )

    # Liquids
    liquids_production = (
        n.statistics.supply(bus_carrier=["oil", "renewable oil", "methanol"], **kwargs)
        .filter(like=region)
        .multiply(MWh2PJ)
        .drop(
            [("Store", "DE oil Store"), ("Store", "DE methanol Store")], errors="ignore"
        )
        .groupby(["carrier"])
        .sum()
        .drop(["renewable oil", "methanol"], errors="ignore")  # Drop trade links
    )
    var["Secondary Energy|Liquids|Fossil"] = var["Secondary Energy|Liquids|Oil"] = (
        liquids_production.get("oil refining", 0)
    )
    var["Secondary Energy|Methanol"] = liquids_production.get("methanolisation", 0)
    var["Secondary Energy|Liquids|Hydrogen"] = liquids_production.get(
        "Fischer-Tropsch", 0
    ) + liquids_production.get("methanolisation", 0)

    var["Secondary Energy|Liquids|Biomass"] = liquids_production.filter(
        like="bio"
    ).sum()

    var["Secondary Energy|Liquids"] = (
        var["Secondary Energy|Liquids|Oil"]
        + var["Secondary Energy|Liquids|Hydrogen"]
        + var["Secondary Energy|Liquids|Biomass"]
    )
    # assert isclose(
    #     var["Secondary Energy|Liquids"],
    #     liquids_production.sum(),
    #     rtol=0.01,
    #     atol=1e-5,
    # )

    gas_supply = (
        n.statistics.supply(bus_carrier=["gas", "renewable gas"], **kwargs)
        .filter(like=region)
        .drop(("Store", "DE gas Store"), errors="ignore")
        .groupby(["carrier"])
        .sum()
        .drop(["renewable gas"], errors="ignore")
        .multiply(MWh2PJ)
    )

    # Fraction supplied by Hydrogen conversion
    var["Secondary Energy|Gases|Hydrogen"] = gas_supply.get("Sabatier", 0)

    var["Secondary Energy|Gases|Biomass"] = gas_supply.filter(like="bio").sum()

    var["Secondary Energy|Gases|Natural Gas"] = gas_supply.get("gas compressing", 0)

    var["Secondary Energy|Gases"] = (
        var["Secondary Energy|Gases|Hydrogen"]
        + var["Secondary Energy|Gases|Biomass"]
        + var["Secondary Energy|Gases|Natural Gas"]
    )

    # assert isclose(var["Secondary Energy|Gases"], gas_supply.sum())

    industry_demand = _industry_demand.filter(
        like=region,
        axis=0,
    ).sum()
    mwh_coal_per_mwh_coke = 1.366
    # Coke is added as a coal demand, so we need to convert back to units of coke for secondary energy
    var["Secondary Energy|Solids|Coal"] = var["Secondary Energy|Solids"] = (
        industry_demand.get("coke", 0) / mwh_coal_per_mwh_coke
    )

    biomass_usage = (
        n.statistics.withdrawal(bus_carrier="solid biomass", **kwargs)
        .filter(like=region)
        .groupby(["carrier"])
        .sum()
        .multiply(MWh2PJ)
    )

    var["Secondary Energy|Solids|Biomass"] = (
        biomass_usage.get("urban decentral biomass boiler", 0)
        + biomass_usage.get("rural biomass boiler", 0)
        + biomass_usage.filter(like="solid biomass for industry").sum()
    )

    electricity_withdrawal = (
        n.statistics.withdrawal(bus_carrier=["low voltage", "AC"], **kwargs)
        .filter(like=region)
        .groupby(["carrier"])
        .sum()
        .multiply(MWh2PJ)
    )

    var["Secondary Energy Input|Electricity|Hydrogen"] = electricity_withdrawal.get(
        "H2 Electrolysis", 0
    )

    var["Secondary Energy Input|Electricity|Heat"] = electricity_withdrawal.filter(
        like="urban central"
    ).sum()

    var["Secondary Energy Input|Electricity|Liquids"] = electricity_withdrawal.get(
        "methanolisation", 0
    )

    hydrogen_withdrawal = (
        n.statistics.withdrawal(bus_carrier="H2", **kwargs)
        .filter(like=region)
        .groupby(["carrier"])
        .sum()
        .multiply(MWh2PJ)
    )

    H2_CHP_E_usage, H2_CHP_H_usage = get_CHP_E_and_H_usage(n, "H2", region)

    var["Secondary Energy Input|Hydrogen|Electricity"] = (
        hydrogen_withdrawal.reindex(
            [
                "H2 Fuel Cell",
                "H2 OCGT",
                "H2 CCGT",
                "H2 retrofit OCGT",
                "H2 retrofit CCGT",
            ]
        ).sum()
        + H2_CHP_E_usage
    )

    var["Secondary Energy Input|Hydrogen|Heat"] = H2_CHP_H_usage

    var["Secondary Energy Input|Hydrogen|Gases"] = hydrogen_withdrawal.get(
        "Sabatier", 0
    )

    var["Secondary Energy Input|Hydrogen|Liquids"] = hydrogen_withdrawal.reindex(
        ["Fischer-Tropsch", "methanolisation"]
    ).sum()

    var["Secondary Energy"] = (
        var["Secondary Energy|Electricity"]
        + var["Secondary Energy|Heat"]
        + var["Secondary Energy|Hydrogen"]
        + var["Secondary Energy|Gases"]
        + var["Secondary Energy|Liquids"]
        + var["Secondary Energy|Solids"]
    )

    return var


def get_final_energy(
    n, region, _industry_demand, _energy_totals, _sector_ratios, _industry_production
):

    var = pd.Series()

    kwargs = {
        "groupby": ["name", "bus", "carrier"],
        "nice_names": False,
    }
    h2_fossil_fraction = _get_h2_fossil_fraction(n)
    oil_fractions = _get_fuel_fractions(n, region, "oil")

    if config_industry["ammonia"]:
        # MWh/a
        Haber_Bosch_NH3 = (
            n.statistics.supply(bus_carrier="NH3", **kwargs)
            .groupby("carrier")
            .sum()["Haber-Bosch"]
        )

        CH4_for_NH3 = (
            Haber_Bosch_NH3
            * h2_fossil_fraction
            * config_industry["MWh_CH4_per_tNH3_SMR"]
            / config_industry["MWh_NH3_per_tNH3"]
            * MWh2PJ
        )
        H2_for_NH3 = (
            Haber_Bosch_NH3
            * (1 - h2_fossil_fraction)
            / config_industry["MWh_H2_per_tNH3_electrolysis"]
            * MWh2PJ
        )
        subcategories = ["HVC", "Methanol", "Chlorine"]

    else:
        CH4_for_NH3 = 0
        H2_for_NH3 = 0
        subcategories = ["HVC", "Methanol", "Chlorine", "Ammonia"]

    carrier = ["hydrogen", "methane", "naphtha"]

    ip = _industry_production.loc[region, subcategories]  # kt/a
    sr = _sector_ratios["DE"].loc[carrier, subcategories]  # MWh/tMaterial
    non_energy = sr.multiply(ip).sum(axis=1) * 1e3 * MWh2PJ

    # write var
    var["Final Energy|Non-Energy Use|Gases"] = non_energy.methane + CH4_for_NH3

    gas_fractions = _get_fuel_fractions(n, region, "gas")
    for gas_type in gas_fractions.index:
        var[f"Final Energy|Non-Energy Use|Gases|{gas_type}"] = (
            var["Final Energy|Non-Energy Use|Gases"] * gas_fractions[gas_type]
        )

    var["Final Energy|Non-Energy Use|Liquids"] = non_energy.naphtha

    var["Final Energy|Non-Energy Use|Liquids|Petroleum"] = (
        non_energy.naphtha * oil_fractions["Fossil"]
    )
    var["Final Energy|Non-Energy Use|Liquids|Efuel"] = (
        non_energy.naphtha * oil_fractions["Efuel"]
    )
    var["Final Energy|Non-Energy Use|Liquids|Biomass"] = (
        non_energy.naphtha * oil_fractions["Biomass"]
    )

    var["Final Energy|Non-Energy Use|Solids"] = 0
    var["Final Energy|Non-Energy Use|Solids|Coal"] = 0
    var["Final Energy|Non-Energy Use|Solids|Biomass"] = 0

    var["Final Energy|Non-Energy Use|Hydrogen"] = non_energy.hydrogen + H2_for_NH3

    var["Final Energy|Non-Energy Use"] = non_energy.sum() + CH4_for_NH3 + H2_for_NH3

    # assert isclose(
    #     var["Final Energy|Non-Energy Use"],
    #     var["Final Energy|Non-Energy Use|Gases"]
    #     + var["Final Energy|Non-Energy Use|Liquids"]
    #     + var["Final Energy|Non-Energy Use|Solids"]
    #     + var["Final Energy|Non-Energy Use|Hydrogen"],
    # )

    energy_totals = _energy_totals.loc[region[0:2]]

    industry_demand = _industry_demand.filter(
        like=region,
        axis=0,
    ).sum()

    # !: Pypsa-eur does not strictly distinguish between energy and
    # non-energy use

    var["Final Energy|Industry|Electricity"] = industry_demand.get("electricity")
    # or use: sum_load(n, "industry electricity", region)
    # electricity is not used for non-energy purposes
    var["Final Energy|Industry excl Non-Energy Use|Electricity"] = var[
        "Final Energy|Industry|Electricity"
    ]

    var["Final Energy|Industry|Heat"] = industry_demand.get("low-temperature heat")
    # heat is not used for non-energy purposes
    var["Final Energy|Industry excl Non-Energy Use|Heat"] = var[
        "Final Energy|Industry|Heat"
    ]

    # var["Final Energy|Industry|Solar"] = \
    # !: Included in |Heat

    # var["Final Energy|Industry|Geothermal"] = \
    # Not implemented

    var["Final Energy|Industry|Gases"] = industry_demand.get("methane")

    for gas_type in gas_fractions.index:
        var[f"Final Energy|Industry|Gases|{gas_type}"] = (
            var["Final Energy|Industry|Gases"] * gas_fractions[gas_type]
        )

    # "gas for industry" is now regionally resolved and could be used here
    # subtract non-energy used gases from total gas demand
    var["Final Energy|Industry excl Non-Energy Use|Gases"] = (
        var["Final Energy|Industry|Gases"] - var["Final Energy|Non-Energy Use|Gases"]
    )

    for gas_type in gas_fractions.index:
        var[f"Final Energy|Industry excl Non-Energy Use|Gases|{gas_type}"] = (
            var["Final Energy|Industry excl Non-Energy Use|Gases"]
            * gas_fractions[gas_type]
        )

    # var["Final Energy|Industry|Power2Heat"] = \
    # Q: misleading description

    var["Final Energy|Industry|Hydrogen"] = industry_demand.get("hydrogen")
    # subtract non-energy used hydrogen from total hydrogen demand
    var["Final Energy|Industry excl Non-Energy Use|Hydrogen"] = (
        var["Final Energy|Industry|Hydrogen"]
        - var["Final Energy|Non-Energy Use|Hydrogen"]
    )

    var["Final Energy|Industry|Liquids|Petroleum"] = (
        sum_load(n, "naphtha for industry", region) * oil_fractions["Fossil"]
    )

    # subtract non-energy used petroleum from total petroleum demand
    var["Final Energy|Industry excl Non-Energy Use|Liquids|Petroleum"] = (
        var["Final Energy|Industry|Liquids|Petroleum"]
        - var["Final Energy|Non-Energy Use|Liquids|Petroleum"]
    )

    var["Final Energy|Industry|Liquids|Efuel"] = (
        sum_load(n, "naphtha for industry", region) * oil_fractions["Efuel"]
    )
    # subtract non-energy used efuels from total efuels demand
    var["Final Energy|Industry excl Non-Energy Use|Liquids|Efuel"] = (
        var["Final Energy|Industry|Liquids|Efuel"]
        - var["Final Energy|Non-Energy Use|Liquids|Efuel"]
    )

    var["Final Energy|Industry|Liquids|Biomass"] = (
        sum_load(n, "naphtha for industry", region) * oil_fractions["Biomass"]
    )
    # subtract non-energy used biomass from total biomass demand
    var["Final Energy|Industry excl Non-Energy Use|Liquids|Biomass"] = (
        var["Final Energy|Industry|Liquids|Biomass"]
        - var["Final Energy|Non-Energy Use|Liquids|Biomass"]
    )

    var["Final Energy|Industry|Liquids"] = sum_load(n, "naphtha for industry", region)
    # subtract non-energy used liquids from total liquid demand
    var["Final Energy|Industry excl Non-Energy Use|Liquids"] = (
        var["Final Energy|Industry|Liquids"]
        - var["Final Energy|Non-Energy Use|Liquids"]
    )

    # var["Final Energy|Industry|Other"] = \

    var["Final Energy|Industry|Solids|Biomass"] = industry_demand.get("solid biomass")
    var["Final Energy|Industry excl Non-Energy Use|Solids|Biomass"] = var[
        "Final Energy|Industry|Solids|Biomass"
    ]

    mwh_coal_per_mwh_coke = 1.366
    # Coke is added as a coal demand, so we need to convert back to units of coke for final energy
    var["Final Energy|Industry|Solids|Coal"] = (
        industry_demand.get("coal")
        + industry_demand.get("coke") / mwh_coal_per_mwh_coke
    )
    var["Final Energy|Industry excl Non-Energy Use|Solids|Coal"] = var[
        "Final Energy|Industry|Solids|Coal"
    ]

    var["Final Energy|Industry|Solids"] = (
        var["Final Energy|Industry|Solids|Biomass"]
        + var["Final Energy|Industry|Solids|Coal"]
    )
    # no solids used for non-energy purposes
    var["Final Energy|Industry excl Non-Energy Use|Solids"] = var[
        "Final Energy|Industry|Solids"
    ]

    # Why is AMMONIA zero?

    # var["Final Energy|Industry excl Non-Energy Use|Non-Metallic Minerals"] = \
    # var["Final Energy|Industry excl Non-Energy Use|Chemicals"] = \
    # var["Final Energy|Industry excl Non-Energy Use|Steel"] = \
    # var["Final Energy|Industry excl Non-Energy Use|Steel|Primary"] = \
    # var["Final Energy|Industry excl Non-Energy Use|Steel|Secondary"] = \
    # var["Final Energy|Industry excl Non-Energy Use|Pulp and Paper"] = \
    # var["Final Energy|Industry excl Non-Energy Use|Food and Tobacco"] = \
    # var["Final Energy|Industry excl Non-Energy Use|Non-Ferrous Metals"] = \
    # var["Final Energy|Industry excl Non-Energy Use|Engineering"] = \
    # var["Final Energy|Industry excl Non-Energy Use|Vehicle Construction"] = \
    # Q: Most of these could be found somewhere, but are model inputs!

    var["Final Energy|Industry"] = var.get(
        [
            "Final Energy|Industry|Electricity",
            "Final Energy|Industry|Heat",
            "Final Energy|Industry|Gases",
            "Final Energy|Industry|Hydrogen",
            "Final Energy|Industry|Liquids",
            "Final Energy|Industry|Solids",
        ]
    ).sum()
    var["Final Energy|Industry excl Non-Energy Use"] = var.get(
        [
            "Final Energy|Industry excl Non-Energy Use|Electricity",
            "Final Energy|Industry excl Non-Energy Use|Heat",
            "Final Energy|Industry excl Non-Energy Use|Gases",
            "Final Energy|Industry excl Non-Energy Use|Hydrogen",
            "Final Energy|Industry excl Non-Energy Use|Liquids",
            "Final Energy|Industry excl Non-Energy Use|Solids",
        ]
    ).sum()
    # assert isclose(
    #     var["Final Energy|Industry"] - var["Final Energy|Non-Energy Use"],
    #     var["Final Energy|Industry excl Non-Energy Use"],
    # )
    # Final energy is delivered to the consumers
    low_voltage_electricity = (
        n.statistics.withdrawal(
            bus_carrier="low voltage",
            **kwargs,
        )
        .filter(
            like=region,
        )
        .groupby("carrier")
        .sum()
        .multiply(MWh2PJ)
    )

    rescom_electricity = low_voltage_electricity[
        # carrier does not contain one of the following substrings
        ~low_voltage_electricity.index.str.contains(
            "urban central|industry|agriculture|charger|distribution"
            # Excluding chargers (battery and EV)
        )
    ]
    var["Final Energy|Residential and Commercial|Electricity|Heat Pumps"] = (
        rescom_electricity.filter(like="heat pump").sum()
    )
    var["Final Energy|Residential and Commercial|Electricity"] = (
        rescom_electricity.sum()
    )
    # urban decentral heat and rural heat are delivered as different forms of energy
    # (gas, oil, biomass, ...)
    decentral_heat_withdrawal = (
        n.statistics.withdrawal(
            bus_carrier=["rural heat", "urban decentral heat"],
            **kwargs,
        )
        .filter(
            like=region,
        )
        .groupby("carrier")
        .sum()
        .drop(
            [  # chargers affect all sectors equally
                "urban decentral water tanks charger",
                "rural water tanks charger",
            ],
            errors="ignore",
        )
        .multiply(MWh2PJ)
    )

    decentral_heat_residential_and_commercial_fraction = (
        sum_load(n, ["urban decentral heat", "rural heat"], region)
        / decentral_heat_withdrawal.sum()
    )

    decentral_heat_supply_rescom = (
        n.statistics.supply(
            bus_carrier=["rural heat", "urban decentral heat"],
            **kwargs,
        )
        .filter(
            like=region,
        )
        .groupby("carrier")
        .sum()
        .multiply(MWh2PJ)
        .multiply(decentral_heat_residential_and_commercial_fraction)
    )
    # Dischargers probably should not be considered, to avoid double counting

    var["Final Energy|Residential and Commercial|Heat"] = (
        sum_load(
            n, "urban central heat", region
        )  # For urban central Final Energy is delivered as Heat
        + decentral_heat_supply_rescom.filter(like="solar thermal").sum()
    )  # Assuming for solar thermal secondary energy == Final energy

    gas_usage = (
        n.statistics.withdrawal(bus_carrier="gas", **kwargs)
        .filter(like=region)
        .groupby(["carrier"])
        .sum()
        .multiply(MWh2PJ)
    )

    # !!! Here the final is delivered as gas, not as heat
    var["Final Energy|Residential and Commercial|Gases"] = gas_usage.get(
        "urban decentral gas boiler", 0
    ) + gas_usage.get("rural gas boiler", 0)

    for gas_type in gas_fractions.index:
        var[f"Final Energy|Residential and Commercial|Gases|{gas_type}"] = (
            var["Final Energy|Residential and Commercial|Gases"]
            * gas_fractions[gas_type]
        )

    # var["Final Energy|Residential and Commercial|Hydrogen"] = \
    # ! Not implemented
    oil_usage = (
        n.statistics.withdrawal(bus_carrier="oil", **kwargs)
        .filter(like=region)
        .groupby(["carrier"])
        .sum()
        .multiply(MWh2PJ)
    )

    var["Final Energy|Residential and Commercial|Liquids"] = oil_usage.get(
        "urban decentral oil boiler", 0
    ) + oil_usage.get("rural oil boiler", 0)

    var["Final Energy|Residential and Commercial|Liquids|Petroleum"] = (
        var["Final Energy|Residential and Commercial|Liquids"] * oil_fractions["Fossil"]
    )
    var["Final Energy|Residential and Commercial|Liquids|Efuel"] = (
        var["Final Energy|Residential and Commercial|Liquids"] * oil_fractions["Efuel"]
    )
    var["Final Energy|Residential and Commercial|Liquids|Biomass"] = (
        var["Final Energy|Residential and Commercial|Liquids"]
        * oil_fractions["Biomass"]
    )

    # var["Final Energy|Residential and Commercial|Other"] = \
    # var["Final Energy|Residential and Commercial|Solids|Coal"] = \
    # ! Not implemented

    biomass_usage = (
        n.statistics.withdrawal(bus_carrier="solid biomass", **kwargs)
        .filter(like=region)
        .groupby(["carrier"])
        .sum()
        .multiply(MWh2PJ)
    )

    var["Final Energy|Residential and Commercial|Solids"] = var[
        "Final Energy|Residential and Commercial|Solids|Biomass"
    ] = biomass_usage.get("urban decentral biomass boiler", 0) + biomass_usage.get(
        "rural biomass boiler", 0
    )

    # Q: Everything else seems to be not implemented

    var["Final Energy|Residential and Commercial"] = (
        var["Final Energy|Residential and Commercial|Electricity"]
        + var["Final Energy|Residential and Commercial|Heat"]
        + var["Final Energy|Residential and Commercial|Gases"]
        + var["Final Energy|Residential and Commercial|Liquids"]
        + var["Final Energy|Residential and Commercial|Solids"]
    )

    # TODO double check prices for usage of correct FE carrier

    var["Final Energy|Residential and Commercial|Space and Water Heating"] = (
        # district heating
        var["Final Energy|Residential and Commercial|Heat"]
        # decentral boilers
        + var["Final Energy|Residential and Commercial|Gases"]
        + var["Final Energy|Residential and Commercial|Liquids"]
        + var["Final Energy|Residential and Commercial|Solids"]
        # resistive heaters and heat pumps
        + low_voltage_electricity.filter(like="rural").sum()
        + low_voltage_electricity.filter(like="urban decentral").sum()
    )

    # var["Final Energy|Transportation|Other"] = \

    var["Final Energy|Transportation|Electricity"] = low_voltage_electricity.get(
        "BEV charger", 0
    )

    # var["Final Energy|Transportation|Gases"] = \
    # var["Final Energy|Transportation|Gases|Natural Gas"] = \
    # var["Final Energy|Transportation|Gases|Biomass"] = \
    # var["Final Energy|Transportation|Gases|Efuel"] = \
    # var["Final Energy|Transportation|Gases|Synthetic Fossil"] = \
    # ! Not implemented

    var["Final Energy|Transportation|Hydrogen"] = sum_load(
        n, "land transport fuel cell", region
    )
    # ?? H2 for shipping

    international_aviation_fraction = energy_totals["total international aviation"] / (
        energy_totals["total domestic aviation"]
        + energy_totals["total international aviation"]
    )
    international_navigation_fraction = energy_totals[
        "total international navigation"
    ] / (
        energy_totals["total domestic navigation"]
        + energy_totals["total international navigation"]
    )
    var["Final Energy|Transportation|Domestic Aviation"] = var[
        "Final Energy|Transportation|Domestic Aviation|Liquids"
    ] = sum_load(n, "kerosene for aviation", region) * (
        1 - international_aviation_fraction
    )
    var["Final Energy|Transportation|Domestic Navigation"] = var[
        "Final Energy|Transportation|Domestic Navigation|Liquids"
    ] = sum_load(n, "shipping oil", region) * (1 - international_navigation_fraction)

    var["Final Energy|Transportation|Methanol"] = sum_load(
        n, "shipping methanol", region
    ) * (1 - international_navigation_fraction)

    var["Final Energy|Transportation|Liquids"] = (
        sum_load(n, "land transport oil", region)
        + var["Final Energy|Transportation|Domestic Aviation|Liquids"]
        + var["Final Energy|Transportation|Domestic Navigation|Liquids"]
        + var["Final Energy|Transportation|Methanol"]
    )

    # var["Final Energy|Transportation|Liquids|Biomass"] = \
    # var["Final Energy|Transportation|Liquids|Synthetic Fossil"] = \
    var["Final Energy|Transportation|Liquids|Petroleum"] = (
        var["Final Energy|Transportation|Liquids"] * oil_fractions["Fossil"]
    )

    var["Final Energy|Transportation|Liquids|Efuel"] = (
        var["Final Energy|Transportation|Liquids"] * oil_fractions["Efuel"]
        + var["Final Energy|Transportation|Methanol"]
    )

    var["Final Energy|Transportation|Liquids|Biomass"] = (
        var["Final Energy|Transportation|Liquids"] * oil_fractions["Biomass"]
    )

    var["Final Energy|Bunkers|Aviation"] = var[
        "Final Energy|Bunkers|Aviation|Liquids"
    ] = sum_load(n, "kerosene for aviation", region) * international_aviation_fraction

    for var_key, fraction_key in zip(
        ["Biomass", "Petroleum", "Efuel"], oil_fractions.index
    ):
        var[f"Final Energy|Bunkers|Aviation|Liquids|{var_key}"] = (
            var["Final Energy|Bunkers|Aviation|Liquids"] * oil_fractions[fraction_key]
        )
    # TODO Navigation hydrogen
    var["Final Energy|Bunkers|Navigation|Methanol"] = (
        sum_load(n, "shipping methanol", region) * international_navigation_fraction
    )
    var["Final Energy|Bunkers|Navigation|Liquids"] = (
        sum_load(n, "shipping oil", region) * international_navigation_fraction
    )

    for var_key, fraction_key in zip(
        ["Biomass", "Petroleum", "Efuel"], oil_fractions.index
    ):
        var[f"Final Energy|Bunkers|Navigation|Liquids|{var_key}"] = (
            var["Final Energy|Bunkers|Navigation|Liquids"] * oil_fractions[fraction_key]
        )

    var["Final Energy|Bunkers|Navigation|Liquids"] += var[
        "Final Energy|Bunkers|Navigation|Methanol"
    ]
    var["Final Energy|Bunkers|Navigation|Liquids|Efuel"] += var[
        "Final Energy|Bunkers|Navigation|Methanol"
    ]

    var["Final Energy|Bunkers|Navigation"] = var[
        "Final Energy|Bunkers|Navigation|Liquids"
    ]

    # var["Final Energy|Bunkers|Navigation|Gases"] = \
    # ! Not implemented
    # var["Final Energy|Bunkers|Navigation|Hydrogen"] = \
    # ! Not used

    var["Final Energy|Bunkers|Liquids"] = (
        var["Final Energy|Bunkers|Navigation|Liquids"]
        + var["Final Energy|Bunkers|Aviation|Liquids"]
    )
    var["Final Energy|Bunkers"] = (
        var["Final Energy|Bunkers|Navigation"] + var["Final Energy|Bunkers|Aviation"]
    )

    var["Final Energy|Transportation"] = (
        var["Final Energy|Transportation|Electricity"]
        + var["Final Energy|Transportation|Liquids"]
        + var["Final Energy|Transportation|Hydrogen"]
    )

    var["Final Energy|Agriculture|Electricity"] = sum_load(
        n, "agriculture electricity", region
    )
    var["Final Energy|Agriculture|Heat"] = sum_load(n, "agriculture heat", region)
    var["Final Energy|Agriculture|Liquids"] = sum_load(
        n, "agriculture machinery oil", region
    )
    # var["Final Energy|Agriculture|Gases"] = \
    var["Final Energy|Agriculture"] = (
        var["Final Energy|Agriculture|Electricity"]
        + var["Final Energy|Agriculture|Heat"]
        + var["Final Energy|Agriculture|Liquids"]
    )

    # assert isclose(
    #     var["Final Energy|Agriculture"],
    #     energy_totals.get("total agriculture")
    # )
    # It's nice to do these double checks, but it's less
    # straightforward for the other categories
    # !!! TODO this assert is temporarily disabled because of https://github.com/PyPSA/pypsa-eur/issues/985

    central_heat_withdrawal = (
        n.statistics.withdrawal(
            bus_carrier=["urban central heat"],
            **kwargs,
        )
        .filter(
            like=region,
        )
        .groupby("carrier")
        .sum()
        .multiply(MWh2PJ)
    )

    var["Final Energy|Carbon Dioxide Removal|Heat"] = decentral_heat_withdrawal.get(
        "DAC", 0
    ) + central_heat_withdrawal.get("DAC", 0)

    electricity = (
        n.statistics.withdrawal(
            bus_carrier="AC",
            **kwargs,
        )
        .filter(
            like=region,
        )
        .groupby("carrier")
        .sum()
        .multiply(MWh2PJ)
    )

    var["Final Energy|Carbon Dioxide Removal|Electricity"] = electricity.get("DAC", 0)

    var["Final Energy|Carbon Dioxide Removal"] = (
        var["Final Energy|Carbon Dioxide Removal|Electricity"]
        + var["Final Energy|Carbon Dioxide Removal|Heat"]
    )

    var["Final Energy|Electricity"] = (
        var["Final Energy|Agriculture|Electricity"]
        + var["Final Energy|Residential and Commercial|Electricity"]
        + var["Final Energy|Transportation|Electricity"]
        + var["Final Energy|Industry excl Non-Energy Use|Electricity"]
        + var["Final Energy|Carbon Dioxide Removal|Electricity"]
    )

    var["Final Energy|Solids"] = (
        # var["Final Energy|Agriculture|Solids"]
        var["Final Energy|Residential and Commercial|Solids"]
        + var["Final Energy|Industry excl Non-Energy Use|Solids"]
    )

    var["Final Energy|Solids|Biomass"] = (
        var["Final Energy|Residential and Commercial|Solids|Biomass"]
        + var["Final Energy|Industry excl Non-Energy Use|Solids|Biomass"]
    )

    var["Final Energy|Solids|Coal"] = var[
        "Final Energy|Industry excl Non-Energy Use|Solids|Coal"
    ]

    var["Final Energy|Gases"] = (
        var["Final Energy|Residential and Commercial|Gases"]
        + var["Final Energy|Industry excl Non-Energy Use|Gases"]
    )
    for gas_type in gas_fractions.index:
        var[f"Final Energy|Gases|{gas_type}"] = (
            var["Final Energy|Gases"] * gas_fractions[gas_type]
        )

    var["Final Energy|Liquids"] = (
        var["Final Energy|Agriculture|Liquids"]
        + var["Final Energy|Residential and Commercial|Liquids"]
        + var["Final Energy|Transportation|Liquids"]
        + var["Final Energy|Industry excl Non-Energy Use|Liquids"]
    )

    var["Final Energy|Liquids|Petroleum"] = (
        var["Final Energy|Liquids"] * oil_fractions["Fossil"]
    )

    var["Final Energy|Liquids|Efuel"] = (
        var["Final Energy|Liquids"] * oil_fractions["Efuel"]
    )

    var["Final Energy|Liquids|Biomass"] = (
        var["Final Energy|Liquids"] * oil_fractions["Biomass"]
    )

    var["Final Energy|Heat"] = (
        var["Final Energy|Agriculture|Heat"]
        + var["Final Energy|Residential and Commercial|Heat"]
        + var["Final Energy|Industry excl Non-Energy Use|Heat"]
        + var["Final Energy|Carbon Dioxide Removal|Heat"]
    )
    # var["Final Energy|Solar"] = \
    var["Final Energy|Hydrogen"] = (
        var["Final Energy|Transportation|Hydrogen"]
        + var["Final Energy|Industry excl Non-Energy Use|Hydrogen"]
    )

    # var["Final Energy|Geothermal"] = \
    # ! Not implemented

    waste_withdrawal = (
        n.statistics.withdrawal(
            bus_carrier=["non-sequestered HVC"],
            **kwargs,
        )
        .filter(
            like=region,
        )
        .groupby("carrier")
        .sum()
        .multiply(MWh2PJ)
    )

    var["Final Energy|Waste"] = waste_withdrawal.get("HVC to air", 0)

    var["Final Energy incl Non-Energy Use incl Bunkers"] = (
        var["Final Energy|Industry"]
        + var["Final Energy|Residential and Commercial"]
        + var["Final Energy|Agriculture"]
        + var["Final Energy|Transportation"]
        + var["Final Energy|Bunkers"]
        + var["Final Energy|Waste"]
        + var["Final Energy|Carbon Dioxide Removal"]
    )

    var["Final Energy"] = (
        var["Final Energy|Industry excl Non-Energy Use"]
        + var["Final Energy|Residential and Commercial"]
        + var["Final Energy|Agriculture"]
        + var["Final Energy|Transportation"]
        + var["Final Energy|Waste"]
        + var["Final Energy|Carbon Dioxide Removal"]
    )

    return var


def get_emissions(n, region, _energy_totals, industry_demand):
    energy_totals = _energy_totals.loc[region[0:2]]

    industry_DE = industry_demand.filter(
        like=region,
        axis=0,
    ).sum()

    kwargs = {
        "groupby": ["name", "bus", "carrier"],
        "nice_names": False,
    }

    var = pd.Series()

    co2_emissions = (
        n.statistics.supply(bus_carrier="co2", **kwargs)
        .filter(like=region)
        .groupby("carrier")
        .sum()
        .multiply(t2Mt)
    )

    co2_atmosphere_withdrawal = (
        n.statistics.withdrawal(bus_carrier="co2", **kwargs)
        .filter(like=region)
        .groupby("carrier")
        .sum()
        .multiply(t2Mt)
    )

    var["Emissions|CO2|Model"] = co2_emissions.sum() - co2_atmosphere_withdrawal.sum()

    co2_storage = (
        n.statistics.supply(bus_carrier="co2 stored", **kwargs)
        .filter(like=region)
        .groupby("carrier")
        .sum()
        .multiply(t2Mt)
    )

    # Assert negligible numerical errors / leakage in stored CO2
    assert co2_storage.get("co2 stored", 0) < 1.0
    co2_storage.drop("co2 stored", inplace=True, errors="ignore")

    try:
        total_ccs = (
            n.statistics.supply(bus_carrier="co2 sequestered", **kwargs)
            .filter(like=region)
            .get("Link")
            .groupby("carrier")
            .sum()
            .multiply(t2Mt)
            .sum()
        )
    except AttributeError:  # no sequestration in 2020 -> NoneType
        total_ccs = 0.0

    # Correcting the PyPSA emission balance
    # Supply side
    # 1. DACCS and BECCS is regarded as negative emissions
    # 2a. DACCU and BECCU are regarded as neutral
    # 2b. BE and fossilCCS are regarded as neutral
    # 3. fossilCCU is regarded as emissions
    # Demand side
    # 4. CCU (e-fuels) is neutral

    ccs_fraction = total_ccs / co2_storage.sum()
    ccu_fraction = 1 - ccs_fraction

    # Correcting for fossil CCU (3.)
    # Step 1: Add the stored CO2 back to the emissions
    # Step 2 (below): CCU goes to e-fuels -> subtract from e-fuel users
    common_index_emitters = co2_emissions.index.intersection(co2_storage.index)

    co2_emissions.loc[common_index_emitters] += co2_storage.loc[
        common_index_emitters
    ].multiply(ccu_fraction)

    var["Emissions|CO2|Model|CCU"] = (
        co2_storage.loc[common_index_emitters].multiply(ccu_fraction).sum()
    )

    # Correcting for BECCS and DACCS (1.)
    # Only stored and sequestered emissions are accounted as negative
    common_index_withdrawals = co2_atmosphere_withdrawal.index.intersection(
        co2_storage.index
    )
    co2_negative_emissions = co2_storage.loc[common_index_withdrawals].multiply(
        ccs_fraction
    )

    # Now repeat the same for the CHP emissions

    CHP_emissions = (
        (
            n.statistics.supply(bus_carrier="co2", **kwargs)
            .filter(like=region)
            .filter(like="CHP")
            .multiply(t2Mt)
        )
        .groupby(["name", "carrier"])
        .sum()
    )

    CHP_atmosphere_withdrawal = (
        (
            n.statistics.withdrawal(bus_carrier="co2", **kwargs)
            .filter(like=region)
            .filter(like="CHP")
            .multiply(t2Mt)
        )
        .groupby(["name", "carrier"])
        .sum()
    )

    CHP_storage = (
        (
            n.statistics.supply(bus_carrier="co2 stored", **kwargs)
            .filter(like=region)
            .filter(like="CHP")
            .multiply(t2Mt)
        )
        .groupby(["name", "carrier"])
        .sum()
    )

    # Addresses 3.

    common_index_emitters = CHP_emissions.index.intersection(CHP_storage.index)

    CHP_emissions.loc[common_index_emitters] += CHP_storage.loc[
        common_index_emitters
    ].multiply(ccu_fraction)

    # Addresses 1.

    common_index_withdrawals = CHP_atmosphere_withdrawal.index.intersection(
        CHP_storage.index
    )

    CHP_negative_emissions = CHP_storage.loc[common_index_withdrawals].multiply(
        ccs_fraction
    )

    ## E-fuels and Biofuels are assumed to be carbon neutral

    oil_techs = [
        "HVC to air",
        "agriculture machinery oil",
        "kerosene for aviation",
        "land transport oil",
        "oil",
        "shipping oil",
        "waste CHP",
        "waste CHP CC",
        "urban decentral oil boiler",
        "rural oil boiler",
        "urban central oil CHP",
    ]

    # multiply by fossil fraction to disregard e- and biofuel emissions

    oil_fossil_fraction = _get_fuel_fractions(n, region, "oil")["Fossil"]

    # This variable is not in the database, but it might be useful for double checking the totals
    var["Emissions|CO2|Efuels|Liquids"] = co2_emissions.loc[
        co2_emissions.index.isin(oil_techs)
    ].sum() * (1 - oil_fossil_fraction)

    co2_emissions.loc[co2_emissions.index.isin(oil_techs)] *= oil_fossil_fraction

    CHP_emissions.loc[
        CHP_emissions.index.get_level_values("carrier").isin(oil_techs)
    ] *= oil_fossil_fraction

    gas_techs = [
        "CCGT",
        "OCGT",
        "SMR",
        "SMR CC",
        "gas for industry",
        "gas for industry CC",
        "rural gas boiler",
        "urban decentral gas boiler",
        "urban central gas CHP",
        "urban central gas CHP CC",
    ]

    gas_fractions = _get_fuel_fractions(n, region, "gas")

    var["Emissions|CO2|Efuels|Gases"] = co2_emissions.loc[
        co2_emissions.index.isin(gas_techs)
    ].sum() * (1 - gas_fractions["Natural Gas"])

    co2_emissions.loc[co2_emissions.index.isin(gas_techs)] *= gas_fractions[
        "Natural Gas"
    ]
    CHP_emissions.loc[
        CHP_emissions.index.get_level_values("carrier").isin(gas_techs)
    ] *= gas_fractions["Natural Gas"]

    # All methanol is e-methanol and hence considered carbon neutral

    methanol_techs = [
        "industry methanol",
        "shipping methanol",
    ]

    var["Emissions|CO2|Efuels|Methanol"] = co2_emissions.loc[
        co2_emissions.index.isin(methanol_techs)
    ].sum()

    co2_emissions.loc[co2_emissions.index.isin(methanol_techs)] = 0

    # Emissions in DE are:

    var["Emissions|CO2"] = co2_emissions.sum() - co2_negative_emissions.sum()

    # I am not sure any longer how to exactly capture the difference between Model emissions and the reported emissions
    # assert isclose(
    #     var["Emissions|CO2"],
    #     var["Emissions|CO2|Model"]
    #     - var["Emissions|CO2|Efuels|Liquids"]
    #     - var["Emissions|CO2|Efuels|Gases"]
    #     - var["Emissions|CO2|Efuels|Methanol"]
    #     - var["Emissions|CO2|Model|CCU"],
    #     rtol=1e-2, atol=1e-2,
    # )

    # Split CHP emissions between electricity and heat sectors

    CHP_E_to_H = (
        n.links.loc[CHP_emissions.index.get_level_values("name")].efficiency
        / n.links.loc[CHP_emissions.index.get_level_values("name")].efficiency2
    )

    CHP_E_fraction = CHP_E_to_H * (1 / (CHP_E_to_H + 1))

    negative_CHP_E_to_H = (
        n.links.loc[CHP_atmosphere_withdrawal.index.get_level_values("name")].efficiency
        / n.links.loc[
            CHP_atmosphere_withdrawal.index.get_level_values("name")
        ].efficiency2
    )

    negative_CHP_E_fraction = negative_CHP_E_to_H * (1 / (negative_CHP_E_to_H + 1))

    # It would be interesting to relate the Emissions|CO2|Model to Emissions|CO2 reported to the DB by considering imports of carbon, e.g., (exports_oil_renew - imports_oil_renew) * 0.2571 * t2Mt + (exports_gas_renew - imports_gas_renew) * 0.2571 * t2Mt + (exports_meoh - imports_meoh) / 4.0321 * t2Mt
    # Then it would be necessary to consider negative carbon from solid biomass imports as well
    # Actually we might have to include solid biomass imports in the co2 constraints as well

    # assert isclose(
    #     co2_emissions.filter(like="CHP").sum(),
    #     CHP_emissions.sum(),
    # )
    # assert isclose(
    #     co2_atmosphere_withdrawal.filter(like="CHP").sum(),
    #     CHP_atmosphere_withdrawal.sum(),
    # )

    process_emissions = (
        n.statistics.supply(bus_carrier="process emissions", **kwargs)
        .filter(like=region)
        .groupby("carrier")
        .sum()
    )

    pe_fossil_fraction = (
        process_emissions.get("process emissions", 0)
        + process_emissions.get("naptha for industry", 0) * oil_fossil_fraction
    ) / process_emissions.sum()

    var["Carbon Sequestration|DACCS"] = co2_negative_emissions.get("DAC", 0)

    var["Carbon Sequestration|BECCS"] = co2_negative_emissions.filter(like="bio").sum()

    # E and Biofuels with CC
    var["Carbon Sequestration|Other"] = co2_storage.mul(ccs_fraction)[
        ~co2_storage.index.str.contains("bio|process")
    ].sum() + co2_storage.mul(ccs_fraction).get("process emissions CC", 0) * (
        1 - pe_fossil_fraction
    )

<<<<<<< HEAD
    # assert isclose(
    #     var["Carbon Sequestration"],
    #     co2_negative_emissions.sum(),
    # )
=======
    var["Carbon Sequestration"] = (
        var["Carbon Sequestration|DACCS"]
        + var["Carbon Sequestration|BECCS"]
        + var["Carbon Sequestration|Other"]
    )
>>>>>>> a0a054d1

    # assert isclose(
    #     var["Carbon Sequestration"],
    #     co2_storage.mul(ccs_fraction)[~co2_storage.index.str.contains("process")].sum(),
    # )

    # ! LULUCF should also be subtracted (or added??), we get from REMIND,
    # TODO how to consider it here?

    # Make sure these values are about right
    var["Emissions|CO2|Industrial Processes"] = co2_emissions.reindex(
        [
            "process emissions",
            "process emissions CC",
        ]
    ).sum() * pe_fossil_fraction + co2_emissions.get(
        "industry methanol", 0
    )  # considered 0 anyways

    mwh_coal_per_mwh_coke = 1.366  # from eurostat energy balance
    # 0.3361 t/MWh, industry_DE is in PJ, 1e-6 to convert to Mt
    coking_emissions = (
        industry_DE.coke / MWh2PJ * (mwh_coal_per_mwh_coke - 1) * 0.3361 * t2Mt
    )
    var["Emissions|Gross Fossil CO2|Energy|Demand|Industry"] = (
        co2_emissions.reindex(
            [
                "gas for industry",
                "gas for industry CC",
                "coal for industry",
            ]
        ).sum()
    ) - coking_emissions
    var["Emissions|Gross Fossil CO2|Energy|Supply|Solids"] = var[
        "Emissions|CO2|Energy|Supply|Solids"
    ] = coking_emissions

    var["Emissions|CO2|Energy|Demand|Industry"] = var[
        "Emissions|Gross Fossil CO2|Energy|Demand|Industry"
    ] - co2_negative_emissions.get("solid biomass for industry CC", 0)

    var["Emissions|CO2|Industry"] = (
        var["Emissions|CO2|Energy|Demand|Industry"]
        + var["Emissions|CO2|Industrial Processes"]
    )

    var["Emissions|CO2|Energy|Demand|Residential and Commercial"] = (
        co2_emissions.filter(like="urban decentral").sum()
        + co2_emissions.filter(like="rural").sum()
    )

    international_aviation_fraction = energy_totals["total international aviation"] / (
        energy_totals["total domestic aviation"]
        + energy_totals["total international aviation"]
    )
    international_navigation_fraction = energy_totals[
        "total international navigation"
    ] / (
        energy_totals["total domestic navigation"]
        + energy_totals["total international navigation"]
    )

    var["Emissions|CO2|Energy|Demand|Transportation|Domestic Aviation"] = (
        co2_emissions.get("kerosene for aviation")
        * (1 - international_aviation_fraction)
    )

    var["Emissions|CO2|Energy|Demand|Transportation|Domestic Navigation"] = (
        co2_emissions.filter(like="shipping").sum()
        * (1 - international_navigation_fraction)
    )

    var["Emissions|CO2|Energy|Demand|Transportation"] = (
        co2_emissions.get("land transport oil", 0)
        + var["Emissions|CO2|Energy|Demand|Transportation|Domestic Aviation"]
        + var["Emissions|CO2|Energy|Demand|Transportation|Domestic Navigation"]
    )

    var["Emissions|CO2|Energy|Demand|Bunkers|Aviation"] = (
        co2_emissions.get("kerosene for aviation") * international_aviation_fraction
    )

    var["Emissions|CO2|Energy|Demand|Bunkers|Navigation"] = (
        co2_emissions.filter(like="shipping").sum() * international_navigation_fraction
    )

    var["Emissions|CO2|Energy|Demand|Bunkers"] = (
        var["Emissions|CO2|Energy|Demand|Bunkers|Aviation"]
        + var["Emissions|CO2|Energy|Demand|Bunkers|Navigation"]
    )

    var["Emissions|CO2|Energy|Demand|Other Sector"] = co2_emissions.get(
        "agriculture machinery oil"
    )

    var["Emissions|CO2|Energy|Demand"] = var.get(
        [
            "Emissions|CO2|Energy|Demand|Industry",
            "Emissions|CO2|Energy|Demand|Transportation",
            "Emissions|CO2|Energy|Demand|Residential and Commercial",
            "Emissions|CO2|Energy|Demand|Other Sector",
        ]
    ).sum()
    var["Emissions|CO2|Energy incl Bunkers|Demand"] = (
        var["Emissions|CO2|Energy|Demand"] + var["Emissions|CO2|Energy|Demand|Bunkers"]
    )

    var["Emissions|Gross Fossil CO2|Energy|Supply|Electricity"] = (
        co2_emissions.reindex(
            [
                "OCGT",
                "CCGT",
                "coal",
                "lignite",
                "oil",
            ],
        ).sum()
        + CHP_emissions.multiply(CHP_E_fraction).values.sum()
    )

    var["Emissions|CO2|Energy|Supply|Electricity"] = (
        var["Emissions|Gross Fossil CO2|Energy|Supply|Electricity"]
        - CHP_negative_emissions.multiply(negative_CHP_E_fraction).values.sum()
    )

    var["Emissions|Gross Fossil CO2|Energy|Supply|Heat"] = (
        co2_emissions.filter(like="urban central").filter(like="boiler").sum()
        + CHP_emissions.multiply(1 - CHP_E_fraction).values.sum()
    )

    var["Emissions|CO2|Energy|Supply|Heat"] = (
        var["Emissions|Gross Fossil CO2|Energy|Supply|Heat"]
        - CHP_negative_emissions.multiply(1 - negative_CHP_E_fraction).values.sum()
    )

    var["Emissions|CO2|Energy|Supply|Electricity and Heat"] = (
        var["Emissions|CO2|Energy|Supply|Heat"]
        + var["Emissions|CO2|Energy|Supply|Electricity"]
    )

    var["Emissions|CO2|Energy|Supply|Hydrogen"] = var[
        "Emissions|Gross Fossil CO2|Energy|Supply|Hydrogen"
    ] = co2_emissions.filter(like="SMR").sum()

    var["Emissions|Gross Fossil CO2|Energy|Supply|Gases"] = co2_emissions.get(
        "gas compressing", 0
    )

    var["Emissions|CO2|Energy|Supply|Gases"] = (-1) * co2_negative_emissions.get(
        "biogas to gas CC", 0
    ) + var["Emissions|Gross Fossil CO2|Energy|Supply|Gases"]

    var["Emissions|CO2|Supply|Non-Renewable Waste"] = (
        (co2_emissions.get("HVC to air").sum() if "HVC to air" in co2_emissions.index else 0) + waste_CHP_emissions.sum()
    )

    var["Emissions|Gross Fossil CO2|Energy|Supply|Liquids"] = co2_emissions.get(
        "oil refining", 0
    )

    var["Emissions|CO2|Energy|Supply|Liquids"] = var[
        "Emissions|Gross Fossil CO2|Energy|Supply|Liquids"
    ] - co2_negative_emissions.get("biomass to liquid CC", 0)

    var["Emissions|CO2|Energy|Supply|Liquids and Gases"] = (
        var["Emissions|CO2|Energy|Supply|Liquids"]
        + var["Emissions|CO2|Energy|Supply|Gases"]
    )

    var["Emissions|Gross Fossil CO2|Energy|Supply"] = (
        var["Emissions|Gross Fossil CO2|Energy|Supply|Electricity"]
        + var["Emissions|Gross Fossil CO2|Energy|Supply|Heat"]
        + var["Emissions|Gross Fossil CO2|Energy|Supply|Hydrogen"]
        + var["Emissions|Gross Fossil CO2|Energy|Supply|Liquids"]
        + var["Emissions|Gross Fossil CO2|Energy|Supply|Solids"]
        + var["Emissions|Gross Fossil CO2|Energy|Supply|Gases"]
    )

    var["Emissions|Gross Fossil CO2|Energy"] = (
        var["Emissions|Gross Fossil CO2|Energy|Supply"]
        + var["Emissions|Gross Fossil CO2|Energy|Demand|Industry"]
    )

    var["Emissions|CO2|Energy|Supply"] = (
        var["Emissions|CO2|Energy|Supply|Gases"]
        + var["Emissions|CO2|Energy|Supply|Hydrogen"]
        + var["Emissions|CO2|Energy|Supply|Electricity and Heat"]
        + var["Emissions|CO2|Energy|Supply|Liquids"]
        + var["Emissions|CO2|Energy|Supply|Solids"]
    )

    # var["Emissions|CO2|Energy|Supply|Other Sector"] = \

    var["Emissions|CO2|Energy"] = (
        var["Emissions|CO2|Energy|Demand"] + var["Emissions|CO2|Energy|Supply"]
    )

    var["Emissions|CO2|Energy incl Bunkers"] = (
        var["Emissions|CO2|Energy incl Bunkers|Demand"]
        + var["Emissions|CO2|Energy|Supply"]
    )

    var["Emissions|CO2|Energy and Industrial Processes"] = (
        var["Emissions|CO2|Energy"] + var["Emissions|CO2|Industrial Processes"]
    )

    var["Emissions|Gross Fossil CO2|Energy|Supply"] = (
        var["Emissions|Gross Fossil CO2|Energy|Supply|Electricity"]
        + var["Emissions|Gross Fossil CO2|Energy|Supply|Heat"]
        + var["Emissions|Gross Fossil CO2|Energy|Supply|Hydrogen"]
    )

    # necessary if you run with (waste_to_energy: false; waste_to_energy_cc: false)
    if "waste CHP" not in  n.carriers.index.unique():
        var["Emissions|CO2|Energy and Industrial Processes"] += co2_emissions.get("naphtha for industry", 0)

    emission_difference = var["Emissions|CO2"] - (
        var["Emissions|CO2|Energy and Industrial Processes"]
        + var["Emissions|CO2|Energy|Demand|Bunkers"]
        + var["Emissions|CO2|Supply|Non-Renewable Waste"]
        - co2_negative_emissions.get("DAC", 0)
    )

    print(
        "Differences in accounting for CO2 emissions:",
        emission_difference,
    )

    # assert abs(emission_difference) < 1e-5

    return var


# functions for prices
def get_nodal_flows(n, bus_carrier, region, query="index == index or index != index"):
    """
    Get the nodal flows for a given bus carrier and region.

    Parameters
    ----------
        n (pypsa.Network): The PyPSA network object.
        bus_carrier (str): The bus carrier for which to retrieve the nodal flows.
        region (str): The region for which to retrieve the nodal flows.
        query (str, optional): A query string to filter the nodal flows. Defaults to 'index == index or index != index'.

    Returns
    -------
        pandas.DataFrame: The nodal flows for the specified bus carrier and region.
    """

    groupby = ["name", "bus", "carrier"]

    result = (
        n.statistics.withdrawal(
            bus_carrier=bus_carrier,
            groupby=groupby,
            aggregate_time=False,
        )
        .query(query)
        .groupby("bus")
        .sum()
        .T.filter(
            like=region,
            axis=1,
        )
    )

    return result


def get_nodal_supply(n, bus_carrier, query="index == index or index != index"):
    """
    Get the nodal flows for a given bus carrier and region.

    Parameters
    ----------
        n (pypsa.Network): The PyPSA network object.
        bus_carrier (str): The bus carrier for which to retrieve the nodal flows.
        region (str): The region for which to retrieve the nodal flows.
        query (str, optional): A query string to filter the nodal flows. Defaults to 'index == index or index != index'.

    Returns
    -------
        pandas.DataFrame: The nodal flows for the specified bus carrier and region.
    """

    groupby = ["name", "bus", "carrier"]

    result = (
        n.statistics.supply(
            bus_carrier=bus_carrier,
            groupby=groupby,
            aggregate_time=False,
        )
        .query(query)
        .groupby("bus")
        .sum()
        .T
    )

    return result


def price_load(n, load_carrier, region):
    """
    Calculate the average price of a specific load carrier in a given region.

    Parameters
    ----------
    - n (pandas.DataFrame): The network model.
    - load_carrier (str): The load carrier to calculate the price for.
    - region (str): The region to calculate the price in.

    Returns
    -------
    - tuple: A tuple containing the average price and the total load of the specified load carrier in the region.
    """

    load = n.loads[
        (n.loads.carrier == load_carrier) & (n.loads.bus.str.contains(region))
    ]
    if n.loads_t.p[load.index].values.sum() < 1:
        return np.nan, 0
    result = (
        n.loads_t.p[load.index] * n.buses_t.marginal_price[load.bus].values
    ).values.sum()
    result /= n.loads_t.p[load.index].values.sum()
    return result, n.loads_t.p[load.index].values.sum()


def costs_gen_generators(n, region, carrier):
    """
    Calculate the cost per unit of generated energy of a generators in a given
    region.

    Parameters
    ----------
    - n (pandas.DataFrame): The network model.
    - region (str): The region to consider.
    - carrier (str): The carrier of the generators.

    Returns
    -------
    - tuple: A tuple containing cost and total generation of the generators.
    """

    gens = n.generators[
        (n.generators.carrier == carrier) & (n.generators.bus.str.contains(region))
    ]
    gen = (
        n.generators_t.p[gens.index]
        .multiply(n.snapshot_weightings.generators, axis="index")
        .sum()
    )
    if gen.empty or gen.sum() < 1:
        return np.nan, 0

    # CAPEX
    capex = (gens.p_nom_opt * gens.capital_cost).sum()

    # OPEX
    opex = (gen * gens.marginal_cost).sum()

    result = (capex + opex) / gen.sum()
    return result, gen.sum()


def costs_gen_links(n, region, carrier, gen_bus="p1"):
    """
    Calculate the cost per unit of generated energy from a specific link.

    Parameters
    ----------
        n (pypsa.Network): The PyPSA network object.
        region (str): The region to consider for the links.
        carrier (str): The carrier of the links.
        gen_bus (str, optional): The bus where the main generation of the link takes place. Defaults to "p1".

    Returns
    -------
        tuple: A tuple containing the costs per unit of generetad energy and the total generation of the specified generator bus.
    """

    links = n.links[(n.links.carrier == carrier) & (n.links.index.str.contains(region))]
    gen = abs(
        n.links_t[gen_bus][links.index].multiply(
            n.snapshot_weightings.generators, axis="index"
        )
    ).sum()
    if gen.empty or gen.sum() < 1:
        return np.nan, 0

    # CAPEX
    capex = (links.p_nom_opt * links.capital_cost).sum()

    # OPEX
    input = abs(
        n.links_t["p0"][links.index].multiply(
            n.snapshot_weightings.generators, axis="index"
        )
    ).sum()
    opex = (input * links.marginal_cost).sum()

    # input costs and output revenues other than main generation @ gen_bus
    sum = 0
    for i in range(0, 5):
        if f"p{i}" == gen_bus:
            continue
        elif links.empty:
            break
        elif n.links.loc[links.index][f"bus{i}"].iloc[0] == "":
            break
        else:
            update_cost = (
                (
                    n.links_t[f"p{i}"][links.index]
                    * n.buses_t.marginal_price[links[f"bus{i}"]].values
                )
                .multiply(n.snapshot_weightings.generators, axis="index")
                .values.sum()
            )
            sum = sum + update_cost

    result = (capex + opex + sum) / gen.sum()
    return result, gen.sum()


def get_weighted_costs_links(carriers, n, region):
    numerator = 0
    denominator = 0

    for c in carriers:
        cost_gen = costs_gen_links(n, region, c)
        if not math.isnan(cost_gen[0]):
            numerator += cost_gen[0] * cost_gen[1]
            denominator += cost_gen[1]

    if denominator == 0:
        return np.nan
    result = numerator / denominator
    result = np.where(result < 1e4, result, np.nan)
    return result


def get_weighted_costs(costs, flows):

    cleaned_costs = []
    cleaned_flows = []

    for cost, flow in zip(costs, flows):
        if not math.isnan(cost) and not math.isnan(flow) and flow != 0:
            cleaned_costs.append(cost)
            cleaned_flows.append(flow)

    if not cleaned_costs or not cleaned_flows:
        return np.nan

    df_cleaned = pd.DataFrame({"costs": cleaned_costs, "flows": cleaned_flows})
    result = (df_cleaned["costs"] * df_cleaned["flows"]).sum() / df_cleaned[
        "flows"
    ].sum()
    return result


def get_prices(n, region):
    """
    Calculate the prices of various energy sources in the Ariadne model.

    Parameters
    ----------
    - n (PyPSa network): The Ariadne model scenario output.
    - region (str): The region for which the prices are calculated.

    Returns
    -------
    - var (pandas.Series): A series containing the calculated prices.

    This function calculates the prices of different energy sources in the Ariadne model
    based on the nodal flows and marginal prices of the model. The calculated prices are
    stored in a pandas Series object and returned.
    """

    # last Update according to template from 2024-08-13
    # in Ariadne database: 200
    # currently reported: 32

    var = pd.Series()

    try:
        co2_limit_de = n.global_constraints.loc["co2_limit-DE", "mu"]
    except KeyError:
        co2_limit_de = 0

    n_glob_co2 = (
        "CO2Limit" if "CO2Limit" in n.global_constraints.index else "CO2LimitUpstream"
    )
    n_loc_co2 = (
        "co2_limit-DE"
        if "co2_limit-DE" in n.global_constraints.index
        else "co2_limit_upstream-DE"
    )

    # co2 additions
    co2_price = -n.global_constraints.loc[n_glob_co2, "mu"] - co2_limit_de 
    # specific emissions in tons CO2/MWh according to n.links[n.links.carrier =="your_carrier].efficiency2.unique().item()
    specific_emissions = {
        "oil": 0.2571,
        "gas": 0.198,  # OCGT
        "hard coal": 0.3361,
        "lignite": 0.4069,
    }

    # vars: Tier 1, Category: energy(price)

    # Price|Primary Energy
    # reported: 4/4

    nodal_flows_bm = get_nodal_flows(n, "solid biomass", region)
    nodal_prices_bm = n.buses_t.marginal_price[nodal_flows_bm.columns]

    # Price|Primary Energy|Biomass
    var["Price|Primary Energy|Biomass"] = (
        nodal_flows_bm.mul(nodal_prices_bm).values.sum()
        / nodal_flows_bm.values.sum()
        / MWh2GJ
    )

    # Price|Primary Energy|Coal
    nf_coal = get_nodal_flows(n, "coal", "EU")
    nodal_prices_coal = n.buses_t.marginal_price[nf_coal.columns]
    coal_price = (
        nf_coal.mul(nodal_prices_coal).values.sum() / nf_coal.values.sum()
        if nf_coal.values.sum() > 0
        else np.nan
    )

    nf_lignite = get_nodal_flows(n, "lignite", "EU")
    nodal_prices_lignite = n.buses_t.marginal_price[nf_lignite.columns]
    lignite_price = (
        nf_lignite.mul(nodal_prices_lignite).values.sum() / nf_lignite.values.sum()
        if nf_lignite.values.sum() > 0
        else np.nan
    )

    coal_fraction = nf_coal.values.sum() / (
        nf_coal.values.sum() + nf_lignite.values.sum()
    )
    lignite_fraction = nf_lignite.values.sum() / (
        nf_coal.values.sum() + nf_lignite.values.sum()
    )
    co2_add_coal = (
        coal_fraction * specific_emissions["hard coal"] * co2_price
        + lignite_fraction * specific_emissions["lignite"] * co2_price
    )

    var["Price|Primary Energy|Coal"] = (
        get_weighted_costs(
            [coal_price, lignite_price], [nf_coal.values.sum(), nf_lignite.values.sum()]
        )
        + co2_add_coal
    ) / MWh2GJ

    # Price|Primary Energy|Gas
    nodal_flows_gas = get_nodal_flows(n, "gas", region)
    nodal_prices_gas = n.buses_t.marginal_price[nodal_flows_gas.columns]

    # co2 part
    co2_cost_gas = specific_emissions["gas"] * co2_price

    var["Price|Primary Energy|Gas"] = (
        nodal_flows_gas.mul(nodal_prices_gas).values.sum()
        / nodal_flows_gas.values.sum()
        + co2_cost_gas
    ) / MWh2GJ

    # Price|Primary Energy|Oil
    nodal_flows_oil = get_nodal_flows(n, "oil primary", region)
    nodal_prices_oil = n.buses_t.marginal_price[nodal_flows_oil.columns]

    # co2 part
    co2_cost_oil = specific_emissions["oil"] * co2_price

    var["Price|Primary Energy|Oil"] = (
        nodal_flows_oil.mul(nodal_prices_oil).values.sum()
        / nodal_flows_oil.values.sum()
        + co2_cost_oil
    ) / MWh2GJ

    # Price|Secondary Energy
    # reported: 8/14

    # Price|Secondary Energy|Electricity
    nodal_flows_ac = get_nodal_flows(
        n, "AC", region, query="not carrier.str.contains('gas')"
    )
    nodal_prices_ac = n.buses_t.marginal_price[nodal_flows_ac.columns]

    var["Price|Secondary Energy|Electricity"] = (
        nodal_flows_ac.mul(nodal_prices_ac).values.sum()
        / nodal_flows_ac.values.sum()
        / MWh2GJ
    )

    # Price|Secondary Energy|Gases|Natural Gas
    var["Price|Secondary Energy|Gases|Natural Gas"] = (
        costs_gen_generators(n, region, "gas")[0] + co2_cost_gas
    ) / MWh2GJ

    # Price|Secondary Energy|Gases|Hydrogen
    var["Price|Secondary Energy|Gases|Hydrogen"] = (
        costs_gen_links(n, region, "Sabatier")[0] / MWh2GJ
    )

    # Price|Secondary Energy|Gases|Biomass
    var["Price|Secondary Energy|Gases|Biomass"] = (
        get_weighted_costs_links(["biogas to gas", "biogas to gas CC"], n, region)
        / MWh2GJ
    )

    # Price|Secondary Energy|Gases|Efuel
    # Price for gaseous Efuels at the secondary level, i.e. for large scale consumers. Prices should include the effect of carbon prices.
    # what are gaseous Efuels?

    # Price|Secondary Energy|Gases
    nodal_flows_gas = get_nodal_flows(
        n,
        ["gas", "renewable gas"],
        region,
        query="not carrier.str.contains('pipeline')"
        "& not carrier == 'gas'"
        "& not carrier.str.contains('rural')"
        "& not carrier.str.contains('urban decentral')",
    )
    nodal_prices_gas = n.buses_t.marginal_price[nodal_flows_gas.columns]
    nodal_prices_gas.loc[:, "DE gas"] = nodal_prices_gas["DE gas"] + co2_cost_gas

    var["Price|Secondary Energy|Gases"] = (
        nodal_flows_gas.mul(nodal_prices_gas).values.sum()
        / nodal_flows_gas.values.sum()
        / MWh2GJ
    )

    # Price|Secondary Energy|Hydrogen
    # (carbon costs not yet included)
    # nodal_flows_h2 = get_nodal_flows(n, "H2", region)
    # nodal_prices_h2 = n.buses_t.marginal_price[nodal_flows_h2.columns]

    # var["Price|Secondary Energy|Hydrogen"] = (
    #     nodal_flows_h2.mul(nodal_prices_h2).values.sum() / nodal_flows_h2.values.sum()
    # ) / MWh2GJ

    carriers = ["SMR", "SMR CC", "H2 Electrolysis"]
    var["Price|Secondary Energy|Hydrogen"] = (
        get_weighted_costs_links(carriers, n, region) / MWh2GJ
    )

    # Price|Secondary Energy|Hydrogen|Green
    # incorporate CAPEX and electricity price as electrolysis is forced in in some years
    var["Price|Secondary Energy|Hydrogen|Green"] = (
        costs_gen_links(n, region, "H2 Electrolysis")[0] / MWh2GJ
    )

    # Price|Secondary Energy|Liquids
    nodal_flows_oil = get_nodal_flows(
        n,
        ["oil primary", "renewable oil"],
        "DE",
        query="not carrier.str.contains('rural')"
        "& not carrier.str.contains('urban decentral')",
    )
    nodal_prices_oil = n.buses_t.marginal_price[nodal_flows_oil.columns]
    nodal_prices_oil.loc[:, "DE oil primary"] = (
        nodal_prices_oil["DE oil primary"] + co2_cost_oil
    )

    var["Price|Secondary Energy|Liquids"] = (
        nodal_flows_oil.mul(nodal_prices_oil).values.sum()
        / nodal_flows_oil.values.sum()
        / MWh2GJ
    )

    # Price|Secondary Energy|Liquids|Biomass
    # Price|Secondary Energy|Liquids|Oil
    # Price|Secondary Energy|Liquids|Hydrogen
    carriers = ["Fischer-Tropsch", "methanol"]
    var["Price|Secondary Energy|Liquids|Hydrogen"] = (
        get_weighted_costs_links(carriers, n, region) / MWh2GJ
    )

    # Price|Secondary Energy|Liquids|Efuel
    # Price|Secondary Energy|Solids|Biomass
    # Price|Secondary Energy|Solids|Coal

    # "Price|Final Energy|
    # reported: 23/182
    # warning: these prices do not incorporate co2 prices yet

    ### Price|Final Energy|Transportation|

    # Price|Final Energy|Transportation|Freight|Electricity x
    # Price|Final Energy|Transportation|Freight|Gases
    # Price|Final Energy|Transportation|Freight|Hydrogen
    var["Price|Final Energy|Transportation|Freight|Hydrogen"] = (
        price_load(n, "land transport fuel cell", region)[0] / MWh2GJ
    )
    # Price|Final Energy|Transportation|Freight|Liquids
    carriers = [
        "kerosene for aviation",
        "shipping methanol",
        "shipping oil",
        "land transport oil",
    ]
    df = pd.DataFrame({c: price_load(n, c, region) for c in carriers})
    var["Price|Final Energy|Transportation|Freight|Liquids"] = (
        (df.iloc[0] * df.iloc[1]).sum() / df.iloc[1].sum() / MWh2GJ
    )
    # Price|Final Energy|Transportation|Freight|Solids x

    # Price|Final Energy|Transportation|Passenger|Electricity
    var["Price|Final Energy|Transportation|Passenger|Electricity"] = (
        price_load(n, "land transport EV", region)[0] / MWh2GJ
    )
    # Price|Final Energy|Transportation|Passenger|Gases
    # Price|Final Energy|Transportation|Passenger|Hydrogen
    var["Price|Final Energy|Transportation|Passenger|Hydrogen"] = (
        price_load(n, "land transport fuel cell", region)[0] / MWh2GJ
    )
    # Price|Final Energy|Transportation|Passenger|Liquids
    carriers = ["kerosene for aviation", "land transport oil"]
    df = pd.DataFrame({c: price_load(n, c, region) for c in carriers})
    var["Price|Final Energy|Transportation|Passenger|Liquids"] = (
        (df.iloc[0] * df.iloc[1]).sum() / df.iloc[1].sum() / MWh2GJ
    )
    # Price|Final Energy|Transportation|Passenger|Solids x

    # Price|Final Energy|Transportation|Liquids|Petroleum
    # Price|Final Energy|Transportation|Liquids|Petroleum|Sales Margin
    # Price|Final Energy|Transportation|Liquids|Petroleum|Transport and Distribution
    # Price|Final Energy|Transportation|Liquids|Petroleum|Carbon Price Component
    # Price|Final Energy|Transportation|Liquids|Petroleum|Other Taxes

    # Price|Final Energy|Transportation|Liquids|Diesel
    # Price|Final Energy|Transportation|Liquids|Diesel|Sales Margin
    # Price|Final Energy|Transportation|Liquids|Diesel|Transport and Distribution
    # Price|Final Energy|Transportation|Liquids|Diesel|Carbon Price Component
    # Price|Final Energy|Transportation|Liquids|Diesel|Other Taxes

    # Price|Final Energy|Transportation|Gases|Natural Gas
    # Price|Final Energy|Transportation|Gases|Natural Gas|Sales Margin
    # Price|Final Energy|Transportation|Gases|Natural Gas|Transport and Distribution
    # Price|Final Energy|Transportation|Gases|Natural Gas|Carbon Price Component
    # Price|Final Energy|Transportation|Gases|Natural Gas|Other Taxes

    # Price|Final Energy|Transportation|Liquids|Biomass
    # Price|Final Energy|Transportation|Liquids|Biomass|Sales Margin
    # Price|Final Energy|Transportation|Liquids|Biomass|Transport and Distribution
    # Price|Final Energy|Transportation|Liquids|Biomass|Other Taxes

    # Price|Final Energy|Transportation|Liquids|Efuel
    # Price|Final Energy|Transportation|Liquids|Efuel|Sales Margin
    # Price|Final Energy|Transportation|Liquids|Efuel|Transport and Distribution
    # Price|Final Energy|Transportation|Liquids|Efuel|Other Taxes

    # Price|Final Energy|Transportation|Gases|Efuel
    # Price|Final Energy|Transportation|Gases|Efuel|Sales Margin
    # Price|Final Energy|Transportation|Gases|Efuel|Transport and Distribution
    # Price|Final Energy|Transportation|Gases|Efuel|Other Taxes

    # Price|Final Energy|Transportation|Gases|SNG
    # Price|Final Energy|Transportation|Gases|SNG|Sales Margin
    # Price|Final Energy|Transportation|Gases|SNG|Transport and Distribution
    # Price|Final Energy|Transportation|Gases|SNG|Other Taxes
    # Price|Final Energy|Transportation|Gases|SNG|Carbon Price Component

    # Price|Final Energy|Transportation|Hydrogen
    # Price|Final Energy|Transportation|Hydrogen|Sales Margin
    # Price|Final Energy|Transportation|Hydrogen|Transport and Distribution
    # Price|Final Energy|Transportation|Hydrogen|Other Taxes

    # Price|Final Energy|Transportation|Electricity
    var["Price|Final Energy|Transportation|Electricity"] = (
        price_load(n, "land transport EV", region)[0] / MWh2GJ
    )
    # Price|Final Energy|Transportation|Electricity|Sales Margin
    # Price|Final Energy|Transportation|Electricity|Transport and Distribution
    # Price|Final Energy|Transportation|Electricity|Other Taxes

    # Price|Final Energy|Transportation|Liquids|Kerosene
    var["Price|Final Energy|Transportation|Electricity"] = (
        price_load(n, "kerosene for aviation", region)[0] / MWh2GJ
    )
    # Price|Final Energy|Transportation|Liquids|Kerosene|Sales Margin
    # Price|Final Energy|Transportation|Liquids|Kerosene|Transport and Distribution
    # Price|Final Energy|Transportation|Liquids|Kerosene|Carbon Price Component
    # Price|Final Energy|Transportation|Liquids|Kerosene|Other Taxes

    # Price|Final Energy|Transportation|Electricity|Carbon Price Component ?
    # Price|Final Energy|Transportation|Gases|Carbon Price Component
    # Price|Final Energy|Transportation|Hydrogen|Carbon Price Component
    # Price|Final Energy|Transportation|Liquids|Carbon Price Component

    ### Price|Final Energy|Residential|

    # Price|Final Energy|Residential|Electricity
    # Price|Final Energy|Residential|Hydrogen
    # Price|Final Energy|Residential|Gases
    # Price|Final Energy|Residential|Gases|Natural Gas
    # Price|Final Energy|Residential|Liquids
    # Price|Final Energy|Residential|Liquids|Biomass
    # Price|Final Energy|Residential|Liquids|Oil
    # Price|Final Energy|Residential|Solids
    # Price|Final Energy|Residential|Solids|Biomass
    # Price|Final Energy|Residential|Solids|Coal

    ### Price|Final Energy|Residential and Commercial

    # Price|Final Energy|Residential and Commercial|Liquids|Oil
    carriers = ["rural oil boiler", "urban decentral oil boiler"]
    var["Price|Final Energy|Residential and Commercial|Liquids|Oil"] = (
        get_weighted_costs_links(carriers, n, region) / MWh2GJ
    )
    # Price|Final Energy|Residential and Commercial|Liquids|Oil|Sales Margin
    # Price|Final Energy|Residential and Commercial|Liquids|Oil|Transport and Distribution
    # Price|Final Energy|Residential and Commercial|Liquids|Oil|Carbon Price Component
    # Price|Final Energy|Residential and Commercial|Liquids|Oil|Other Taxes
    # Price|Final Energy|Residential and Commercial|Liquids
    var["Price|Final Energy|Residential and Commercial|Liquids"] = var[
        "Price|Final Energy|Residential and Commercial|Liquids|Oil"
    ]

    # Price|Final Energy|Residential and Commercial|Gases|
    carriers = [
        "urban central gas boiler",
        "urban central gas CHP",
        "urban central gas CHP CC",
        "rural gas boiler",
    ]
    var["Price|Final Energy|Residential and Commercial|Gases"] = (
        get_weighted_costs_links(carriers, n, region) / MWh2GJ
    )
    # Price|Final Energy|Residential and Commercial|Gases|Natural Gas
    # Price|Final Energy|Residential and Commercial|Gases|Natural Gas|Sales Margin
    # Price|Final Energy|Residential and Commercial|Gases|Natural Gas|Transport and Distribution
    # Price|Final Energy|Residential and Commercial|Gases|Natural Gas|Carbon Price Component
    # Price|Final Energy|Residential and Commercial|Gases|Natural Gas|Other Taxes

    # Price|Final Energy|Residential and Commercial|Heat
    nf_rc_heat = get_nodal_flows(
        n,
        ["urban central heat", "rural heat", "urban decentral heat"],
        region,
        query="not carrier.str.contains('agriculture')"
        "& not carrier.str.contains('industry')"
        "& not carrier.str.contains('DAC')",
    )
    np_rc_heat = n.buses_t.marginal_price[nf_rc_heat.columns]
    var["Price|Final Energy|Residential and Commercial|Heat"] = (
        nf_rc_heat.mul(np_rc_heat).values.sum() / nf_rc_heat.values.sum() / MWh2GJ
    )
    # Price|Final Energy|Residential and Commercial|Heat|Sales Margin
    # Price|Final Energy|Residential and Commercial|Heat|Transport and Distribution
    # Price|Final Energy|Residential and Commercial|Heat|Other Taxes

    # Price|Final Energy|Residential and Commercial|Liquids|Biomass x
    # Price|Final Energy|Residential and Commercial|Liquids|Biomass|Sales Margin
    # Price|Final Energy|Residential and Commercial|Liquids|Biomass|Transport and Distribution
    # Price|Final Energy|Residential and Commercial|Liquids|Biomass|Other Taxes

    # Price|Final Energy|Residential and Commercial|Solids
    carriers = "rural biomass boiler", "urban decentral biomass boiler"
    var["Price|Final Energy|Residential and Commercial|Solids|Biomass"] = (
        get_weighted_costs_links(carriers, n, region) / MWh2GJ
    )
    var["Price|Final Energy|Residential and Commercial|Solids"] = var[
        "Price|Final Energy|Residential and Commercial|Solids|Biomass"
    ]
    # Price|Final Energy|Residential and Commercial|Solids|Biomass|Sales Margin
    # Price|Final Energy|Residential and Commercial|Solids|Biomass|Transport and Distribution
    # Price|Final Energy|Residential and Commercial|Solids|Biomass|Other Taxes

    # Price|Final Energy|Residential and Commercial|Gases|Biomass x
    # Price|Final Energy|Residential and Commercial|Gases|Biomass|Sales Margin
    # Price|Final Energy|Residential and Commercial|Gases|Biomass|Transport and Distribution
    # Price|Final Energy|Residential and Commercial|Gases|Biomass|Other Taxes

    # Price|Final Energy|Residential and Commercial|Liquids|Efuel x
    # Price|Final Energy|Residential and Commercial|Liquids|Efuel|Sales Margin
    # Price|Final Energy|Residential and Commercial|Liquids|Efuel|Transport and Distribution
    # Price|Final Energy|Residential and Commercial|Liquids|Efuel|Other Taxes

    # Price|Final Energy|Residential and Commercial|Gases|Efuel x
    # Price|Final Energy|Residential and Commercial|Gases|Efuel|Sales Margin
    # Price|Final Energy|Residential and Commercial|Gases|Efuel|Transport and Distribution
    # Price|Final Energy|Residential and Commercial|Gases|Efuel|Other Taxes

    # Price|Final Energy|Residential and Commercial|Hydrogen x
    # Price|Final Energy|Residential and Commercial|Hydrogen|Sales Margin
    # Price|Final Energy|Residential and Commercial|Hydrogen|Transport and Distribution
    # Price|Final Energy|Residential and Commercial|Hydrogen|Other Taxes

    # Price|Final Energy|Residential and Commercial|Electricity
    nodal_flows_lv = get_nodal_flows(
        n,
        "low voltage",
        region,
        query="not carrier.str.contains('agriculture')"
        "& not carrier.str.contains('industry')"
        "& not carrier.str.contains('urban central')",
    )
    nodal_prices_lv = n.buses_t.marginal_price[nodal_flows_lv.columns]
    var["Price|Final Energy|Residential and Commercial|Electricity"] = (
        nodal_flows_lv.mul(nodal_prices_lv).values.sum()
        / nodal_flows_lv.values.sum()
        / MWh2GJ
    )
    # Price|Final Energy|Residential and Commercial|Electricity|Sales Margin x
    # Price|Final Energy|Residential and Commercial|Electricity|Transport and Distribution
    # Price|Final Energy|Residential and Commercial|Electricity|Other Taxes

    # Price|Final Energy|Residential and Commercial|Electricity Heating
    # Price|Final Energy|Residential and Commercial|Electricity Heating|Sales Margin
    # Price|Final Energy|Residential and Commercial|Electricity Heating|Transport and Distribution
    # Price|Final Energy|Residential and Commercial|Electricity Heating|Other Taxes

    # Price|Final Energy|Residential and Commercial|Gases|SNG
    # Price|Final Energy|Residential and Commercial|Gases|SNG|Sales Margin
    # Price|Final Energy|Residential and Commercial|Gases|SNG|Transport and Distribution
    # Price|Final Energy|Residential and Commercial|Gases|SNG|Other Taxes
    # Price|Final Energy|Residential and Commercial|Gases|SNG|Carbon Price Component

    ### Price|Final Energy|Industry|

    # Price|Final Energy|Industry|Liquids|Oil
    var["Price|Final Energy|Industry|Liquids|Oil"] = (
        get_weighted_costs_links(["naphtha for industry"], n, region) / MWh2GJ
    )
    # Price|Final Energy|Industry|Liquids|Oil|Sales Margin
    # Price|Final Energy|Industry|Liquids|Oil|Transport and Distribution
    # Price|Final Energy|Industry|Liquids|Oil|Carbon Price Component
    # Price|Final Energy|Industry|Liquids|Oil|Other Taxes

    var["Price|Final Energy|Industry|Solids|Coal"] = (
        price_load(n, "coal for industry", region)[0] / MWh2GJ
    )
    # Price|Final Energy|Industry|Solids|Coal|Sales Margin x
    # Price|Final Energy|Industry|Solids|Coal|Transport and Distribution
    # Price|Final Energy|Industry|Solids|Coal|Carbon Price Component
    # Price|Final Energy|Industry|Solids|Coal|Other Taxes

    # var["Price|Final Energy|Industry|Gases|Natural Gas"] ?
    # Price|Final Energy|Industry|Gases|Natural Gas|Sales Margin x
    # Price|Final Energy|Industry|Gases|Natural Gas|Transport and Distribution
    # Price|Final Energy|Industry|Gases|Natural Gas|Carbon Price Component
    # Price|Final Energy|Industry|Gases|Natural Gas|Other Taxes

    # Price|Final Energy|Industry|Gases|SNG
    # Price|Final Energy|Industry|Gases|SNG|Sales Margin
    # Price|Final Energy|Industry|Gases|SNG|Transport and Distribution
    # Price|Final Energy|Industry|Gases|SNG|Carbon Price Component
    # Price|Final Energy|Industry|Gases|SNG|Other Taxes

    # Price|Final Energy|Industry|Heat|Sales Margin x
    # Price|Final Energy|Industry|Heat|Transport and Distribution
    # Price|Final Energy|Industry|Heat|Other Taxes

    # Price|Final Energy|Industry|Liquids|Biomass x
    # Price|Final Energy|Industry|Liquids|Biomass|Sales Margin
    # Price|Final Energy|Industry|Liquids|Biomass|Transport and Distribution
    # Price|Final Energy|Industry|Liquids|Biomass|Other Taxes

    var["Price|Final Energy|Industry|Solids|Biomass"] = price_load(
        n, "solid biomass for industry", region
    )[0] / (MWh2GJ)
    # Price|Final Energy|Industry|Solids|Biomass|Sales Margin x
    # Price|Final Energy|Industry|Solids|Biomass|Transport and Distribution
    # Price|Final Energy|Industry|Solids|Biomass|Other Taxes

    # Price|Final Energy|Industry|Gases|Biomass ?
    # Price|Final Energy|Industry|Gases|Biomass|Sales Margin
    # Price|Final Energy|Industry|Gases|Biomass|Transport and Distribution
    # Price|Final Energy|Industry|Gases|Biomass|Other Taxes

    var["Price|Final Energy|Industry|Liquids|Efuel"] = (
        price_load(n, "naphtha for industry", region)[0] / MWh2GJ
    )

    # Price|Final Energy|Industry|Liquids|Efuel|Sales Margin x
    # Price|Final Energy|Industry|Liquids|Efuel|Transport and Distribution
    # Price|Final Energy|Industry|Liquids|Efuel|Other Taxes

    # Price|Final Energy|Industry|Gases|Efuel x
    # Price|Final Energy|Industry|Gases|Efuel|Sales Margin
    # Price|Final Energy|Industry|Gases|Efuel|Transport and Distribution
    # Price|Final Energy|Industry|Gases|Efuel|Other Taxes

    # Price|Final Energy|Industry|Hydrogen|Sales Margin x
    # Price|Final Energy|Industry|Hydrogen|Transport and Distribution
    # Price|Final Energy|Industry|Hydrogen|Other Taxes

    # Price|Final Energy|Industry|Electricity|Sales Margin x
    # Price|Final Energy|Industry|Electricity|Transport and Distribution
    # Price|Final Energy|Industry|Electricity|Other Taxes

    # Price|Final Energy|Industry|Electricity Heating
    # Price|Final Energy|Industry|Electricity Heating|Sales Margin
    # Price|Final Energy|Industry|Electricity Heating|Transport and Distribution
    # Price|Final Energy|Industry|Electricity Heating|Other Taxes

    # Price|Final Energy|Industry|Electricity
    var["Price|Final Energy|Industry|Electricity"] = price_load(
        n, "industry electricity", region
    )[0] / (MWh2GJ)
    # Price|Final Energy|Industry|Electricity|Sales Margin
    # Price|Final Energy|Industry|Electricity|Transport and Distribution
    # Price|Final Energy|Industry|Electricity|Other Taxes

    # Price|Final Energy|Industry|Gases
    var["Price|Final Energy|Industry|Gases"] = (
        get_weighted_costs_links(["gas for industry", "gas for industry CC"], n, region)
        / MWh2GJ
    )
    # Price|Final Energy|Industry|Heat
    var["Price|Final Energy|Industry|Heat"] = (
        price_load(n, "low-temperature heat for industry", region)[0] / MWh2GJ
    )
    # Price|Final Energy|Industry|Liquids
    carriers = ["naphtha for industry", "industry methanol"]
    df = pd.DataFrame({c: price_load(n, c, region) for c in carriers})
    var["Price|Final Energy|Industry|Liquids"] = (
        (df.iloc[0] * df.iloc[1]).sum() / df.iloc[1].sum() / MWh2GJ
    )
    # Price|Final Energy|Industry|Hydrogen
    var["Price|Final Energy|Industry|Hydrogen"] = (
        price_load(n, "H2 for industry", region)[0] / MWh2GJ
    )
    # Price|Final Energy|Industry|Solids
    carriers = [
        "solid biomass for industry",
        "solid biomass for industry CC",
        "coal for industry",
    ]
    var["Price|Final Energy|Industry|Solids"] = (
        get_weighted_costs_links(carriers, n, region) / MWh2GJ
    )

    return var


def get_discretized_value(value, disc_int, build_threshold=0.3):

    if value == 0.0:
        return value

    remainder = value % disc_int
    base = value - remainder
    discrete = disc_int if remainder > build_threshold * disc_int else 0.0

    return base + discrete


def get_grid_investments(
    n,
    region,
    scope="all",  # all, baseyear, expanded
    var_name="Investment|Energy Supply|Electricity|Transmission|",
):
    assert scope in ["all", "baseyear", "expanded"]
    # TODO gap between years should be read from config
    var = pd.Series()

    offwind = n.generators.filter(like="offwind", axis=0).filter(like="DE", axis=0)

    offwind_capacity = offwind.p_nom_opt
    if scope == "expanded":
        offwind_capacity -= offwind.p_nom
    elif scope == "baseyear":
        # WARNING USING GLOBAL VARIABLE `networks[0]`!!!
        # Subtracting 2020 capacity
        offwind2020 = (
            networks[0]
            .generators.filter(like="offwind", axis=0)
            .filter(like="DE", axis=0)
            .p_nom
        )
        common_index = offwind.index.intersection(offwind2020.index)
        offwind_capacity[common_index] -= offwind2020[common_index]
    offwind_connection_overnight_cost = (
        offwind_capacity * offwind.connection_overnight_cost
    ) * 1e-9
    offwind_connection_ac = offwind_connection_overnight_cost.filter(like="ac")
    offwind_connection_dc = offwind_connection_overnight_cost.filter(regex="dc|float")

    var[var_name + "AC|Offshore"] = offwind_connection_ac.sum() / 5
    var[var_name + "AC|NEP|Offshore"] = (
        offwind_connection_ac.filter(regex="25|30").sum() / 5
    )

    var[var_name + "DC|Offshore"] = offwind_connection_dc.sum() / 5
    var[var_name + "DC|NEP|Offshore"] = (
        offwind_connection_dc.filter(regex="25|30").sum() / 5
    )

    dc_links = n.links[
        (n.links.carrier == "DC")
        & (n.links.bus0 + n.links.bus1).str.contains(region)
        & ~n.links.reversed
    ]
    current_year = n.generators.build_year.max()  # noqa
    nep_dc = dc_links.query(
        "(index.str.startswith('DC') or index.str.startswith('TYNDP')) and build_year > 2025 and (@current_year - 5 < build_year <= @current_year)"
    ).index

    dc_capacity = dc_links.p_nom_opt
    if scope == "expanded":
        dc_capacity -= dc_links.p_nom_min
    elif scope == "baseyear":
        # WARNING USING GLOBAL VARIABLE!!!
        # Subtracting 2020 capacity
        dc_capacity -= networks[0].links.loc[dc_links.index].p_nom_min

    dc_investments = dc_capacity * dc_links.overnight_cost * 1e-9
    # International dc_projects are only accounted with half the costs
    dc_investments[
        ~(dc_links.bus0.str.contains(region) & dc_links.bus1.str.contains(region))
    ] *= 0.5

    ac_lines = n.lines[(n.lines.bus0 + n.lines.bus1).str.contains(region)]
    nep_ac = ac_lines.query(
        "(build_year > 2025) and (@current_year - 5 < build_year <= @current_year)"
    ).index
    # Assuming the lines are already post-discretized
    ac_capacity = ac_lines.s_nom_opt
    if scope == "expanded":
        ac_capacity -= ac_lines.s_nom_min
    elif scope == "baseyear":
        # WARNING USING GLOBAL VARIABLE!!!
        # Subtracting 2020 capacity
        ac_capacity -= networks[0].lines.loc[ac_lines.index].s_nom_min

    ac_investments = ac_capacity * ac_lines.overnight_cost * 1e-9
    # International ac_projects are only accounted with half the costs
    ac_investments[
        ~(ac_lines.bus0.str.contains(region) & ac_lines.bus1.str.contains(region))
    ] *= 0.5

    # Blindleistungskompensation
    # https://www.netzentwicklungsplan.de/sites/default/files/2023-07/NEP_2037_2045_V2023_2_Entwurf_Teil1_1.pdf
    # Tabelle 30, Abbildung 70, Kostenannahmen NEP + eigene Berechnungen, gerundet
    year = n.generators.build_year.max()
    reactive_power_compensation = (
        pd.Series(
            {
                2020: 0,
                2025: 4.4,
                2030: 8,
                2035: 15,
                2040: 10,
                2045: 1.5,
            }
        )
        / EUR20TOEUR23
    )
    var[var_name + "AC|Übernahme|Reactive Power Compensation"] = (
        reactive_power_compensation.get(year, 0) / 5
    )
    var[var_name + "AC|Übernahme|Startnetz Delta"] = 0

    var[var_name + "AC|Onshore"] = ac_investments.sum() / 5
    var[var_name + "AC|NEP|Onshore"] = ac_investments[nep_ac].sum() / 5
    var[var_name + "DC|Onshore"] = dc_investments.sum() / 5
    var[var_name + "DC|NEP|Onshore"] = dc_investments[nep_dc].sum() / 5

    for key in ["Onshore", "NEP|Onshore", "Offshore", "NEP|Offshore"]:
        var[var_name + f"{key}"] = (
            var[var_name + f"AC|{key}"] + var[var_name + f"DC|{key}"]
        )

    var[var_name + "AC"] = (
        var[var_name + "AC|Onshore"]
        + var[var_name + "AC|Offshore"]
        + var[var_name + "AC|Übernahme|Reactive Power Compensation"]
    )
    var[var_name + "AC|NEP"] = (
        var[var_name + "AC|NEP|Onshore"]
        + var[var_name + "AC|NEP|Offshore"]
        + var[var_name + "AC|Übernahme|Reactive Power Compensation"]
    )
    var[var_name + "DC"] = var[var_name + "DC|Onshore"] + var[var_name + "DC|Offshore"]
    var[var_name + "DC|NEP"] = (
        var[var_name + "DC|NEP|Onshore"] + var[var_name + "DC|NEP|Offshore"]
    )
    var["Investment|Energy Supply|Electricity|Transmission"] = (
        var[var_name + "AC"] + var[var_name + "DC"]
    )
    var[var_name + "NEP"] = var[var_name + "AC|NEP"] + var[var_name + "DC|NEP"]

    distribution_grid = n.links[
        (n.links.carrier == "electricity distribution grid")
        & n.links.bus0.str.contains(region)
        & ~n.links.reversed
    ]

    year = distribution_grid.build_year.max()
    year_pre = (year - 5) if year > 2020 else 2020

    dg_capacity = distribution_grid.p_nom_opt.sum()
    if scope == "expanded":
        dg_capacity -= distribution_grid[
            distribution_grid.build_year <= year_pre
        ].p_nom_opt.sum()
    elif scope == "baseyear":
        dg_capacity -= distribution_grid[
            distribution_grid.build_year <= 2020
        ].p_nom_opt.sum()

    dg_investment = (
        dg_capacity * distribution_grid.overnight_cost.unique().item() * 1e-9
    )
    var["Investment|Energy Supply|Electricity|Distribution"] = dg_investment / 5

    var["Investment|Energy Supply|Electricity|Transmission and Distribution"] = (
        var["Investment|Energy Supply|Electricity|Distribution"]
        + var["Investment|Energy Supply|Electricity|Transmission"]
    )

    h2_links = n.links[
        n.links.carrier.str.contains("H2 pipeline")
        & ~n.links.reversed
        & (n.links.bus0 + n.links.bus1).str.contains(region)
    ]
    year = h2_links.build_year.max()

    if scope == "expanded":
        new_h2_links = h2_links[
            ((year - 5) < h2_links.build_year) & (h2_links.build_year <= year)
        ]
    else:  # scope is all or baseyear
        new_h2_links = h2_links.copy()

    h2_expansion = new_h2_links.p_nom_opt
    h2_investments = h2_expansion * new_h2_links.overnight_cost * 1e-9
    # International h2_projects are only accounted with domestic_length_factor * costs
    if len(h2_links.carrier.unique()) == 1:
        dlf = domestic_length_factor(n, h2_links.carrier.unique().tolist(), region)
    else:
        dlf = np.array(
            list(
                domestic_length_factor(
                    n, h2_links.carrier.unique().tolist(), region
                ).values()
            )
        ).mean()

    h2_investments[
        ~(
            new_h2_links.bus0.str.contains(region)
            & new_h2_links.bus1.str.contains(region)
        )
    ] *= dlf

    var["Investment|Energy Supply|Hydrogen|Transmission and Distribution"] = var[
        "Investment|Energy Supply|Hydrogen|Transmission"
    ] = h2_investments.sum() / 5

    new_h2_links_kernnetz_i = new_h2_links[
        (new_h2_links.index.str.contains("kernnetz"))
    ].index

    new_h2_links_endogen_i = new_h2_links[
        ~(new_h2_links.index.str.contains("kernnetz"))
    ].index

    var["Investment|Energy Supply|Hydrogen|Transmission and Distribution|Endogen"] = (
        h2_investments[new_h2_links_endogen_i].sum() / 5
    )
    var["Investment|Energy Supply|Hydrogen|Transmission and Distribution|Kernnetz"] = (
        h2_investments[new_h2_links_kernnetz_i].sum() / 5
    )

    # assert isclose(
    #     var["Investment|Energy Supply|Hydrogen|Transmission and Distribution"],
    #     var["Investment|Energy Supply|Hydrogen|Transmission and Distribution|Endogen"]
    #     + var[
    #         "Investment|Energy Supply|Hydrogen|Transmission and Distribution|Kernnetz"
    #     ],
    # )

    if "retrofitted" in new_h2_links.columns:
        new_h2_links_retrofitted_i = new_h2_links[
            (new_h2_links.retrofitted == 1.0)
            | (new_h2_links.index.str.contains("retrofitted"))
        ].index
    else:
        new_h2_links_retrofitted_i = new_h2_links[
            (new_h2_links.index.str.contains("retrofitted"))
        ].index

    new_h2_links_newbuild_i = new_h2_links.index.difference(new_h2_links_retrofitted_i)

    var["Investment|Energy Supply|Hydrogen|Transmission and Distribution|New-build"] = (
        h2_investments[new_h2_links_newbuild_i].sum() / 5
    )
    var[
        "Investment|Energy Supply|Hydrogen|Transmission and Distribution|Retrofitted"
    ] = h2_investments[new_h2_links_retrofitted_i].sum() / 5

    # assert isclose(
    #     var["Investment|Energy Supply|Hydrogen|Transmission and Distribution"],
    #     var["Investment|Energy Supply|Hydrogen|Transmission and Distribution|New-build"]
    #     + var[
    #         "Investment|Energy Supply|Hydrogen|Transmission and Distribution|Retrofitted"
    #     ],
    # )

    var[
        "Investment|Energy Supply|Hydrogen|Transmission and Distribution|Endogen|New-build"
    ] = (
        h2_investments[
            new_h2_links_newbuild_i.intersection(new_h2_links_endogen_i)
        ].sum()
        / 5
    )
    var[
        "Investment|Energy Supply|Hydrogen|Transmission and Distribution|Endogen|Retrofitted"
    ] = (
        h2_investments[
            new_h2_links_retrofitted_i.intersection(new_h2_links_endogen_i)
        ].sum()
        / 5
    )
    var[
        "Investment|Energy Supply|Hydrogen|Transmission and Distribution|Kernnetz|New-build"
    ] = (
        h2_investments[
            new_h2_links_newbuild_i.intersection(new_h2_links_kernnetz_i)
        ].sum()
        / 5
    )
    var[
        "Investment|Energy Supply|Hydrogen|Transmission and Distribution|Kernnetz|Retrofitted"
    ] = (
        h2_investments[
            new_h2_links_retrofitted_i.intersection(new_h2_links_kernnetz_i)
        ].sum()
        / 5
    )

    # assert isclose(
    #     var["Investment|Energy Supply|Hydrogen|Transmission and Distribution|Endogen"],
    #     var[
    #         "Investment|Energy Supply|Hydrogen|Transmission and Distribution|Endogen|New-build"
    #     ]
    #     + var[
    #         "Investment|Energy Supply|Hydrogen|Transmission and Distribution|Endogen|Retrofitted"
    #     ],
    # )

    # assert isclose(
    #     var["Investment|Energy Supply|Hydrogen|Transmission and Distribution|Kernnetz"],
    #     var[
    #         "Investment|Energy Supply|Hydrogen|Transmission and Distribution|Kernnetz|New-build"
    #     ]
    #     + var[
    #         "Investment|Energy Supply|Hydrogen|Transmission and Distribution|Kernnetz|Retrofitted"
    #     ],
    # )

    if "tags" in new_h2_links.columns:
        # extract infos from tags
        tags = new_h2_links.loc[new_h2_links_kernnetz_i].tags.values
        df = pd.DataFrame(tags, columns=["info"])
        df["info"] = df["info"].apply(ast.literal_eval)
        df["pci"] = df["info"].apply(lambda x: x["pci"])
        df["ipcei"] = df["info"].apply(lambda x: x["ipcei"])
        df["investment_costs (Mio. Euro)"] = df["info"].apply(
            lambda x: x["investment_costs (Mio. Euro)"]
        )
        df.index = new_h2_links_kernnetz_i

        pci_i = df[df["pci"] != "no"].index
        ipcei_i = df[df["ipcei"] != "no"].index
    else:
        pci_i = []
        ipcei_i = []

    var[
        "Investment|Energy Supply|Hydrogen|Transmission and Distribution|Kernnetz|PCI"
    ] = h2_investments[pci_i].sum() / 5
    var[
        "Investment|Energy Supply|Hydrogen|Transmission and Distribution|Kernnetz|IPCEI"
    ] = h2_investments[ipcei_i].sum() / 5
    var[
        "Investment|Energy Supply|Hydrogen|Transmission and Distribution|Kernnetz|PCI+IPCEI"
    ] = h2_investments[pci_i.union(ipcei_i)].sum() / 5
    var[
        "Investment|Energy Supply|Hydrogen|Transmission and Distribution|Kernnetz|NOT-PCI+IPCEI"
    ] = (
        h2_investments[new_h2_links_kernnetz_i.difference(pci_i.union(ipcei_i))].sum()
        / 5
    )

    # assert isclose(
    #     var["Investment|Energy Supply|Hydrogen|Transmission and Distribution|Kernnetz"],
    #     var[
    #         "Investment|Energy Supply|Hydrogen|Transmission and Distribution|Kernnetz|PCI+IPCEI"
    #     ]
    #     + var[
    #         "Investment|Energy Supply|Hydrogen|Transmission and Distribution|Kernnetz|NOT-PCI+IPCEI"
    #     ],
    # )

    # var["Investment|Energy Supply|Electricity|Electricity Storage"] = \
    # var["Investment|Energy Supply|CO2 Transport and Storage"] =
    # var["Investment|Energy Supply|Other"] =
    # var["Investment|Energy Efficiency"] = \
    # var["Investment|Energy Supply|Heat"] = \
    # var["Investment|Energy Supply|Hydrogen"] = \
    # var["Investment|RnD|Energy Supply"] = \
    # var["Investment|Energy Demand|Transportation"] = \
    # var["Investment|Energy Demand|Transportation|LDV"] = \
    # var["Investment|Energy Demand|Transportation|Bus"] = \
    # var["Investment|Energy Demand|Transportation|Rail"] = \
    # var["Investment|Energy Demand|Transportation|Truck"] = \
    # var["Investment|Infrastructure|Transport"] = \
    # var["Investment|Energy Demand|Residential and Commercial"] = \
    # var["Investment|Energy Demand|Residential and Commercial|Low-Efficiency Buildings"] = \
    # var["Investment|Energy Demand|Residential and Commercial|Medium-Efficiency Buildings"] = \
    # var["Investment|Energy Demand|Residential and Commercial|High-Efficiency Buildings"] = \
    # var["Investment|Energy Demand|Residential and Commercial|Building Retrofits"] =
    # var["Investment|Energy Demand|Residential and Commercial|Space Heating"] = \
    # var["Investment|Infrastructure|Industry|Green"] = \
    # var["Investment|Infrastructure|Industry|Non-Green"] = \
    # var["Investment|Industry"] = \
    return var


def get_policy(n, investment_year):
    var = pd.Series()
    n_glob_co2 = (
        "CO2Limit" if "CO2Limit" in n.global_constraints.index else "CO2LimitUpstream"
    )
    n_loc_co2 = (
        "co2_limit-DE"
        if "co2_limit-DE" in n.global_constraints.index
        else "co2_limit_upstream-DE"
    )

    # add carbon component to fossil fuels if specified
    if (snakemake.params.co2_price_add_on_fossils is not None) and (
        investment_year in snakemake.params.co2_price_add_on_fossils.keys()
    ):
        co2_price_add_on = snakemake.params.co2_price_add_on_fossils[investment_year]
    else:
        co2_price_add_on = 0.0
    try:
        co2_limit_de = n.global_constraints.loc["co2_limit-DE", "mu"]
    except KeyError:
        co2_limit_de = 0
    var["Price|Carbon"] = (
        -n.global_constraints.loc[n_glob_co2, "mu"] - co2_limit_de + co2_price_add_on
    )

    var["Price|Carbon|EU-wide Regulation All Sectors"] = (
        -n.global_constraints.loc[n_glob_co2, "mu"] + co2_price_add_on
    )

    # Price|Carbon|EU-wide Regulation Non-ETS

    var["Price|Carbon|National Climate Target"] = -co2_limit_de

    # Price|Carbon|National Climate Target Non-ETS

    return var


def get_economy(n, region):

    var = pd.Series()

    s = n.statistics
    grouper = ["country", "carrier"]
    system_cost = s.capex(groupby=grouper).add(s.opex(groupby=grouper))

    # Cost|Total Energy System Cost in billion EUR2020/yr
    var["Cost|Total Energy System Cost"] = round(
        system_cost.groupby("country").sum()[region] / 1e9, 4
    )

    return var


def get_trade(n, region):
    var = pd.Series()

    def get_export_import_links(n, region, carriers):
        # note: links can also used bidirectional if efficiency=1 (e.g. "H2 pipeline retrofitted")
        outgoing = n.links.index[
            (n.links.carrier.isin(carriers))
            & (n.links.bus0.str[:2] == region)
            & (n.links.bus1.str[:2] != region)
        ]

        incoming = n.links.index[
            (n.links.carrier.isin(carriers))
            & (n.links.bus0.str[:2] != region)
            & (n.links.bus1.str[:2] == region)
        ]

        exporting_p = (
            # if p0 > 0 (=clip(lower=0)) system is withdrawing from bus0 (DE) and feeding into bus1 (non-DE) -> export
            n.links_t.p0.loc[:, outgoing]
            .clip(lower=0)
            .multiply(n.snapshot_weightings.generators, axis=0)
            .values.sum()
            +
            # if p1 > 0 system is withdrawing from bus1 (DE) and feeding into bus0 (non-DE) -> export
            n.links_t.p1.loc[:, incoming]
            .clip(lower=0)
            .multiply(n.snapshot_weightings.generators, axis=0)
            .values.sum()
        )

        importing_p = (
            # if p1 < 0 (=clip(upper=0)) system is feeding into bus1 (DE) and withdrawing from bus0 (non-DE) -> import (with negative sign here)
            n.links_t.p1.loc[:, incoming]
            .clip(upper=0)
            .multiply(n.snapshot_weightings.generators, axis=0)
            .values.sum()
            * -1
            +
            # if p0 < 0 (=clip(upper=0)) system is feeding into bus0 (DE) and withdrawing from bus1 (non-DE) -> import (with negative sign here)
            n.links_t.p0.loc[:, outgoing]
            .clip(upper=0)
            .multiply(n.snapshot_weightings.generators, axis=0)
            .values.sum()
            * -1
        )

        return exporting_p, importing_p

    # Trade|Secondary Energy|Electricity|Volume
    outgoing_ac = n.lines.index[
        (n.lines.carrier == "AC")
        & (n.lines.bus0.str[:2] == region)
        & (n.lines.bus1.str[:2] != region)
    ]

    incoming_ac = n.lines.index[
        (n.lines.carrier == "AC")
        & (n.lines.bus0.str[:2] != region)
        & (n.lines.bus1.str[:2] == region)
    ]

    exporting_p_ac = (
        # if p0 > 0 (=clip(lower=0)) system is withdrawing from bus0 (DE) and feeding into bus1 (non-DE) -> export
        n.lines_t.p0.loc[:, outgoing_ac]
        .clip(lower=0)
        .multiply(n.snapshot_weightings.generators, axis=0)
        .values.sum()
        +
        # if p1 > 0 system is withdrawing from bus1 (DE) and feeding into bus0 (non-DE) -> export
        n.lines_t.p1.loc[:, incoming_ac]
        .clip(lower=0)
        .multiply(n.snapshot_weightings.generators, axis=0)
        .values.sum()
    )

    importing_p_ac = (
        # if p1 < 0 (=clip(upper=0)) system is feeding into bus1 (DE) and withdrawing from bus0 (non-DE) -> import (with negative sign here)
        n.lines_t.p1.loc[:, incoming_ac]
        .clip(upper=0)
        .multiply(n.snapshot_weightings.generators, axis=0)
        .values.sum()
        * -1
        +
        # if p0 < 0 (=clip(upper=0)) system is feeding into bus0 (DE) and withdrawing from bus1 (non-DE) -> import (with negative sign here)
        n.lines_t.p0.loc[:, outgoing_ac]
        .clip(upper=0)
        .multiply(n.snapshot_weightings.generators, axis=0)
        .values.sum()
        * -1
    )

    exports_dc, imports_dc = get_export_import_links(n, region, ["DC"])

    var["Trade|Secondary Energy|Electricity|Volume"] = (
        (exporting_p_ac - importing_p_ac) + (exports_dc - imports_dc)
    ) * MWh2PJ
    var["Trade|Secondary Energy|Electricity|Gross Import|Volume"] = (
        importing_p_ac + imports_dc
    ) * MWh2PJ
    # var["Trade|Secondary Energy|Electricity|Volume|Exports"] = \
    #     (exporting_p_ac + exports_dc) * MWh2PJ

    # Trade|Secondary Energy|Hydrogen|Volume
    h2_carriers = ["H2 pipeline", "H2 pipeline (Kernnetz)", "H2 pipeline retrofitted"]
    exports_h2, imports_h2 = get_export_import_links(n, region, h2_carriers)
    var["Trade|Secondary Energy|Hydrogen|Volume"] = (exports_h2 - imports_h2) * MWh2PJ
    var["Trade|Secondary Energy|Hydrogen|Gross Import|Volume"] = imports_h2 * MWh2PJ
    # var["Trade|Secondary Energy|Hydrogen|Volume|Exports"] = \
    #     exports_h2 * MWh2PJ

    # Trade|Secondary Energy|Liquids|Hydrogen|Volume

    renewable_oil_supply = (
        n.statistics.supply(bus_carrier="renewable oil", **kwargs)
        .groupby(["bus", "carrier"])
        .sum()
    )

    assert region == "DE"  # only DE is implemented at the moment

    DE_renewable_oil = renewable_oil_supply.get("DE renewable oil", pd.Series(0))
    EU_renewable_oil = renewable_oil_supply.get("EU renewable oil", pd.Series(0))

    if DE_renewable_oil.sum() == 0:
        DE_bio_fraction = 0
    else:
        DE_bio_fraction = (
            DE_renewable_oil.filter(like="bio").sum() / DE_renewable_oil.sum()
        )

    if EU_renewable_oil.sum() == 0:
        EU_bio_fraction = 0
    else:
        EU_bio_fraction = (
            EU_renewable_oil.filter(like="bio").sum() / EU_renewable_oil.sum()
        )

    exports_oil_renew, imports_oil_renew = get_export_import_links(
        n, region, ["renewable oil", "methanol"]
    )

    var["Trade|Secondary Energy|Liquids|Biomass|Volume"] = (
        exports_oil_renew * DE_bio_fraction - imports_oil_renew * EU_bio_fraction
    ) * MWh2PJ

    var["Trade|Secondary Energy|Liquids|Biomass|Gross Import|Volume"] = (
        imports_oil_renew * EU_bio_fraction * MWh2PJ
    )

    exports_meoh, imports_meoh = get_export_import_links(n, region, ["methanol"])

    var["Trade|Secondary Energy|Liquids|Hydrogen|Volume"] = (
        exports_oil_renew * (1 - DE_bio_fraction)
        - imports_oil_renew * (1 - EU_bio_fraction)
        + exports_meoh
        - imports_meoh
    ) * MWh2PJ

    var["Trade|Secondary Energy|Liquids|Hydrogen|Gross Import|Volume"] = (
        imports_oil_renew * (1 - EU_bio_fraction) + imports_meoh
    ) * MWh2PJ

    var["Trade|Secondary Energy|Methanol|Volume"] = (
        exports_meoh - imports_meoh
    ) * MWh2PJ

    var["Trade|Secondary Energy|Methanol|Gross Import|Volume"] = imports_meoh * MWh2PJ

    # Trade|Secondary Energy|Gases|Hydrogen|Volume

    renewable_gas_supply = (
        n.statistics.supply(bus_carrier="renewable gas", **kwargs)
        .groupby(["bus", "carrier"])
        .sum()
    )

    DE_renewable_gas = renewable_gas_supply.get("DE renewable gas", pd.Series(0))
    EU_renewable_gas = renewable_gas_supply.get("EU renewable gas", pd.Series(0))

    if DE_renewable_gas.sum() == 0:
        DE_bio_fraction = 0
    else:
        DE_bio_fraction = (
            DE_renewable_gas.filter(like="bio").sum() / DE_renewable_gas.sum()
        )

    if EU_renewable_gas.sum() == 0:
        EU_bio_fraction = 0
    else:
        EU_bio_fraction = (
            EU_renewable_gas.filter(like="bio").sum() / EU_renewable_gas.sum()
        )

    assert region == "DE"  # only DE is implemented at the moment

    exports_gas_renew, imports_gas_renew = get_export_import_links(
        n, region, ["renewable gas"]
    )
    var["Trade|Secondary Energy|Gases|Hydrogen|Volume"] = (
        exports_gas_renew * (1 - DE_bio_fraction)
        - imports_gas_renew * (1 - EU_bio_fraction)
    ) * MWh2PJ
    var["Trade|Secondary Energy|Gases|Hydrogen|Gross Import|Volume"] = (
        imports_gas_renew * (1 - EU_bio_fraction) * MWh2PJ
    )

    var["Trade|Secondary Energy|Gases|Biomass|Volume"] = (
        exports_gas_renew * DE_bio_fraction - imports_gas_renew * EU_bio_fraction
    ) * MWh2PJ
    var["Trade|Secondary Energy|Gases|Biomass|Gross Import|Volume"] = (
        imports_gas_renew * EU_bio_fraction * MWh2PJ
    )

    # Trade|Primary Energy|Coal|Volume
    # Trade|Primary Energy|Gas|Volume

    gas_fractions = _get_fuel_fractions(n, region, "gas")

    if "gas pipeline" in n.links.carrier.unique():
        exports_gas, imports_gas = get_export_import_links(
            n, region, ["gas pipeline", "gas pipeline new"]
        )
        var["Trade|Primary Energy|Gas|Volume"] = (
            (exports_gas - imports_gas) * MWh2PJ
        ) * gas_fractions["Natural Gas"]
        var["Trade|Primary Energy|Gas|Volume|Imports"] = (
            imports_gas * MWh2PJ * gas_fractions["Natural Gas"]
        )
        var["Trade|Primary Energy|Gas|Volume|Exports"] = (
            exports_gas * MWh2PJ * gas_fractions["Natural Gas"]
        )

    # Trade|Primary Energy|Oil|Volume

    # Biomass Trade

    biomass_potential_DE = (
        n.stores.query("carrier.str.contains('solid biomass')")
        .filter(like=region, axis=0)
        .e_nom.sum()
    )

    biomass_usage_local = (
        n.stores_t.p[
            n.stores.query("carrier.str.contains('solid biomass')")
            .filter(like=region, axis=0)
            .index
        ]
        .sum()
        .multiply(n.snapshot_weightings["stores"].unique().item())
        .sum()
    )

    biomass_usage_transported = (
        n.generators_t.p[
            n.generators.query("carrier.str.contains('solid biomass')")
            .filter(like=region, axis=0)
            .index
        ]
        .sum()
        .multiply(n.snapshot_weightings["generators"].unique().item())
        .sum()
    )

    biomass_net_exports = (
        biomass_potential_DE - biomass_usage_local - biomass_usage_transported
    ) * MWh2PJ
    var["Trade|Primary Energy|Biomass|Volume"] = biomass_net_exports

    logger.info(
        f"""Share of imported biomass: {
            round(
                -biomass_net_exports / (biomass_potential_DE + biomass_net_exports), 3
            )
        }"""
    )

    return var


def get_production(region, year):

    var = pd.Series()
    # read in the industrial production data
    years = [
        int(re.search(r"(\d{4})-modified\.csv", filename).group(1))
        for filename in snakemake.input.industrial_production_per_country_tomorrow
    ]
    index = next((idx for idx, y in enumerate(years) if y == year), None)
    production = pd.read_csv(
        snakemake.input.industrial_production_per_country_tomorrow[index], index_col=0
    ).div(1e3)  # kton/a -> Mton/a

    var["Production|Non-Metallic Minerals|Cement"] = production.loc[region, "Cement"]
    var["Production|Steel"] = production.loc[
        "DE", ["Electric arc", "Integrated steelworks", "DRI + Electric arc"]
    ].sum()
    var["Production|Steel|Primary"] = (
        var["Production|Steel"] * config_industry["St_primary_fraction"][year]
    )
    var["Production|Steel|Secondary"] = var["Production|Steel"] * (
        1 - config_industry["St_primary_fraction"][year]
    )

    # optional:
    # var[""Production|Pulp and Paper"]
    # var["Production|Chemicals|Ammonia"]
    # var["Production|Chemicals|Methanol"]
    # var["Production|Pulp and Paper"]
    # var["Production|Non-Ferrous Metals"]

    return var


def get_operational_and_capital_costs(year):
    """
    ' This function reads in the cost data from the costs.csv file and brings
    it into the database format.
    """
    var = pd.Series()
    ind = planning_horizons.index(year)
    costs = prepare_costs(
        snakemake.input.costs[ind],
        snakemake.params.costs,
        nyears=1,
    )

    costs_dict = {
        # capacities electricity
        "BEV charger": None,
        "CCGT": "CCGT",
        "DAC": "direct air capture",
        "H2 Electrolysis": "electrolysis",
        "H2 Fuel Cell": "fuel cell",
        "OCGT": "OCGT",
        "PHS": "PHS",
        "V2G": None,
        "battery charger": "battery inverter",
        "battery discharger": "battery inverter",
        "coal": "coal",
        "gas pipeline": "CH4 (g) pipeline",
        "home battery charger": "home battery inverter",
        "home battery discharger": "home battery inverter",
        "hydro": "hydro",
        "lignite": "lignite",
        "methanolisation": "methanolisation",
        "offwind-ac": "offwind",  # TODO add grid connection cost
        "offwind-dc": "offwind",  # TODO add grid connection cost
        "offwind-float": "offwind-float",  # TODO add grid connection cost
        "oil": "oil",
        "onwind": "onwind",
        "ror": "ror",
        "rural air heat pump": "decentral air-sourced heat pump",
        "rural ground heat pump": "decentral ground-sourced heat pump",
        "rural resistive heater": "decentral resistive heater",
        "rural solar thermal": "decentral solar thermal",
        "solar": "solar-utility",
        "solar rooftop": "solar-rooftop",
        "solar-hsat": "solar-utility single-axis tracking",
        "solid biomass": "central solid biomass CHP",
        "urban central air heat pump": "central air-sourced heat pump",
        "urban central coal CHP": "central coal CHP",
        "urban central gas CHP": "central gas CHP",
        "urban central gas CHP CC": "central gas CHP",
        "urban central lignite CHP": "central coal CHP",
        "urban central oil CHP": "central gas CHP",
        "urban central resistive heater": "central resistive heater",
        "urban central solar thermal": "central solar thermal",
        "urban central solid biomass CHP": "central solid biomass CHP",
        "urban central solid biomass CHP CC": "central solid biomass CHP CC",
        "urban decentral air heat pump": "decentral air-sourced heat pump",
        "urban decentral resistive heater": "decentral resistive heater",
        "urban decentral solar thermal": "decentral solar thermal",
        "waste CHP": "waste CHP",
        "waste CHP CC": "waste CHP CC",
        # Heat capacities
        # TODO Check the units of the investments
        "Fischer-Tropsch": None,  #'Fischer-Tropsch' * "efficiency" ,
        "Sabatier": "methanation",
        # 'urban central air heat pump': 'central air-sourced heat pump',
        # 'urban central coal CHP': 'central coal CHP',
        # 'urban central gas CHP': 'central gas CHP',
        # 'urban central gas CHP CC': 'central gas CHP',
        # 'urban central lignite CHP': 'central coal CHP',
        # 'urban central oil CHP': 'central gas CHP',
        # 'urban central resistive heater': 'central resistive heater',
        # 'urban central solid biomass CHP': 'central solid biomass CHP',
        # 'urban central solid biomass CHP CC': 'central solid biomass CHP CC',
        "urban central water tanks charger": "water tank charger",
        "urban central water tanks discharger": "water tank discharger",
        # 'waste CHP': 'waste CHP',
        # 'waste CHP CC': 'waste CHP CC',
        #  Decentral Heat capacities
        # TODO consider overdim_factor
        #'rural air heat pump': None,
        "rural biomass boiler": "biomass boiler",
        "rural gas boiler": "decentral gas boiler",
        #'rural ground heat pump': None,
        "rural oil boiler": "decentral oil boiler",
        "rural water tanks charger": "water tank charger",
        "rural water tanks discharger": "water tank discharger",
        #'urban decentral air heat pump': None,
        "urban decentral biomass boiler": "biomass boiler",
        "urban decentral gas boiler": "decentral gas boiler",
        "urban decentral oil boiler": "decentral oil boiler",
        "urban decentral water tanks charger": "water tank charger",
        "urban decentral water tanks discharger": "water tank discharger",
        # Other capacities
        # 'Sabatier': 'methanation',costs.at["methanation", "capital_cost"]
        # * costs.at["methanation", "efficiency"]
        "biogas to gas": None,  # TODO biogas + biogas upgrading
        "biogas to gas CC": None,  # TODO costs.at["biogas CC", "capital_cost"]
        # + costs.at["biogas upgrading", "capital_cost"]
        # + costs.at["biomass CHP capture", "capital_cost"]
        # * costs.at["biogas CC", "CO2 stored"],
    }

    # storage_costs_dict = {
    #     "H2": "hydrogen storage underground",
    #     "EV battery": None,  # 0 i think
    #     "PHS": None,  #'PHS', accounted already as generator??
    #     "battery": "battery storage",
    #     "biogas": None,  # not a typical store, 0 i think
    #     "co2 sequestered": snakemake.params.co2_sequestration_cost,
    #     "co2 stored": "CO2 storage tank",
    #     "gas": "gas storage",
    #     "home battery": "home battery storage",
    #     "hydro": None,  # `hydro`, , accounted already as generator??
    #     "oil": 0.02,
    #     "rural water tanks": "decentral water tank storage",
    #     "solid biomass": None,  # not a store, but a potential, 0 i think
    #     "urban central water tanks": "central water tank storage",
    #     "urban decentral water tanks": "decentral water tank storage",
    # }

    sector_dict = {
        "BEV charger": "Electricity",
        "CCGT": "Electricity",
        "DAC": "Gases",
        "H2 Electrolysis": "Hydrogen",
        "H2 Fuel Cell": "Electricity",
        "OCGT": "Electricity",
        "PHS": "Electricity",
        "V2G": "Electricity",
        "battery charger": "Electricity",
        "battery discharger": "Electricity",
        "coal": "Electricity",
        "Fischer-Tropsch": "Liquids",
        "gas pipeline": "Gases",
        "home battery charger": "Electricity",
        "home battery discharger": "Electricity",
        "hydro": "Electricity",
        "lignite": "Electricity",
        "methanolisation": "Liquids",
        "offwind-ac": "Electricity",
        "offwind-dc": "Electricity",
        "offwind-float": "Electricity",
        "oil": "Electricity",
        "onwind": "Electricity",
        "ror": "Electricity",
        "rural air heat pump": "Heat",
        "rural biomass boiler": "Heat",
        "rural gas boiler": "Heat",
        "rural oil boiler": "Heat",
        "rural ground heat pump": "Heat",
        "rural resistive heater": "Heat",
        "rural solar thermal": "Heat",
        "rural water tanks charger": "Heat",
        "rural water tanks discharger": "Heat",
        "Sabatier": "Gases",
        "solar": "Electricity",
        "solar rooftop": "Electricity",
        "solar-hsat": "Electricity",
        "solid biomass": "Heat",
        "urban central air heat pump": "Heat",
        "urban central coal CHP": "Heat",
        "urban central gas CHP": "Heat",
        "urban central gas CHP CC": "Heat",
        "urban central lignite CHP": "Heat",
        "urban central oil CHP": "Heat",
        "urban central water tanks charger": "Heat",
        "urban central water tanks discharger": "Heat",
        "urban central resistive heater": "Heat",
        "urban central solar thermal": "Heat",
        "urban central solid biomass CHP": "Heat",
        "urban central solid biomass CHP CC": "Heat",
        "urban decentral air heat pump": "Heat",
        "urban decentral resistive heater": "Heat",
        "urban decentral solar thermal": "Heat",
        "urban decentral biomass boiler": "Heat",
        "urban decentral gas boiler": "Heat",
        "urban decentral oil boiler": "Heat",
        "urban decentral water tanks charger": "Heat",
        "urban decentral water tanks discharger": "Heat",
        "waste CHP": "Heat",
        "waste CHP CC": "Heat",
    }

    grid_connection = [
        "offwind-ac",
        "offwind-dc",
        "offwind-float",
        "solar",
        "solar-hsat",
    ]

    for key, tech in costs_dict.items():
        if tech is None:
            continue
        sector = sector_dict[key]

        FOM = "OM Cost|Fixed" + "|" + sector + "|" + tech
        VOM = "OM Cost|Variable" + "|" + sector + "|" + tech
        capital = "Capital Cost" + "|" + sector + "|" + tech

        var[FOM] = costs.at[tech, "capital_cost"] / 1e3  # EUR/MW -> EUR/kW
        var[VOM] = costs.at[tech, "VOM"] / MWh2GJ  # EUR/MWh -> EUR/GJ
        var[capital] = costs.at[tech, "investment"] / 1e3  # EUR/MW -> EUR/kW

        if key in grid_connection:
            var[FOM] += costs.at["electricity grid connection", "capital_cost"] / 1e3
            var[capital] += costs.at["electricity grid connection", "investment"] / 1e3

    return var


def get_grid_capacity(n, region, year):

    var = pd.Series()
    ### Total Capacity
    ## Transmission Grid
    # TODO add offwind (requires changes in modify_prenetwork!)

    dc_links = n.links[
        (n.links.carrier == "DC")
        & (n.links.bus0 + n.links.bus1).str.contains(region)
        & ~n.links.reversed
    ]
    ac_lines = n.lines[(n.lines.bus0 + n.lines.bus1).str.contains(region)]

    # Count length of internationl links only half
    dc_links.loc[
        ~(dc_links.bus0.str.contains(region) & dc_links.bus1.str.contains(region)),
        "length",
    ] *= 0.5
    ac_lines.loc[
        ~(ac_lines.bus0.str.contains(region) & ac_lines.bus1.str.contains(region)),
        "length",
    ] *= 0.5

    # NEP subsets
    current_year = n.generators.build_year.max()  # noqa
    nep_dc = dc_links.query(
        "(index.str.startswith('DC') or index.str.startswith('TYNDP')) and build_year > 2025 and (@current_year - 5 < build_year <= @current_year)"
    ).index
    nep_ac = ac_lines.query(
        "(build_year > 2025) and (@current_year - 5 < build_year <= @current_year)"
    ).index
    var["Capacity|Electricity|Transmission|DC"] = (
        dc_links.eval("p_nom_opt * length").sum() * MW2GW
    )
    var["Capacity|Electricity|Transmission|DC|NEP"] = (
        dc_links.loc[nep_dc].eval("p_nom_opt * length").sum() * MW2GW
    )
    var["Capacity Additions|Electricity|Transmission|DC"] = (
        dc_links.eval("(p_nom_opt - p_nom_min) * length").sum() * MW2GW
    )
    var["Capacity Additions|Electricity|Transmission|DC|NEP"] = (
        dc_links.loc[nep_dc].eval("(p_nom_opt - p_nom_min) * length").sum() * MW2GW
    )
    var["Length Additions|Electricity|Transmission|DC"] = (
        dc_links.eval("p_nom_opt - p_nom_min")
        .floordiv(
            snakemake.params.post_discretization["link_unit_size"]["DC"]
            - 5  # To account for numerical errors subtract a small capacity
        )
        .div(2000 // (snakemake.params.post_discretization["link_unit_size"]["DC"] - 5))
        .multiply(dc_links.length)
        .sum()
    )
    var["Length Additions|Electricity|Transmission|DC|NEP"] = (
        dc_links.loc[nep_dc]
        .eval("p_nom_opt - p_nom_min")
        .floordiv(snakemake.params.post_discretization["link_unit_size"]["DC"] - 5)
        .div(2000 // (snakemake.params.post_discretization["link_unit_size"]["DC"] - 5))
        .multiply(dc_links.length)
        .sum()
    )
    var["Capacity|Electricity|Transmission|AC"] = (
        ac_lines.eval("s_nom_opt * length").sum() * MW2GW
    )
    var["Capacity|Electricity|Transmission|AC|NEP"] = (
        ac_lines.loc[nep_ac].eval("s_nom_opt * length").sum() * MW2GW
    )
    var["Capacity Additions|Electricity|Transmission|AC"] = (
        ac_lines.eval("(s_nom_opt - s_nom_min) * length").sum() * MW2GW
    )
    var["Capacity Additions|Electricity|Transmission|AC|NEP"] = (
        ac_lines.loc[nep_ac].eval("(s_nom_opt - s_nom_min) * length").sum() * MW2GW
    )
    var["Length Additions|Electricity|Transmission|AC"] = (
        ac_lines.eval("s_nom_opt - s_nom_min")
        .floordiv(
            snakemake.params.post_discretization["line_unit_size"] - 5
        )  # To account for numerical errors subtract a small capacity
        .div(5265 // (snakemake.params.post_discretization["line_unit_size"] - 5))
        .multiply(ac_lines.length)
        .sum()
    )
    var["Length Additions|Electricity|Transmission|AC|NEP"] = (
        ac_lines.loc[nep_ac]
        .eval("s_nom_opt - s_nom_min")
        .floordiv(snakemake.params.post_discretization["line_unit_size"] - 5)
        .div(5265 // (snakemake.params.post_discretization["line_unit_size"] - 5))
        .multiply(ac_lines.length)
        .sum()
    )

    var["Capacity|Electricity|Transmission"] = (
        var["Capacity|Electricity|Transmission|AC"]
        + var["Capacity|Electricity|Transmission|DC"]
    )
    var["Capacity|Electricity|Transmission|NEP"] = (
        var["Capacity|Electricity|Transmission|AC|NEP"]
        + var["Capacity|Electricity|Transmission|DC|NEP"]
    )
    var["Capacity Additions|Electricity|Transmission"] = (
        var["Capacity Additions|Electricity|Transmission|AC"]
        + var["Capacity Additions|Electricity|Transmission|DC"]
    )
    var["Capacity Additions|Electricity|Transmission|NEP"] = (
        var["Capacity Additions|Electricity|Transmission|AC|NEP"]
        + var["Capacity Additions|Electricity|Transmission|DC|NEP"]
    )
    var["Length Additions|Electricity|Transmission"] = (
        var["Length Additions|Electricity|Transmission|AC"]
        + var["Length Additions|Electricity|Transmission|DC"]
    )
    var["Length Additions|Electricity|Transmission|NEP"] = (
        var["Length Additions|Electricity|Transmission|AC|NEP"]
        + var["Length Additions|Electricity|Transmission|DC|NEP"]
    )

    ## Distribution Grid
    distr_grid = n.links[
        (n.links.carrier == "electricity distribution grid")
        & (n.links.bus0.str[:2] == region)
        & ~(n.links.index.str.contains("reversed"))
    ]

    var["Capacity|Electricity|Distribution"] = distr_grid.p_nom_opt.sum() * MW2GW
    var["Capacity Additions|Electricity|Distribution"] = (
        distr_grid.eval("(p_nom_opt - p_nom_min)").sum() * MW2GW
    )

    # Hydrogen : TW*km
    # TODO: add missing variables and make nice plot

    h2_links = n.links[
        n.links.carrier.str.contains("H2 pipeline")
        & ~n.links.reversed
        & (n.links.bus0 + n.links.bus1).str.contains(region)
    ]

    # Count length of internationl links according to domestic length factor
    if len(h2_links.carrier.unique()) == 1:
        dlf = domestic_length_factor(n, h2_links.carrier.unique().tolist(), region)
    else:
        dlf = np.array(
            list(
                domestic_length_factor(
                    n, h2_links.carrier.unique().tolist(), region
                ).values()
            )
        ).mean()
    h2_links.loc[
        ~(h2_links.bus0.str.contains(region) & h2_links.bus1.str.contains(region)),
        "length",
    ] *= dlf

    # Kernnetz
    h2_links_kern = h2_links[h2_links.index.str.contains("kernnetz")]

    # Endogeneous
    endo_carriers = ["H2 pipeline", "H2 pipeline retrofitted"]
    h2_links_endo = h2_links[h2_links.carrier.isin(endo_carriers)]

    var["Capacity|Hydrogen|Transmission"] = (
        h2_links.eval("p_nom_opt * length").sum() * MW2TW
    )
    var["Capacity|Hydrogen|Transmission|Kernnetz"] = (
        h2_links_kern.eval("p_nom_opt * length").sum() * MW2TW
    )
    # var["Capacity|Hydrogen|Transmission|Kernnetz|Newbuild"] =
    # var["Capacity|Hydrogen|Transmission|Kernnetz|Retrofitted"] =
    var["Capacity|Hydrogen|Transmission|Endogenous"] = (
        h2_links_endo.eval("p_nom_opt * length").sum() * MW2TW
    )
    # var["Capacity|Hydrogen|Transmission|Endogenous|Newbuild"] =
    # var["Capacity|Hydrogen|Transmission|Endogenous|Retrofitted"] =

<<<<<<< HEAD
    # assert isclose(
    #     var["Capacity|Hydrogen|Transmission"],
    #     var["Capacity|Hydrogen|Transmission|Kernnetz"]
    #     + var["Capacity|Hydrogen|Transmission|Endogenous"],
    # ), "Hydrogen transmission capacity is not correctly split into Kernnetz and Endogenous"
=======
    assert isclose(
        var["Capacity|Hydrogen|Transmission"],
        var["Capacity|Hydrogen|Transmission|Kernnetz"]
        + var["Capacity|Hydrogen|Transmission|Endogenous"],
    ), (
        "Hydrogen transmission capacity is not correctly split into Kernnetz and Endogenous"
    )
>>>>>>> a0a054d1

    year = h2_links.build_year.max()
    new_h2_links = h2_links[
        ((year - 5) < h2_links.build_year) & (h2_links.build_year <= year)
    ]
    new_h2_links_kern = new_h2_links[new_h2_links.index.str.contains("kernnetz")]
    new_h2_links_endo = new_h2_links[new_h2_links.carrier.isin(endo_carriers)]

    var["Capacity Additions|Hydrogen|Transmission"] = (
        new_h2_links.eval("(p_nom_opt - p_nom_min) * length").sum() * MW2TW
    )
    var["Capacity Additions|Hydrogen|Transmission|Kernnetz"] = (
        new_h2_links_kern.eval("(p_nom_opt - p_nom_min) * length").sum() * MW2TW
    )
    # var["Capacity Additions|Hydrogen|Transmission|Kernnetz|Newbuild"] =
    # var["Capacity Additions|Hydrogen|Transmission|Kernnetz|Retrofitted"] =
    var["Capacity Additions|Hydrogen|Transmission|Endogenous"] = (
        new_h2_links_endo.eval("(p_nom_opt - p_nom_min) * length").sum() * MW2TW
    )
    # var["Capacity Additions|Hydrogen|Transmission|Endogenous|Newbuild"] =
    # var["Capacity Additions|Hydrogen|Transmission|Endogenous|Retrofitted"] =

<<<<<<< HEAD
    # assert isclose(
    #     var["Capacity Additions|Hydrogen|Transmission"],
    #     var["Capacity Additions|Hydrogen|Transmission|Kernnetz"]
    #     + var["Capacity Additions|Hydrogen|Transmission|Endogenous"],
    # ), "Hydrogen transmission capacity additions are not correctly split into Kernnetz and Endogenous"
=======
    assert isclose(
        var["Capacity Additions|Hydrogen|Transmission"],
        var["Capacity Additions|Hydrogen|Transmission|Kernnetz"]
        + var["Capacity Additions|Hydrogen|Transmission|Endogenous"],
    ), (
        "Hydrogen transmission capacity additions are not correctly split into Kernnetz and Endogenous"
    )
>>>>>>> a0a054d1

    # TODO: add length additions

    return var


def hack_DC_projects(n, p_nom_start, p_nom_planned, model_year, snakemake, costs):

    logger.info(f"Hacking DC projects for year {model_year}")

    logger.info("Assuming all indices of DC projects start with 'DC' or 'TYNDP'")
    tprojs = n.links.loc[
        (n.links.index.str.startswith("DC") | n.links.index.str.startswith("TYNDP"))
        & ~n.links.reversed
    ].index

    future_projects = tprojs[n.links.loc[tprojs, "build_year"] > model_year]

    current_projects = tprojs[
        (n.links.loc[tprojs, "build_year"] > (model_year - 5))
        & (n.links.loc[tprojs, "build_year"] <= model_year)
    ]
    past_projects = tprojs[n.links.loc[tprojs, "build_year"] <= (model_year - 5)]

    for proj in tprojs:
        if not isclose(n.links.loc[proj, "p_nom"], p_nom_planned[proj]):
            logger.warning(
                f"(Post-)discretization changed p_nom of {proj} from {p_nom_planned[proj]} to {n.links.loc[proj, 'p_nom']}"
            )

    # Future projects should not have any capacity
    # assert isclose(n.links.loc[future_projects, "p_nom_opt"], 0).all()

    # Setting p_nom to 0 such that n.statistics does not compute negative expanded capex or capacity additions
    # Setting p_nom_min to 0 for the grid_expansion calculation
    # This is ONLY POSSIBLE IN POST-PROCESSING
    # We pretend that the model expanded the grid endogenously
    n.links.loc[future_projects, "p_nom"] = 0
    n.links.loc[future_projects, "p_nom_min"] = 0

    # Current projects should have their p_nom_opt bigger or equal to p_nom until the year 2030 (Startnetz that we force in)
    # TODO 2030 is hard coded but should be read from snakemake config
    if model_year <= 2030:
        assert (
            n.links.loc[current_projects, "p_nom_opt"] + 0.1
            >= n.links.loc[current_projects, "p_nom"]
        ).all()

        n.links.loc[current_projects, "p_nom"] -= p_nom_start[current_projects]
        n.links.loc[current_projects, "p_nom_min"] -= p_nom_start[current_projects]
        if (snakemake.params.NEP_year == 2021) or (
            snakemake.params.NEP_transmission == "overhead"
        ):
            logger.warning("Switching DC projects to NEP23 and underground costs.")
            n.links.loc[current_projects, "overnight_cost"] = (
                n.links.loc[current_projects, "length"]
                * (
                    (1.0 - n.links.loc[current_projects, "underwater_fraction"])
                    * costs.at["HVDC underground", "investment"]
                    / 1e-9
                    + n.links.loc[current_projects, "underwater_fraction"]
                    * costs.at["HVDC submarine", "investment"]
                    / 1e-9
                )
                + costs.at["HVDC inverter pair", "investment"] / 1e-9
            )
            n.links.loc[current_projects, "capital_cost"] = (
                n.links.loc[current_projects, "length"]
                * (
                    (1.0 - n.links.loc[current_projects, "underwater_fraction"])
                    * costs.at["HVDC underground", "capital_cost"]
                    / 1e-9
                    + n.links.loc[current_projects, "underwater_fraction"]
                    * costs.at["HVDC submarine", "capital_cost"]
                    / 1e-9
                )
                + costs.at["HVDC inverter pair", "capital_cost"] / 1e-9
            )
    else:
        n.links.loc[current_projects, "p_nom"] = n.links.loc[
            current_projects, "p_nom_min"
        ]

    # Past projects should have their p_nom_opt bigger or equal to p_nom
    if model_year <= 2030 + 5:
        assert (
            n.links.loc[past_projects, "p_nom_opt"] + 0.1  # numerical error tolerance
            >= n.links.loc[past_projects, "p_nom"]
        ).all()

    return n


def hack_AC_projects(n, s_nom_start, model_year, snakemake):
    logger.info(f"Hacking AC projects for year {model_year}")

    current_projects = n.lines.query(
        "@model_year - 5 < build_year <= @model_year"
    ).index

    if snakemake.params.NEP_year == 2021:
        logger.warning("Switching AC projects to NEP23 costs post-optimization")
        n.lines.loc[current_projects, "overnight_cost"] *= 772 / 472

    # Even though the lines are available to the model from the start,
    # we pretend that the lines were expanded in the current year
    # s_nom_start is used, because the model may expand lines
    # endogenously before that or after that
    n.lines.loc[current_projects, "s_nom"] -= s_nom_start[current_projects]
    n.lines.loc[current_projects, "s_nom_min"] -= s_nom_start[current_projects]

    return n


def process_postnetworks(n, n_start, model_year, snakemake, costs):
    post_discretization = snakemake.params.post_discretization

    # logger.info("Post-Discretizing H2 pipeline")

    # assert post_discretization["link_unit_size"]["H2 pipeline"] == post_discretization["link_unit_size"]["H2 pipeline retrofitted"]
    # assert post_discretization["link_threshold"]["H2 pipeline"] == post_discretization["link_threshold"]["H2 pipeline retrofitted"]

    # _h2_lambda = lambda x: get_discretized_value(
    #     x,
    #     post_discretization["link_unit_size"]["H2 pipeline"],
    #     post_discretization["link_threshold"]["H2 pipeline"],
    # )
    # h2_links = n.links.query("carrier == 'H2 pipeline' or carrier == 'H2 pipeline retrofitted'").index
    # for attr in ["p_nom_opt", "p_nom", "p_nom_min"]:
    #     # The values  in p_nom_opt may already be discretized, here we make sure that
    #     # the same logic is applied to p_nom and p_nom_min
    #     n.links.loc[h2_links, attr] = n.links.loc[h2_links, attr].apply(_h2_lambda)
    logger.info("Adding average Kernnetz cost to carrier H2 pipeline (Kernnetz)")
    h2_links_kern = n.links.query("carrier == 'H2 pipeline (Kernnetz))'").index
    capital_costs = (
        0.7 * costs.at["H2 (g) pipeline", "capital_cost"]
        + 0.3 * costs.at["H2 (g) pipeline repurposed", "capital_cost"]
    ) * n.links.loc[h2_links_kern, "length"]
    overnight_costs = (
        0.7 * costs.at["H2 (g) pipeline", "investment"]
        + 0.3 * costs.at["H2 (g) pipeline repurposed", "investment"]
    ) * n.links.loc[h2_links_kern, "length"]
    n.links.loc[h2_links_kern, "capital_cost"] = capital_costs
    n.links.loc[h2_links_kern, "overnight_cost"] = overnight_costs

    logger.info("Post-Discretizing DC links")

    def _dc_lambda(x):
        return get_discretized_value(
            x,
            post_discretization["link_unit_size"]["DC"],
            post_discretization["link_threshold"]["DC"],
        )

    dc_links = n.links.query("carrier == 'DC'").index
    for attr in ["p_nom_opt", "p_nom", "p_nom_min"]:
        # The values  in p_nom_opt may already be discretized, here we make sure that
        # the same logic is applied to p_nom and p_nom_min
        n.links.loc[dc_links, attr] = n.links.loc[dc_links, attr].apply(_dc_lambda)

    p_nom_planned = n_start.links.loc[dc_links, "p_nom"]
    p_nom_start = n_start.links.loc[dc_links, "p_nom"].apply(_dc_lambda)

    logger.info("Post-Discretizing AC lines")

    def _ac_lambda(x):
        return get_discretized_value(
            x,
            post_discretization["line_unit_size"],
            post_discretization["line_threshold"],
        )

    for attr in ["s_nom_opt", "s_nom", "s_nom_min"]:
        # The values  in s_nom_opt may already be discretized, here we make sure that
        # the same logic is applied to s_nom and s_nom_min
        n.lines[attr] = n.lines[attr].apply(_ac_lambda)

    s_nom_start = n_start.lines["s_nom"].apply(_ac_lambda)

    n = hack_DC_projects(n, p_nom_start, p_nom_planned, model_year, snakemake, costs)
    n = hack_AC_projects(n, s_nom_start, model_year, snakemake)
    return n


def get_ariadne_var(
    n,
    industry_demand,
    energy_totals,
    sector_ratios,
    industry_production,
    costs,
    region,
    year,
):

    var = pd.concat(
        [
            get_capacities(n, region),
            get_grid_capacity(n, region, year),
            # get_capacity_additions_simple(n,region),
            # get_installed_capacities(n,region),
            get_capacity_additions(n, region),
            # get_capacity_additions_nstat(n, region),
            get_production(region, year),
            get_primary_energy(n, region),
            get_secondary_energy(n, region, industry_demand),
            get_final_energy(
                n,
                region,
                industry_demand,
                energy_totals,
                sector_ratios,
                industry_production,
            ),
            get_prices(n, region),
            # get_emissions(n, region, energy_totals, industry_demand),
            get_policy(n, year),
            get_trade(n, region),
            # get_operational_and_capital_costs(year),
            get_economy(n, region),
            # get_system_cost(n, region),
        ]
    )

    return var


# uses the global variables model, scenario and var2unit. For now.
def get_data(
    n,
    industry_demand,
    energy_totals,
    sector_ratios,
    industry_production,
    costs,
    region,
    year,
    version="0.10",
    scenario="test",
):

    var = get_ariadne_var(
        n,
        industry_demand,
        energy_totals,
        sector_ratios,
        industry_production,
        costs,
        region,
        year,
    )

    # # Renaming variables

    # var["Investment|Energy Supply|Electricity|Wind Onshore"] = var[
    #     "Investment|Energy Supply|Electricity|Wind|Onshore"
    # ]

    # var["Investment|Energy Supply|Electricity|Wind Offshore"] = var[
    #     "Investment|Energy Supply|Electricity|Wind|Offshore"
    # ]

    # var["Investment|Energy Supply|Electricity|Electricity Storage"] = var[
    #     "Investment|Energy Supply|Electricity|Storage Reservoir"
    # ]

    # var["Investment|Energy Supply|Heat|Heatpump"] = var[
    #     "Investment|Energy Supply|Heat|Heat pump"
    # ]

    # var["Investment|Energy Supply|Heat|Solarthermal"] = var[
    #     "Investment|Energy Supply|Heat|Solar thermal"
    # ]

    # var["Investment|Energy Supply|Hydrogen|Storage"] = var[
    #     "Investment|Energy Supply|Hydrogen|Reservoir"
    # ]

    # var["Investment|Energy Supply|Hydrogen|Electrolysis"] = var[
    #     "Investment|Energy Supply|Hydrogen|Electricity"
    # ]

    # var["Investment|Energy Supply|Hydrogen|Fossil"] = var[
    #     "Investment|Energy Supply|Hydrogen|Gas"
    # ]

    data = []
    for v in var.index:
        try:
            unit = var2unit[v]
        except KeyError:
            unit = "NA"

        data.append(
            [
                "PyPSA-Eur " + version,
                scenario,
                region,
                v,
                unit,
                var[v],
            ]
        )

    tab = pd.DataFrame(
        data, columns=["Model", "Scenario", "Region", "Variable", "Unit", year]
    )

    return tab


if __name__ == "__main__":
    if "snakemake" not in globals():
        snakemake = mock_snakemake(
            "export_ariadne_variables",
            simpl="",
            clusters=27,
            opts="",
            ll="vopt",
            sector_opts="None",
            run="KN2045_Bal_v4",
        )
    configure_logging(snakemake)
    config = snakemake.config
    config_industry = snakemake.params.config_industry
    planning_horizons = snakemake.params.planning_horizons
    post_discretization = snakemake.params.post_discretization
    ariadne_template = pd.read_excel(snakemake.input.template, sheet_name=None)
    var2unit = ariadne_template["variable_definitions"].set_index("Variable")["Unit"]
    industry_demands = [
        pd.read_csv(
            in_dem,
            index_col="TWh/a (MtCO2/a)",
        )
        .multiply(TWh2PJ)
        .rename_axis("bus")
        for in_dem in snakemake.input.industry_demands
    ]
    energy_totals = (
        pd.read_csv(
            snakemake.input.energy_totals,
            index_col=[0, 1],
        )
        .xs(
            snakemake.params.energy_totals_year,
            level="year",
        )
        .multiply(TWh2PJ)
    )

    sector_ratios = [
        pd.read_csv(
            in_sec_ratio,
            header=[0, 1],
            index_col=0,
        ).rename_axis("carrier")
        for in_sec_ratio in snakemake.input.industry_sector_ratios
    ]
    industry_production = [
        pd.read_csv(
            in_ind_prod,
            index_col="kton/a",
        ).rename_axis("country")
        for in_ind_prod in snakemake.input.industrial_production_per_country_tomorrow
    ]

    # Load data
    _networks = [pypsa.Network(fn) for fn in snakemake.input.networks]

    nhours = _networks[0].snapshot_weightings.generators.sum()
    nyears = nhours / 8760

    costs = list(
        map(
            lambda _costs: prepare_costs(
                _costs,
                snakemake.params.costs,
                nyears,
            ).multiply(1e-9),  # in bn €
            snakemake.input.costs,
        )
    )
    modelyears = [fn[-7:-3] for fn in snakemake.input.networks]
     
    if snakemake.params.transmission_projects != "zero":   
        # Hack the transmission projects
        networks = [
            hack_transmission_projects(n.copy(), _networks[0], int(my), snakemake, costs)
            for n, my in zip(_networks, modelyears)
        ]
    else:
        networks = _networks

    # add reversed column
    for network in networks:
        if "reversed" not in network.lines.columns:
            network.lines["reversed"] = False
        if "reversed" not in network.links.columns:
            network.links["reversed"] = False

    if "debug" == "debug":  # For debugging
        var = pd.Series()
        idx = 0
        n = networks[idx]
        c = costs[idx]
        _industry_demand = industry_demands[idx]
        industry_demand = industry_demands[idx]
        _industry_production = industry_production[idx]
        _sector_ratios = sector_ratios[idx]
        _energy_totals = energy_totals.copy()
        region = "DE"
        cap_func = n.statistics.optimal_capacity
        cap_string = "Optimal Capacity|"
        kwargs = {
            "groupby": ["bus", "carrier"],
            "at_port": True,
            "nice_names": False,
        }

    yearly_dfs = []
    for i, year in enumerate(planning_horizons):
        print(f"Getting data for year {year}...")
        yearly_dfs.append(
            get_data(
                networks[i],
                industry_demands[i],
                energy_totals,
                sector_ratios[i],
                industry_production[i],
                costs[i],
                "DE",
                year=year,
                version=config["version"],
                scenario=snakemake.wildcards.run,
            )
        )

    df = reduce(
        lambda left, right: pd.merge(
            left, right, on=["Model", "Scenario", "Region", "Variable", "Unit"]
        ),
        yearly_dfs,
    )

    print("Gleichschaltung of AC-Startnetz with investments for AC projects")
    # In this hacky part of the code we assure that the investments for the AC projects, match those of the NEP-AC-Startnetz
    # Thus the variable 'Investment|Energy Supply|Electricity|Transmission|AC' is equal to the sum of exogeneous AC projects, endogenous AC expansion and Übernahme of NEP costs (mainly Systemdienstleistungen (Reactive Power Compensation) and lines that are below our spatial resolution)
    ac_startnetz = 14.5 / 5 / EUR20TOEUR23  # billion EUR

    ac_projects_invest = df.query(
        "Variable == 'Investment|Energy Supply|Electricity|Transmission|AC|NEP|Onshore'"
    )[planning_horizons].values.sum()

    df.loc[
        df.query(
            "Variable == 'Investment|Energy Supply|Electricity|Transmission|AC|Übernahme|Startnetz Delta'"
        ).index,
        [2025, 2030, 2035, 2040],
    ] += (ac_startnetz - ac_projects_invest) / 4

    for suffix in ["|AC|NEP", "|AC", "", " and Distribution"]:
        df.loc[
            df.query(
                f"Variable == 'Investment|Energy Supply|Electricity|Transmission{suffix}'"
            ).index,
            [2025, 2030, 2035, 2040],
        ] += (ac_startnetz - ac_projects_invest) / 4

    print("Assigning mean investments of year and year + 5 to year.")
    investment_rows = df.loc[df["Variable"].str.contains("Investment")]
    average_investments = (
        investment_rows[planning_horizons]
        .add(investment_rows[planning_horizons].shift(-1, axis=1))
        .div(2)
        .fillna(0.0)
    )
    average_investments[planning_horizons[0]] += investment_rows[
        planning_horizons[0]
    ].div(2)
    average_investments[planning_horizons[-1]] += investment_rows[
        planning_horizons[-1]
    ].div(2)
    df.loc[investment_rows.index, planning_horizons] = average_investments

    df["Region"] = df["Region"].str.replace("DE", "DEU")
    df["Model"] = "PyPSA-Eur v0.10"

    with pd.ExcelWriter(snakemake.output.exported_variables_full) as writer:
        df.round(5).to_excel(writer, sheet_name="data", index=False)

    print(
        "Dropping variables which are not in the template:",
        *df.loc[df["Unit"] == "NA"]["Variable"],
        sep="\n",
    )
    ariadne_df = df.drop(df.loc[df["Unit"] == "NA"].index)

    meta = pd.Series(
        {
            "Model": "PyPSA-Eur v0.10",
            "Scenario": snakemake.wildcards.run,
            "Quality Assessment": "preliminary",
            "Internal usage within Kopernikus AG Szenarien": "yes",
            "Release for publication": "no",
        }
    )

    with pd.ExcelWriter(snakemake.output.exported_variables) as writer:
        ariadne_df.round(5).to_excel(writer, sheet_name="data", index=False)
        meta.to_frame().T.to_excel(writer, sheet_name="meta", index=False)<|MERGE_RESOLUTION|>--- conflicted
+++ resolved
@@ -1649,7 +1649,6 @@
         + var["Secondary Energy|Electricity|Waste"]
     )
 
-<<<<<<< HEAD
     # assert isclose(
     #     electricity_supply[
     #         ~electricity_supply.index.str.contains(
@@ -1658,16 +1657,6 @@
     #     ].sum(),
     #     var["Secondary Energy|Electricity"],
     # )
-=======
-    assert isclose(
-        electricity_supply[
-            ~electricity_supply.index.str.contains(
-                "PHS|battery discharger|home battery discharger|V2G"
-            )
-        ].sum(),
-        var["Secondary Energy|Electricity"],
-    )
->>>>>>> a0a054d1
 
     heat_supply = (
         n.statistics.supply(
@@ -2895,22 +2884,13 @@
         1 - pe_fossil_fraction
     )
 
-<<<<<<< HEAD
+    var["Carbon Sequestration"] = (
+        var["Carbon Sequestration|DACCS"] + var["Carbon Sequestration|BECCS"]
+    )
+
     # assert isclose(
     #     var["Carbon Sequestration"],
     #     co2_negative_emissions.sum(),
-    # )
-=======
-    var["Carbon Sequestration"] = (
-        var["Carbon Sequestration|DACCS"]
-        + var["Carbon Sequestration|BECCS"]
-        + var["Carbon Sequestration|Other"]
-    )
->>>>>>> a0a054d1
-
-    # assert isclose(
-    #     var["Carbon Sequestration"],
-    #     co2_storage.mul(ccs_fraction)[~co2_storage.index.str.contains("process")].sum(),
     # )
 
     # ! LULUCF should also be subtracted (or added??), we get from REMIND,
@@ -5100,21 +5080,11 @@
     # var["Capacity|Hydrogen|Transmission|Endogenous|Newbuild"] =
     # var["Capacity|Hydrogen|Transmission|Endogenous|Retrofitted"] =
 
-<<<<<<< HEAD
     # assert isclose(
     #     var["Capacity|Hydrogen|Transmission"],
     #     var["Capacity|Hydrogen|Transmission|Kernnetz"]
     #     + var["Capacity|Hydrogen|Transmission|Endogenous"],
     # ), "Hydrogen transmission capacity is not correctly split into Kernnetz and Endogenous"
-=======
-    assert isclose(
-        var["Capacity|Hydrogen|Transmission"],
-        var["Capacity|Hydrogen|Transmission|Kernnetz"]
-        + var["Capacity|Hydrogen|Transmission|Endogenous"],
-    ), (
-        "Hydrogen transmission capacity is not correctly split into Kernnetz and Endogenous"
-    )
->>>>>>> a0a054d1
 
     year = h2_links.build_year.max()
     new_h2_links = h2_links[
@@ -5137,21 +5107,11 @@
     # var["Capacity Additions|Hydrogen|Transmission|Endogenous|Newbuild"] =
     # var["Capacity Additions|Hydrogen|Transmission|Endogenous|Retrofitted"] =
 
-<<<<<<< HEAD
     # assert isclose(
     #     var["Capacity Additions|Hydrogen|Transmission"],
     #     var["Capacity Additions|Hydrogen|Transmission|Kernnetz"]
     #     + var["Capacity Additions|Hydrogen|Transmission|Endogenous"],
     # ), "Hydrogen transmission capacity additions are not correctly split into Kernnetz and Endogenous"
-=======
-    assert isclose(
-        var["Capacity Additions|Hydrogen|Transmission"],
-        var["Capacity Additions|Hydrogen|Transmission|Kernnetz"]
-        + var["Capacity Additions|Hydrogen|Transmission|Endogenous"],
-    ), (
-        "Hydrogen transmission capacity additions are not correctly split into Kernnetz and Endogenous"
-    )
->>>>>>> a0a054d1
 
     # TODO: add length additions
 
