--- conflicted
+++ resolved
@@ -5463,15 +5463,10 @@
                 costs[i],
                 "DE",
                 year=year,
-<<<<<<< HEAD
-                version=config["version"],
-                scenario=scenario_name,
-=======
                 config=snakemake.config,
                 config_industry=snakemake.params.config_industry,
                 version=snakemake.config["version"],
                 scenario=snakemake.wildcards.run,
->>>>>>> 92787a40
             )
         )
 
