--- conflicted
+++ resolved
@@ -12,11 +12,7 @@
 import numpy as np
 import pandas as pd
 import pypsa
-<<<<<<< HEAD
-=======
-from numpy import isclose
 from pypsa.statistics import get_transmission_carriers
->>>>>>> da4bc924
 
 from scripts._helpers import configure_logging, mock_snakemake
 from scripts.add_electricity import calculate_annuity, load_costs
