--- conflicted
+++ resolved
@@ -1108,18 +1108,11 @@
     y_lim_values=[-50, 300],
     language="english",
 ):
-<<<<<<< HEAD
 
     # # only plot 2030 onwards
     # years = years[2:]
     # networks = dict(islice(networks.items(), 2, None))
     # year_colors = year_colors[2:]
-=======
-    # only plot 2030 onwards
-    years = years[2:]
-    networks = dict(islice(networks.items(), 2, None))
-    year_colors = year_colors[2:]
->>>>>>> a0a054d1
 
     fig, ax = plt.subplots(ncols=1, nrows=1, figsize=(8, 6))
 
@@ -1181,18 +1174,11 @@
     regions=["DE"],
     x_lim_values=[-50, 300],
 ):
-<<<<<<< HEAD
 
     # # only plot 2030 onwards
     # years = years[2:]
     # networks = dict(islice(networks.items(), 2, None))
     # year_colors = year_colors[2:]
-=======
-    # only plot 2030 onwards
-    years = years[2:]
-    networks = dict(islice(networks.items(), 2, None))
-    year_colors = year_colors[2:]
->>>>>>> a0a054d1
     fig, axes = plt.subplots(ncols=1, nrows=len(years), figsize=(8, 3 * len(years)))
     axes = axes.flatten()
 
