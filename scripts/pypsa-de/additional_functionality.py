--- conflicted
+++ resolved
@@ -1,8 +1,3 @@
-<<<<<<< HEAD
-# -*- coding: utf-8 -*-
-
-=======
->>>>>>> a0a054d1
 import logging
 import os
 
@@ -318,14 +313,10 @@
     for ct in limits_volume_max["electricity_import"]:
         limit = limits_volume_max["electricity_import"][ct][investment_year] * 1e6
 
-<<<<<<< HEAD
-        logger.info(f"limiting electricity imports in {ct} to {limit/1e6} TWh/a")
-=======
         if limit < 0:
             limit *= n.snapshot_weightings.generators.sum() / 8760
 
         logger.info(f"limiting electricity imports in {ct} to {limit / 1e6} TWh/a")
->>>>>>> a0a054d1
 
         incoming_line = n.lines.index[
             (n.lines.carrier == "AC")
@@ -481,14 +472,8 @@
     limit_countries : dict
     snakemake: snakemake object
     """
-<<<<<<< HEAD
-    logger.info(
-        f"Adding CO2 budget limit for each country as per unit of 1990 levels (downstream)"
-    )
-=======
     logger.info("Adding CO2 budget limit for each country as per unit of 1990 levels")
 
->>>>>>> a0a054d1
     nhours = n.snapshot_weightings.generators.sum()
     nyears = nhours / 8760
 
@@ -509,7 +494,6 @@
                 f"1990 levels, i.e. {limit:,.2f} tCO2/a",
             )
 
-<<<<<<< HEAD
             lhs = []
 
             for port in [col[3:] for col in n.links if col.startswith("bus")]:
@@ -532,14 +516,6 @@
                     efficiency = n.links.loc[links, f"efficiency"]
                 else:
                     efficiency = n.links.loc[links, f"efficiency{port}"]
-=======
-            if port == "0":
-                efficiency = -1.0
-            elif port == "1":
-                efficiency = n.links.loc[links, "efficiency"]
-            else:
-                efficiency = n.links.loc[links, f"efficiency{port}"]
->>>>>>> a0a054d1
 
             lhs.append(
                 (
@@ -1018,13 +994,10 @@
         n, investment_year, constraints["limits_capacity_max"], "maximum"
     )
 
-<<<<<<< HEAD
     # add_power_limits(n, investment_year, constraints["limits_power_max"])
 
-    # FT_production_limit(n, investment_year, constraints["limits_volume_max"])
-
-    # if int(snakemake.wildcards.clusters) != 1:
-    #     h2_import_limits(n, investment_year, constraints["limits_volume_max"])
+    if snakemake.wildcards.clusters != "1":
+        h2_import_limits(n, investment_year, constraints["limits_volume_max"])
 
     #     electricity_import_limits(n, investment_year, constraints["limits_volume_max"])
 
@@ -1036,8 +1009,7 @@
     #         constraints["limits_volume_max"],
     #     )
 
-    # if not snakemake.config["run"]["debug_h2deriv_limit"]:
-    #     add_h2_derivate_limit(n, investment_year, constraints["limits_volume_max"])
+    add_h2_derivate_limit(n, investment_year, constraints["limits_volume_max"])
 
     # # force_boiler_profiles_existing_per_load(n)
     # force_boiler_profiles_existing_per_boiler(n)
@@ -1066,38 +1038,4 @@
     #     logger.warning("No national CO2 budget specified!")
 
     # if investment_year == 2020:
-    #     adapt_nuclear_output(n)
-=======
-    add_power_limits(n, investment_year, constraints["limits_power_max"])
-
-    if snakemake.wildcards.clusters != "1":
-        h2_import_limits(n, investment_year, constraints["limits_volume_max"])
-
-        electricity_import_limits(n, investment_year, constraints["limits_volume_max"])
-
-    if investment_year >= 2025:
-        h2_production_limits(
-            n,
-            investment_year,
-            constraints["limits_volume_min"],
-            constraints["limits_volume_max"],
-        )
-
-    add_h2_derivate_limit(n, investment_year, constraints["limits_volume_max"])
-
-    # force_boiler_profiles_existing_per_load(n)
-    force_boiler_profiles_existing_per_boiler(n)
-
-    if isinstance(constraints["co2_budget_national"], dict):
-        limit_countries = constraints["co2_budget_national"][investment_year]
-        add_co2limit_country(
-            n,
-            limit_countries,
-            snakemake,
-        )
-    else:
-        logger.warning("No national CO2 budget specified!")
-
-    if investment_year == 2020:
-        adapt_nuclear_output(n)
->>>>>>> a0a054d1
+    #     adapt_nuclear_output(n)