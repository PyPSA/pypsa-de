import logging
import sys

import pandas as pd
from xarray import DataArray

from scripts.prepare_sector_network import determine_emission_sectors

logger = logging.getLogger(__name__)


def add_capacity_limits(n, investment_year, limits_capacity, sense="maximum"):
    for c in n.iterate_components(limits_capacity):
        logger.info(f"Adding {sense} constraints for {c.list_name}")

        attr = "e" if c.name == "Store" else "p"
        units = "MWh or tCO2" if c.name == "Store" else "MW"

        for carrier in limits_capacity[c.name]:
            for ct in limits_capacity[c.name][carrier]:
                if investment_year not in limits_capacity[c.name][carrier][ct].keys():
                    continue

                limit = 1e3 * limits_capacity[c.name][carrier][ct][investment_year]

                logger.info(
                    f"Adding constraint on {c.name} {carrier} capacity in {ct} to be {sense} {limit} {units}"
                )

                valid_components = (
                    (c.df.index.str[:2] == ct)
                    & (c.df.carrier.str[: len(carrier)] == carrier)
                    & ~c.df.carrier.str.contains("thermal")
                )  # exclude solar thermal

                existing_index = c.df.index[
                    valid_components & ~c.df[attr + "_nom_extendable"]
                ]
                extendable_index = c.df.index[
                    valid_components & c.df[attr + "_nom_extendable"]
                ]

                existing_capacity = c.df.loc[existing_index, attr + "_nom"].sum()

                logger.info(
                    f"Existing {c.name} {carrier} capacity in {ct}: {existing_capacity} {units}"
                )

                nom = n.model[c.name + "-" + attr + "_nom"].loc[extendable_index]

                lhs = nom.sum()

                cname = f"capacity_{sense}-{ct}-{c.name}-{carrier.replace(' ', '-')}"

                if cname in n.global_constraints.index:
                    logger.warning(
                        f"Global constraint {cname} already exists. Dropping and adding it again."
                    )
                    n.global_constraints.drop(cname, inplace=True)

                rhs = limit - existing_capacity

                if sense == "maximum":
                    if rhs <= 0:
                        logger.warning(
                            f"Existing capacity in {ct} for carrier {carrier} already exceeds the limit of {limit} MW. Limiting capacity expansion for this investment period to 0."
                        )
                        rhs = 0

                    n.model.add_constraints(
                        lhs <= rhs,
                        name=f"GlobalConstraint-{cname}",
                    )
                    n.add(
                        "GlobalConstraint",
                        cname,
                        constant=rhs,
                        sense="<=",
                        type="",
                        carrier_attribute="",
                    )

                elif sense == "minimum":
                    n.model.add_constraints(
                        lhs >= rhs,
                        name=f"GlobalConstraint-{cname}",
                    )
                    n.add(
                        "GlobalConstraint",
                        cname,
                        constant=rhs,
                        sense=">=",
                        type="",
                        carrier_attribute="",
                    )
                else:
                    logger.error("sense {sense} not recognised")
                    sys.exit()


def add_power_limits(n, investment_year, limits_power_max):
    """
    " Restricts the maximum inflow/outflow of electricity from/to a country.
    """
    for ct in limits_power_max:
        if investment_year not in limits_power_max[ct].keys():
            continue

        limit = 1e3 * limits_power_max[ct][investment_year] / 10

        logger.info(
            f"Adding constraint on electricity import/export from/to {ct} to be < {limit} MW"
        )
        incoming_line = n.lines.index[
            (n.lines.carrier == "AC")
            & (n.lines.bus0.str[:2] != ct)
            & (n.lines.bus1.str[:2] == ct)
        ]
        outgoing_line = n.lines.index[
            (n.lines.carrier == "AC")
            & (n.lines.bus0.str[:2] == ct)
            & (n.lines.bus1.str[:2] != ct)
        ]

        incoming_link = n.links.index[
            (n.links.carrier == "DC")
            & (n.links.bus0.str[:2] != ct)
            & (n.links.bus1.str[:2] == ct)
        ]
        outgoing_link = n.links.index[
            (n.links.carrier == "DC")
            & (n.links.bus0.str[:2] == ct)
            & (n.links.bus1.str[:2] != ct)
        ]

        # iterate over snapshots - otherwise exporting of postnetwork fails since
        # the constraints are time dependent
        for t in n.snapshots:
            incoming_line_p = n.model["Line-s"].loc[t, incoming_line]
            outgoing_line_p = n.model["Line-s"].loc[t, outgoing_line]
            incoming_link_p = n.model["Link-p"].loc[t, incoming_link]
            outgoing_link_p = n.model["Link-p"].loc[t, outgoing_link]

            lhs = (
                incoming_link_p.sum()
                - outgoing_link_p.sum()
                + incoming_line_p.sum()
                - outgoing_line_p.sum()
            ) / 10
            # divide by 10 to avoid numerical issues

            cname_upper = f"Power-import-limit-{ct}-{t}"
            cname_lower = f"Power-export-limit-{ct}-{t}"

            n.model.add_constraints(lhs <= limit, name=cname_upper)
            n.model.add_constraints(lhs >= -limit, name=cname_lower)

            # not adding to network as the shadow prices are not needed


def h2_import_limits(n, investment_year, limits_volume_max):
    for ct in limits_volume_max["h2_import"]:
        limit = limits_volume_max["h2_import"][ct][investment_year] * 1e6

        logger.info(f"limiting H2 imports in {ct} to {limit / 1e6} TWh/a")
        pipeline_carrier = [
            "H2 pipeline",
            "H2 pipeline (Kernnetz)",
            "H2 pipeline retrofitted",
        ]
        incoming = n.links.index[
            (n.links.carrier.isin(pipeline_carrier))
            & (n.links.bus0.str[:2] != ct)
            & (n.links.bus1.str[:2] == ct)
        ]
        outgoing = n.links.index[
            (n.links.carrier.isin(pipeline_carrier))
            & (n.links.bus0.str[:2] == ct)
            & (n.links.bus1.str[:2] != ct)
        ]

        incoming_p = (
            n.model["Link-p"].loc[:, incoming] * n.snapshot_weightings.generators
        ).sum()
        outgoing_p = (
            n.model["Link-p"].loc[:, outgoing] * n.snapshot_weightings.generators
        ).sum()

        lhs = incoming_p - outgoing_p

        cname = f"H2_import_limit-{ct}"

        n.model.add_constraints(lhs <= limit, name=f"GlobalConstraint-{cname}")

        if cname in n.global_constraints.index:
            logger.warning(
                f"Global constraint {cname} already exists. Dropping and adding it again."
            )
            n.global_constraints.drop(cname, inplace=True)

        n.add(
            "GlobalConstraint",
            cname,
            constant=limit,
            sense="<=",
            type="",
            carrier_attribute="",
        )

        logger.info("Adding H2 export ban")

        cname = f"H2_export_ban-{ct}"

        n.model.add_constraints(lhs >= 0, name=f"GlobalConstraint-{cname}")

        if cname in n.global_constraints.index:
            logger.warning(
                f"Global constraint {cname} already exists. Dropping and adding it again."
            )
            n.global_constraints.drop(cname, inplace=True)

        n.add(
            "GlobalConstraint",
            cname,
            constant=0,
            sense=">=",
            type="",
            carrier_attribute="",
        )


def h2_production_limits(n, investment_year, limits_volume_min, limits_volume_max):
    for ct in limits_volume_max["electrolysis"]:
        if ct not in limits_volume_min["electrolysis"]:
            logger.warning(
                f"no lower limit for H2 electrolysis in {ct} assuming 0 TWh/a"
            )
            limit_lower = 0
        else:
            limit_lower = limits_volume_min["electrolysis"][ct][investment_year] * 1e6

        limit_upper = limits_volume_max["electrolysis"][ct][investment_year] * 1e6

        logger.info(
            f"limiting H2 electrolysis in DE between {limit_lower / 1e6} and {limit_upper / 1e6} TWh/a"
        )

        production = n.links[
            (n.links.carrier == "H2 Electrolysis") & (n.links.bus0.str.contains(ct))
        ].index
        efficiency = n.links.loc[production, "efficiency"]

        lhs = (
            n.model["Link-p"].loc[:, production]
            * n.snapshot_weightings.generators
            * efficiency
        ).sum()

        cname_upper = f"H2_production_limit_upper-{ct}"
        cname_lower = f"H2_production_limit_lower-{ct}"

        n.model.add_constraints(
            lhs <= limit_upper, name=f"GlobalConstraint-{cname_upper}"
        )

        n.model.add_constraints(
            lhs >= limit_lower, name=f"GlobalConstraint-{cname_lower}"
        )

        if cname_upper not in n.global_constraints.index:
            n.add(
                "GlobalConstraint",
                cname_upper,
                constant=limit_upper,
                sense="<=",
                type="",
                carrier_attribute="",
            )
        if cname_lower not in n.global_constraints.index:
            n.add(
                "GlobalConstraint",
                cname_lower,
                constant=limit_lower,
                sense=">=",
                type="",
                carrier_attribute="",
            )


def electricity_import_limits(n, investment_year, limits_volume_max):
    for ct in limits_volume_max["electricity_import"]:
        limit = limits_volume_max["electricity_import"][ct][investment_year] * 1e6

        if limit < 0:
            limit *= n.snapshot_weightings.generators.sum() / 8760

        logger.info(f"limiting electricity imports in {ct} to {limit / 1e6} TWh/a")

        incoming_line = n.lines.index[
            (n.lines.carrier == "AC")
            & (n.lines.bus0.str[:2] != ct)
            & (n.lines.bus1.str[:2] == ct)
        ]
        outgoing_line = n.lines.index[
            (n.lines.carrier == "AC")
            & (n.lines.bus0.str[:2] == ct)
            & (n.lines.bus1.str[:2] != ct)
        ]

        incoming_link = n.links.index[
            (n.links.carrier == "DC")
            & (n.links.bus0.str[:2] != ct)
            & (n.links.bus1.str[:2] == ct)
        ]
        outgoing_link = n.links.index[
            (n.links.carrier == "DC")
            & (n.links.bus0.str[:2] == ct)
            & (n.links.bus1.str[:2] != ct)
        ]

        incoming_line_p = (
            n.model["Line-s"].loc[:, incoming_line] * n.snapshot_weightings.generators
        ).sum()
        outgoing_line_p = (
            n.model["Line-s"].loc[:, outgoing_line] * n.snapshot_weightings.generators
        ).sum()

        incoming_link_p = (
            n.model["Link-p"].loc[:, incoming_link] * n.snapshot_weightings.generators
        ).sum()
        outgoing_link_p = (
            n.model["Link-p"].loc[:, outgoing_link] * n.snapshot_weightings.generators
        ).sum()

        lhs = (incoming_link_p - outgoing_link_p) + (incoming_line_p - outgoing_line_p)

        cname = f"Electricity_import_limit-{ct}"

        n.model.add_constraints(lhs <= limit, name=f"GlobalConstraint-{cname}")

        if cname in n.global_constraints.index:
            logger.warning(
                f"Global constraint {cname} already exists. Dropping and adding it again."
            )
            n.global_constraints.drop(cname, inplace=True)

        n.add(
            "GlobalConstraint",
            cname,
            constant=limit,
            sense="<=",
            type="",
            carrier_attribute="",
        )


def add_national_co2_budgets(n, snakemake, national_co2_budgets, investment_year):
    """
    Add a set of emissions limit constraints for specified countries.

    The countries and emissions limits are specified in the config file entry 'co2_budget_national'.

    Parameters
    ----------
    n : pypsa.Network
    snakemake : snakemake.io.Snakemake
    national_co2_budgets : dict
    investment_year : int

    """
    logger.info("Adding national CO2 budgets")
    nhours = n.snapshot_weightings.generators.sum()
    nyears = nhours / 8760

    sectors = determine_emission_sectors(n.config["sector"])

    # convert MtCO2 to tCO2
    co2_totals = 1e6 * pd.read_csv(snakemake.input.co2_totals_name, index_col=0)

    co2_total_totals = co2_totals[sectors].sum(axis=1) * nyears

    for ct in national_co2_budgets:
<<<<<<< HEAD
=======
        if ct != "DE":
            logger.error(
                f"CO2 budget for countries other than `DE` is not yet supported. Found country {ct}. Please check the config file."
            )

>>>>>>> c373db2b
        limit = co2_total_totals[ct] * national_co2_budgets[ct][investment_year]
        logger.info(
            f"Limiting emissions in country {ct} to {national_co2_budgets[ct][investment_year]:.1%} of "
            f"1990 levels, i.e. {limit:,.2f} tCO2/a",
        )

        lhs = []

        for port in [col[3:] for col in n.links if col.startswith("bus")]:
            links = n.links.index[
                (n.links.index.str[:2] == ct)
                & (n.links[f"bus{port}"] == "co2 atmosphere")
                & (
                    n.links.carrier != "kerosene for aviation"
                )  # first exclude aviation to multiply it with a domestic factor later
            ]

            logger.info(
                f"For {ct} adding following link carriers to port {port} CO2 constraint: {n.links.loc[links, 'carrier'].unique()}"
            )

            if port == "0":
                efficiency = -1.0
            elif port == "1":
                efficiency = n.links.loc[links, "efficiency"]
            else:
                efficiency = n.links.loc[links, f"efficiency{port}"]

            lhs.append(
                (
                    n.model["Link-p"].loc[:, links]
                    * efficiency
                    * n.snapshot_weightings.generators
                ).sum()
            )

        # Aviation demand
        energy_totals = pd.read_csv(snakemake.input.energy_totals, index_col=[0, 1])
        domestic_aviation = energy_totals.loc[
            (ct, snakemake.params.energy_year), "total domestic aviation"
        ]
        international_aviation = energy_totals.loc[
            (ct, snakemake.params.energy_year), "total international aviation"
        ]
        domestic_factor = domestic_aviation / (
            domestic_aviation + international_aviation
        )
        aviation_links = n.links[
            (n.links.index.str[:2] == ct) & (n.links.carrier == "kerosene for aviation")
        ]
        lhs.append
        (
            n.model["Link-p"].loc[:, aviation_links.index]
            * aviation_links.efficiency2
            * n.snapshot_weightings.generators
        ).sum() * domestic_factor
        logger.info(
            f"Adding domestic aviation emissions for {ct} with a factor of {domestic_factor}"
        )

        # Adding Efuel imports and exports to constraint
        incoming_oil = n.links.index[n.links.index == f"EU renewable oil -> {ct} oil"]
        outgoing_oil = n.links.index[n.links.index == f"{ct} renewable oil -> EU oil"]

        lhs.append(
            (
                -1
                * n.model["Link-p"].loc[:, incoming_oil]
                * 0.2571
                * n.snapshot_weightings.generators
            ).sum()
        )
        lhs.append(
            (
                n.model["Link-p"].loc[:, outgoing_oil]
                * 0.2571
                * n.snapshot_weightings.generators
            ).sum()
        )

        incoming_methanol = n.links.index[
            n.links.index == f"EU methanol -> {ct} methanol"
        ]
        outgoing_methanol = n.links.index[
            n.links.index == f"{ct} methanol -> EU methanol"
        ]

        lhs.append(
            (
                -1
                * n.model["Link-p"].loc[:, incoming_methanol]
                / snakemake.config["sector"]["MWh_MeOH_per_tCO2"]
                * n.snapshot_weightings.generators
            ).sum()
        )

        lhs.append(
            (
                n.model["Link-p"].loc[:, outgoing_methanol]
                / snakemake.config["sector"]["MWh_MeOH_per_tCO2"]
                * n.snapshot_weightings.generators
            ).sum()
        )

        # Methane
        incoming_CH4 = n.links.index[n.links.index == f"EU renewable gas -> {ct} gas"]
        outgoing_CH4 = n.links.index[n.links.index == f"{ct} renewable gas -> EU gas"]

        lhs.append(
            (
                -1
                * n.model["Link-p"].loc[:, incoming_CH4]
                * 0.198
                * n.snapshot_weightings.generators
            ).sum()
        )

        lhs.append(
            (
                n.model["Link-p"].loc[:, outgoing_CH4]
                * 0.198
                * n.snapshot_weightings.generators
            ).sum()
        )

        lhs = sum(lhs)

        cname = f"co2_limit-{ct}"

        n.model.add_constraints(
            lhs <= limit,
            name=f"GlobalConstraint-{cname}",
        )

        if cname in n.global_constraints.index:
            logger.warning(
                f"Global constraint {cname} already exists. Dropping and adding it again."
            )
            n.global_constraints.drop(cname, inplace=True)

        n.add(
            "GlobalConstraint",
            cname,
            constant=limit,
            sense="<=",
            type="",
            carrier_attribute="",
        )


def force_boiler_profiles_existing_per_load(n):
    """
    This scales the boiler dispatch to the load profile with a factor common to
    all boilers at load.
    """

    logger.info("Forcing boiler profiles for existing ones")

    decentral_boilers = n.links.index[
        n.links.carrier.str.contains("boiler")
        & ~n.links.carrier.str.contains("urban central")
        & ~n.links.p_nom_extendable
    ]

    if decentral_boilers.empty:
        return

    boiler_loads = n.links.loc[decentral_boilers, "bus1"]
    boiler_loads = boiler_loads[boiler_loads.isin(n.loads_t.p_set.columns)]
    decentral_boilers = boiler_loads.index
    boiler_profiles_pu = n.loads_t.p_set[boiler_loads].div(
        n.loads_t.p_set[boiler_loads].max(), axis=1
    )
    boiler_profiles_pu.columns = decentral_boilers
    boiler_profiles = DataArray(
        boiler_profiles_pu.multiply(n.links.loc[decentral_boilers, "p_nom"], axis=1)
    )

    boiler_load_index = pd.Index(boiler_loads.unique())
    boiler_load_index.name = "Load"

    # per load scaling factor
    n.model.add_variables(coords=[boiler_load_index], name="Load-profile_factor")

    # clumsy indicator matrix to map boilers to loads
    df = pd.DataFrame(index=boiler_load_index, columns=decentral_boilers, data=0.0)
    for k, v in boiler_loads.items():
        df.loc[v, k] = 1.0

    lhs = n.model["Link-p"].loc[:, decentral_boilers] - (
        boiler_profiles * DataArray(df) * n.model["Load-profile_factor"]
    ).sum("Load")

    n.model.add_constraints(lhs, "=", 0, "Link-fixed_profile")

    # hack so that PyPSA doesn't complain there is nowhere to store the variable
    n.loads["profile_factor_opt"] = 0.0


def force_boiler_profiles_existing_per_boiler(n):
    """
    This scales each boiler dispatch to be proportional to the load profile.
    """

    logger.info(
        "Forcing each existing boiler dispatch to be proportional to the load profile"
    )

    decentral_boilers = n.links.index[
        n.links.carrier.str.contains("boiler")
        & ~n.links.carrier.str.contains("urban central")
        & ~n.links.p_nom_extendable
    ]

    if decentral_boilers.empty:
        return

    boiler_loads = n.links.loc[decentral_boilers, "bus1"]
    boiler_loads = boiler_loads[boiler_loads.isin(n.loads_t.p_set.columns)]
    decentral_boilers = boiler_loads.index
    boiler_profiles_pu = n.loads_t.p_set[boiler_loads].div(
        n.loads_t.p_set[boiler_loads].max(), axis=1
    )
    boiler_profiles_pu.columns = decentral_boilers
    boiler_profiles = DataArray(
        boiler_profiles_pu.multiply(n.links.loc[decentral_boilers, "p_nom"], axis=1)
    )

    # will be per unit
    n.model.add_variables(coords=[decentral_boilers], name="Link-fixed_profile_scaling")

    lhs = (
        (1, n.model["Link-p"].loc[:, decentral_boilers]),
        (
            -boiler_profiles,
            n.model["Link-fixed_profile_scaling"],
        ),
    )

    n.model.add_constraints(lhs, "=", 0, "Link-fixed_profile_scaling")

    # hack so that PyPSA doesn't complain there is nowhere to store the variable
    n.links["fixed_profile_scaling_opt"] = 0.0


def add_h2_derivate_limit(n, investment_year, limits_volume_max):
    for ct in limits_volume_max["h2_derivate_import"]:
        limit = limits_volume_max["h2_derivate_import"][ct][investment_year] * 1e6

        logger.info(f"limiting H2 derivate imports in {ct} to {limit / 1e6} TWh/a")

        incoming = n.links.loc[
            [
                "EU renewable oil -> DE oil",
                "EU methanol -> DE methanol",
                "EU renewable gas -> DE gas",
            ]
        ].index
        outgoing = n.links.loc[
            [
                "DE renewable oil -> EU oil",
                "DE methanol -> EU methanol",
                "DE renewable gas -> EU gas",
            ]
        ].index

        carrier_idx_dict = {
            "renewable_oil": 0,
            "methanol": 1,
            "renewable_gas": 2,
            "H2_derivate": [0, 1, 2],
        }
        for carrier, idx in carrier_idx_dict.items():
            cname = f"{carrier}_import_limit-{ct}"

            incoming_p = (
                n.model["Link-p"].loc[:, incoming[idx]]
                * n.snapshot_weightings.generators
            ).sum()
            outgoing_p = (
                n.model["Link-p"].loc[:, outgoing[idx]]
                * n.snapshot_weightings.generators
            ).sum()

            lhs = incoming_p - outgoing_p

            n.model.add_constraints(lhs <= limit, name=f"GlobalConstraint-{cname}")

            if cname in n.global_constraints.index:
                logger.warning(
                    f"Global constraint {cname} already exists. Dropping and adding it again."
                )
                n.global_constraints.drop(cname, inplace=True)

            n.add(
                "GlobalConstraint",
                cname,
                constant=limit,
                sense="<=",
                type="",
                carrier_attribute="",
            )

    # Export bans on efuels are implemented in modify_prenetwork by restricting p_max_pu of the DE -> EU links


def adapt_nuclear_output(n):
    logger.info(
        "limiting german electricity generation from nuclear to 2020 value of 61 TWh"
    )
    limit = 61e6

    nuclear_de_index = n.links.index[
        (n.links.carrier == "nuclear") & (n.links.index.str[:2] == "DE")
    ]

    nuclear_gen = (
        n.model["Link-p"].loc[:, nuclear_de_index]
        * n.links.loc[nuclear_de_index, "efficiency"]
        * n.snapshot_weightings.generators
    ).sum()

    lhs = nuclear_gen

    cname = "Nuclear_generation_limit-DE"

    n.model.add_constraints(lhs <= limit, name=f"GlobalConstraint-{cname}")

    if cname in n.global_constraints.index:
        logger.warning(
            f"Global constraint {cname} already exists. Dropping and adding it again."
        )
        n.global_constraints.drop(cname, inplace=True)

    n.add(
        "GlobalConstraint",
        cname,
        constant=limit,
        sense="<=",
        type="",
        carrier_attribute="",
    )


def additional_functionality(n, snapshots, snakemake):
    logger.info("Adding Ariadne-specific functionality")

    investment_year = int(snakemake.wildcards.planning_horizons[-4:])
    constraints = snakemake.params.solving["constraints"]

    add_capacity_limits(
        n, investment_year, constraints["limits_capacity_min"], "minimum"
    )

    add_capacity_limits(
        n, investment_year, constraints["limits_capacity_max"], "maximum"
    )

    add_power_limits(n, investment_year, constraints["limits_power_max"])

    if snakemake.wildcards.clusters != "1":
        h2_import_limits(n, investment_year, constraints["limits_volume_max"])

        electricity_import_limits(n, investment_year, constraints["limits_volume_max"])

    if investment_year >= 2025:
        h2_production_limits(
            n,
            investment_year,
            constraints["limits_volume_min"],
            constraints["limits_volume_max"],
        )

    add_h2_derivate_limit(n, investment_year, constraints["limits_volume_max"])

    # force_boiler_profiles_existing_per_load(n)
    force_boiler_profiles_existing_per_boiler(n)

    if isinstance(constraints["co2_budget_national"], dict):
        add_national_co2_budgets(
            n,
            snakemake,
            constraints["co2_budget_national"],
            investment_year,
        )
    else:
        logger.warning("No national CO2 budget specified!")

    if investment_year == 2020:
        adapt_nuclear_output(n)<|MERGE_RESOLUTION|>--- conflicted
+++ resolved
@@ -380,14 +380,11 @@
     co2_total_totals = co2_totals[sectors].sum(axis=1) * nyears
 
     for ct in national_co2_budgets:
-<<<<<<< HEAD
-=======
         if ct != "DE":
             logger.error(
                 f"CO2 budget for countries other than `DE` is not yet supported. Found country {ct}. Please check the config file."
             )
 
->>>>>>> c373db2b
         limit = co2_total_totals[ct] * national_co2_budgets[ct][investment_year]
         logger.info(
             f"Limiting emissions in country {ct} to {national_co2_budgets[ct][investment_year]:.1%} of "
