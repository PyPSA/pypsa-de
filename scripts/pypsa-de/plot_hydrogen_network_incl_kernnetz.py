# SPDX-FileCopyrightText: : 2020-2024 The PyPSA-Eur Authors
#
# SPDX-License-Identifier: MIT
"""
Creates map of optimised hydrogen network including the Kernnetz, storage and
selected other infrastructure.
"""

import logging

import geopandas as gpd
import matplotlib.pyplot as plt
import pandas as pd
import pypsa
from pypsa.plot import add_legend_circles, add_legend_lines, add_legend_patches

from scripts._helpers import configure_logging, mock_snakemake, set_scenario_config
from scripts.make_summary import assign_locations
from scripts.plot_power_network import load_projection

logger = logging.getLogger(__name__)


def group_pipes(df, drop_direction=False):
    """
    Group pipes which connect same buses and return overall capacity.
    """
    df = df.copy()
    if drop_direction:
        positive_order = df.bus0 < df.bus1
        df_p = df[positive_order]
        swap_buses = {"bus0": "bus1", "bus1": "bus0"}
        df_n = df[~positive_order].rename(columns=swap_buses)
        df = pd.concat([df_p, df_n])

    # there are pipes for each investment period rename to AC buses name for plotting
    df["index_orig"] = df.index
    df.index = df.apply(
        lambda x: f"H2 pipeline {x.bus0.replace(' H2', '')} -> {x.bus1.replace(' H2', '')}",
        axis=1,
    )
    return df.groupby(level=0).agg(
        {"p_nom_opt": "sum", "bus0": "first", "bus1": "first", "index_orig": "first"}
    )


def plot_h2_map(n, regions):
    # if "H2 pipeline" not in n.links.carrier.unique():
    #     return

    assign_locations(n)

    h2_storage = n.stores.query("carrier == 'H2'")
    regions["H2"] = (
        h2_storage.rename(index=h2_storage.bus.map(n.buses.location))
        .e_nom_opt.groupby(level=0)
        .sum()
        .div(1e6)
    )  # TWh
    regions["H2"] = regions["H2"].where(regions["H2"] > 0.1)

    bus_size_factor = 1e5
    linewidth_factor = 7e3
    # MW below which not drawn
    line_lower_threshold = 750

    # Drop non-electric buses so they don't clutter the plot
    n.buses.drop(n.buses.index[n.buses.carrier != "AC"], inplace=True)

    carriers = ["H2 Electrolysis", "H2 Fuel Cell"]

    elec = n.links[n.links.carrier.isin(carriers)].index

    bus_sizes = (
        n.links.loc[elec, "p_nom_opt"].groupby([n.links["bus0"], n.links.carrier]).sum()
        / bus_size_factor
    )

    # make a fake MultiIndex so that area is correct for legend
    bus_sizes.rename(index=lambda x: x.replace(" H2", ""), level=0, inplace=True)
    # drop all links which are not H2 pipelines
    n.links.drop(
        n.links.index[~n.links.carrier.str.contains("H2 pipeline")], inplace=True
    )

    h2_new = n.links[n.links.carrier == "H2 pipeline"]
    h2_retro = n.links[n.links.carrier == "H2 pipeline retrofitted"]
    h2_kern = n.links[n.links.carrier == "H2 pipeline (Kernnetz)"]

    # safe index of pipes from current period
    investment_year = snakemake.wildcards.planning_horizons
    h2_kern_current = n.links[
        (n.links.carrier == "H2 pipeline (Kernnetz)")
        & (n.links.index.str.contains(investment_year))
        & (~(n.links.index.str.contains("reversed")))
    ]
    h2_kern_current = h2_kern_current.index.str[:-5]

    if snakemake.params.foresight == "myopic":
        # sum capacitiy for pipelines from different investment periods
        h2_new = group_pipes(h2_new)

        if not h2_retro.empty:
            h2_retro = (
                group_pipes(h2_retro, drop_direction=True)
                .reindex(h2_new.index)
                .fillna(0)
            )

        if not h2_kern.empty:
            h2_kern = (
                group_pipes(h2_kern, drop_direction=True)
                .reindex(h2_new.index)
                .fillna(0)
            )

    if not h2_retro.empty:
        if snakemake.params.foresight != "myopic":
            positive_order = h2_retro.bus0 < h2_retro.bus1
            h2_retro_p = h2_retro[positive_order]
            swap_buses = {"bus0": "bus1", "bus1": "bus0"}
            h2_retro_n = h2_retro[~positive_order].rename(columns=swap_buses)
            h2_retro = pd.concat([h2_retro_p, h2_retro_n])

            h2_retro["index_orig"] = h2_retro.index
            h2_retro.index = h2_retro.apply(
                lambda x: f"H2 pipeline {x.bus0.replace(' H2', '')} -> {x.bus1.replace(' H2', '')}",
                axis=1,
            )

        retro_w_new_i = h2_retro.index.intersection(h2_new.index)
        h2_retro_w_new = h2_retro.loc[retro_w_new_i]

        retro_wo_new_i = h2_retro.index.difference(h2_new.index)
        h2_retro_wo_new = h2_retro.loc[retro_wo_new_i]
        h2_retro_wo_new.index = h2_retro_wo_new.index_orig

        to_concat = [h2_new, h2_retro_w_new, h2_retro_wo_new]
        h2_total = pd.concat(to_concat).p_nom_opt.groupby(level=0).sum()

    elif not h2_kern.empty:
        if snakemake.params.foresight != "myopic":
            positive_order = h2_kern.bus0 < h2_kern.bus1
            h2_kern_p = h2_kern[positive_order]
            swap_buses = {"bus0": "bus1", "bus1": "bus0"}
            h2_kern_n = h2_kern[~positive_order].rename(columns=swap_buses)
            h2_kern = pd.concat([h2_kern_p, h2_kern_n])

            h2_kern["index_orig"] = h2_kern.index
            h2_kern.index = h2_kern.apply(
                lambda x: f"H2 pipeline {x.bus0.replace(' H2', '')} -> {x.bus1.replace(' H2', '')}",
                axis=1,
            )

        kern_w_new_i = h2_kern.index.intersection(h2_new.index)
        h2_kern_w_new = h2_kern.loc[kern_w_new_i]

        kern_wo_new_i = h2_kern.index.difference(h2_new.index)
        h2_kern_wo_new = h2_kern.loc[kern_wo_new_i]
        h2_kern_wo_new.index = h2_kern_wo_new.index_orig

        if not h2_retro.empty:
            to_concat = [
                h2_new,
                h2_new,
                h2_retro_w_new,
                h2_retro_wo_new,
                h2_kern_w_new,
                h2_kern_wo_new,
            ]
            h2_total = pd.concat(to_concat).p_nom_opt.groupby(level=0).sum()

        else:
            to_concat = [h2_new, h2_new, h2_kern_w_new, h2_kern_wo_new]
            h2_total = pd.concat(to_concat).p_nom_opt.groupby(level=0).sum()

    else:
        h2_total = h2_new.p_nom_opt

    link_widths_total = h2_total / linewidth_factor

    n.links.rename(index=lambda x: x.split("-2")[0], inplace=True)
    n.links = n.links.groupby(level=0).first()
    link_widths_total = link_widths_total.reindex(n.links.index).fillna(0.0)
    link_widths_total[n.links.p_nom_opt < line_lower_threshold] = 0.0

    retro = n.links.p_nom_opt.where(
        n.links.carrier == "H2 pipeline retrofitted", other=0.0
    )
    link_widths_retro = retro / linewidth_factor
    link_widths_retro[n.links.p_nom_opt < line_lower_threshold] = 0.0

    kern = n.links.p_nom_opt.where(
        n.links.index.isin(h2_kern_current.tolist()),
        other=0.0,
    )

    link_widths_kern = kern / linewidth_factor
    link_widths_kern[n.links.p_nom_opt < line_lower_threshold] = 0.0

    n.links.bus0 = n.links.bus0.str.replace(" H2", "")
    n.links.bus1 = n.links.bus1.str.replace(" H2", "")

    regions = regions.to_crs(proj.proj4_init)

    fig, ax = plt.subplots(figsize=(7, 6), subplot_kw={"projection": proj})

    color_h2_pipe = "#b3f3f4"
    color_retrofit = "#499a9c"
    color_kern = "#6b3161"

    bus_colors = {"H2 Electrolysis": "#ff29d9", "H2 Fuel Cell": "#805394"}

    n.plot(
        geomap=True,
        bus_sizes=bus_sizes,
        bus_colors=bus_colors,
        link_colors=color_h2_pipe,
        link_widths=link_widths_total,
        branch_components=["Link"],
        ax=ax,
        **map_opts,
    )

    n.plot(
        geomap=True,
        bus_sizes=0,
        link_colors=color_retrofit,
        link_widths=link_widths_retro,
        branch_components=["Link"],
        ax=ax,
        **map_opts,
    )

    n.plot(
        geomap=True,
        bus_sizes=0,
        link_colors=color_kern,
        link_widths=link_widths_kern,
        branch_components=["Link"],
        ax=ax,
        **map_opts,
    )

    regions.plot(
        ax=ax,
        column="H2",
        cmap="Blues",
        linewidths=0,
        legend=True,
        vmax=6,
        vmin=0,
        legend_kwds={
            "label": "Hydrogen Storage [TWh]",
            "shrink": 0.7,
            "extend": "max",
        },
    )

    sizes = [50, 10]
    labels = [f"{s} GW" for s in sizes]
    sizes = [s / bus_size_factor * 1e3 for s in sizes]

    legend_kw = dict(
        loc="upper left",
        bbox_to_anchor=(0, 1),
        labelspacing=0.8,
        handletextpad=0,
        frameon=False,
    )

    add_legend_circles(
        ax,
        sizes,
        labels,
        srid=n.srid,
        patch_kw=dict(facecolor="lightgrey"),
        legend_kw=legend_kw,
    )

    sizes = [30, 10]
    labels = [f"{s} GW" for s in sizes]
    scale = 1e3 / linewidth_factor
    sizes = [s * scale for s in sizes]

    legend_kw = dict(
        loc="upper left",
        bbox_to_anchor=(0.23, 1),
        frameon=False,
        labelspacing=0.8,
        handletextpad=1,
    )

    add_legend_lines(
        ax,
        sizes,
        labels,
        patch_kw=dict(color="lightgrey"),
        legend_kw=legend_kw,
    )

    colors = [bus_colors[c] for c in carriers] + [
        color_h2_pipe,
        color_retrofit,
        color_kern,
    ]
    labels = carriers + [
        "H2 pipeline (total)",
        "H2 pipeline (repurposed)",
        "H2 pipeline (Kernnetz)",
    ]

    legend_kw = dict(
        loc="upper left",
        bbox_to_anchor=(0, 1.13),
        ncol=2,
        frameon=False,
    )

    add_legend_patches(ax, colors, labels, legend_kw=legend_kw)

    ax.set_facecolor("white")

    fig.savefig(snakemake.output.map, bbox_inches="tight")


if __name__ == "__main__":
    if "snakemake" not in globals():
        snakemake = mock_snakemake(
            "plot_hydrogen_network_incl_kernnetz",
            simpl="",
            clusters=22,
            opts="",
            ll="vopt",
            sector_opts="None",
            planning_horizons="2045",
            run="ExPol",
        )

    configure_logging(snakemake)
    set_scenario_config(snakemake)

    n = pypsa.Network(snakemake.input.network)
<<<<<<< HEAD
    # fn= "/home/julian-geis/repos/pypsa-ariadne/results/20240426plotH2Kernnetz/CurrentPolicies/networks/elec_s_22_lvopt__none_2030.nc"
    # n = pypsa.Network(fn)
=======
>>>>>>> 926239b9

    regions = gpd.read_file(snakemake.input.regions).set_index("name")

    map_opts = snakemake.params.plotting["map"]

    if map_opts["boundaries"] is None:
        map_opts["boundaries"] = regions.total_bounds[[0, 2, 1, 3]] + [-1, 1, -1, 1]

    proj = load_projection(snakemake.params.plotting)

    plot_h2_map(n, regions)<|MERGE_RESOLUTION|>--- conflicted
+++ resolved
@@ -341,11 +341,6 @@
     set_scenario_config(snakemake)
 
     n = pypsa.Network(snakemake.input.network)
-<<<<<<< HEAD
-    # fn= "/home/julian-geis/repos/pypsa-ariadne/results/20240426plotH2Kernnetz/CurrentPolicies/networks/elec_s_22_lvopt__none_2030.nc"
-    # n = pypsa.Network(fn)
-=======
->>>>>>> 926239b9
 
     regions = gpd.read_file(snakemake.input.regions).set_index("name")
 
