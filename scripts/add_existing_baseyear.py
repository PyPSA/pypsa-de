# SPDX-FileCopyrightText: Contributors to PyPSA-Eur <https://github.com/pypsa/pypsa-eur>
#
# SPDX-License-Identifier: MIT
"""
Adds existing power and heat generation capacities for initial planning
horizon.
"""

import logging
import os
import sys
from types import SimpleNamespace

import country_converter as coco
import numpy as np
import pandas as pd
import powerplantmatching as pm
import pypsa
import xarray as xr

from scripts._helpers import (
    configure_logging,
    sanitize_custom_columns,
    set_scenario_config,
    update_config_from_wildcards,
)
from scripts.add_electricity import sanitize_carriers
from scripts.definitions.heat_sector import HeatSector
from scripts.definitions.heat_system import HeatSystem
from scripts.definitions.heat_system_type import HeatSystemType
from scripts.prepare_sector_network import (
    cluster_heat_buses,
    define_spatial,
    prepare_costs,
)

logger = logging.getLogger(__name__)
cc = coco.CountryConverter()
idx = pd.IndexSlice
spatial = SimpleNamespace()

from scripts.build_powerplants import add_custom_powerplants



def add_build_year_to_new_assets(n: pypsa.Network, baseyear: int) -> None:
    """
    Add build year to new assets in the network.

    Parameters
    ----------
    n : pypsa.Network
        Network to modify
    baseyear : int
        Year in which optimized assets are built
    """
    # Give assets with lifetimes and no build year the build year baseyear
    for c in n.iterate_components(["Link", "Generator", "Store"]):
        assets = c.df.index[(c.df.lifetime != np.inf) & (c.df.build_year == 0)]
        c.df.loc[assets, "build_year"] = baseyear

        # add -baseyear to name
        rename = pd.Series(c.df.index, c.df.index)
        rename[assets] += f"-{str(baseyear)}"
        c.df.rename(index=rename, inplace=True)

        # rename time-dependent
        selection = n.component_attrs[c.name].type.str.contains(
            "series"
        ) & n.component_attrs[c.name].status.str.contains("Input")
        for attr in n.component_attrs[c.name].index[selection]:
            c.pnl[attr] = c.pnl[attr].rename(columns=rename)


def add_existing_renewables(
    n: pypsa.Network,
    costs: pd.DataFrame,
    df_agg: pd.DataFrame,
    countries: list[str],
) -> None:
    """
    Add existing renewable capacities to conventional power plant data.

    Parameters
    ----------
    df_agg : pd.DataFrame
        DataFrame containing conventional power plant data
    costs : pd.DataFrame
        Technology cost data with 'lifetime' column indexed by technology
    n : pypsa.Network
        Network containing topology and generator data
    countries : list
        List of country codes to consider

    Returns
    -------
    None
        Modifies df_agg in-place
    """
    tech_map = {"solar": "PV", "onwind": "Onshore", "offwind-ac": "Offshore"}

    irena = pm.data.IRENASTAT().powerplant.convert_country_to_alpha2()
    irena = irena.query("Country in @countries")
    irena = irena.groupby(["Technology", "Country", "Year"]).Capacity.sum()

    irena = irena.unstack().reset_index()

    for carrier, tech in tech_map.items():
        df = (
            irena[irena.Technology.str.contains(tech)]
            .drop(columns=["Technology"])
            .set_index("Country")
        )
        df.columns = df.columns.astype(int)

        # calculate yearly differences
        df.insert(loc=0, value=0.0, column="1999")
        df = df.diff(axis=1).drop("1999", axis=1).clip(lower=0)

        # distribute capacities among nodes according to capacity factor
        # weighting with nodal_fraction
        elec_buses = n.buses.index[n.buses.carrier == "AC"].union(
            n.buses.index[n.buses.carrier == "DC"]
        )
        nodal_fraction = pd.Series(0.0, elec_buses)

        for country in n.buses.loc[elec_buses, "country"].unique():
            gens = n.generators.index[
                (n.generators.index.str[:2] == country)
                & (n.generators.carrier == carrier)
            ]
            cfs = n.generators_t.p_max_pu[gens].mean()
            cfs_key = cfs / cfs.sum()
            nodal_fraction.loc[n.generators.loc[gens, "bus"]] = cfs_key.groupby(
                n.generators.loc[gens, "bus"]
            ).sum()

        nodal_df = df.loc[n.buses.loc[elec_buses, "country"]]
        nodal_df.index = elec_buses
        nodal_df = nodal_df.multiply(nodal_fraction, axis=0)

        for year in nodal_df.columns:
            for node in nodal_df.index:
                name = f"{node}-{carrier}-{year}"
                capacity = nodal_df.loc[node, year]
                if capacity > 0.0:
                    cost_key = carrier.split("-")[0]
                    df_agg.at[name, "Fueltype"] = carrier
                    df_agg.at[name, "Capacity"] = capacity
                    df_agg.at[name, "DateIn"] = year
                    df_agg.at[name, "lifetime"] = costs.at[cost_key, "lifetime"]
                    df_agg.at[name, "DateOut"] = (
                        year + costs.at[cost_key, "lifetime"] - 1
                    )
                    df_agg.at[name, "bus"] = node


def add_power_capacities_installed_before_baseyear(
    n: pypsa.Network,
    costs: pd.DataFrame,
    grouping_years: list[int],
    baseyear: int,
    powerplants_file: str,
    countries: list[str],
    capacity_threshold: float,
    lifetime_values: dict[str, float],
) -> None:
    """
    Add power generation capacities installed before base year.

    Parameters
    ----------
    n : pypsa.Network
        Network to modify
    costs : pd.DataFrame
        Technology costs
    grouping_years : list
        Intervals to group existing capacities
    baseyear : int
        Base year for analysis
    powerplants_file : str
        Path to powerplants CSV file
    countries : list
        List of countries to consider
    capacity_threshold : float
        Minimum capacity threshold
    lifetime_values : dict
        Default values for missing data
    """
    logger.debug(f"Adding power capacities installed before {baseyear}")

    df_agg = pd.read_csv(powerplants_file, index_col=0)

    if snakemake.input.get("custom_powerplants"):
        df_agg = add_custom_powerplants(
            df_agg, snakemake.input.custom_powerplants, True
        )

    rename_fuel = {
        "Hard Coal": "coal",
        "Lignite": "lignite",
        "Nuclear": "nuclear",
        "Oil": "oil",
        "OCGT": "OCGT",
        "CCGT": "CCGT",
        "Bioenergy": "solid biomass",
        # "Waste": "waste",
        # "nicht biogener Abfall": "waste",
    }

    # If heat is considered, add CHPs in the add_heating_capacities function.
    # Assume that all oil power plants are not CHPs.
    if options["heating"]:
        df_agg = df_agg.query("Set != 'CHP'")
    elif not options["industry"] and "Industry" in df_agg.columns:
        df_agg["Industry"].fillna(False, inplace=True)
        df_agg.query("not Industry", inplace=True)

    # Replace Fueltype "Natural Gas" with the respective technology (OCGT or CCGT)
    natural_gas_mask = df_agg["Fueltype"] == "Natural Gas"
    df_agg.loc[natural_gas_mask, "Fueltype"] = df_agg.loc[
        natural_gas_mask, "Technology"
    ]

    fueltype_to_drop = [
        "Hydro",
        "Wind",
        "Solar",
        "Geothermal",
        "Waste",
        "Other",
        "CCGT, Thermal",
    ]

    technology_to_drop = ["Pv", "Storage Technologies"]

    # drop unused fueltypes and technologies
    df_agg = df_agg[~df_agg["Fueltype"].isin(fueltype_to_drop)]
    df_agg = df_agg[~df_agg["Technology"].isin(technology_to_drop)]
    df_agg["Fueltype"] = df_agg["Fueltype"].map(rename_fuel)

    # Intermediate fix for DateIn & DateOut
    # Fill missing DateIn
    biomass_i = df_agg.loc[df_agg.Fueltype == "solid biomass"].index
    mean = df_agg.loc[biomass_i, "DateIn"].mean()
    df_agg.loc[biomass_i, "DateIn"] = df_agg.loc[biomass_i, "DateIn"].fillna(int(mean))
    # Fill missing DateOut
    dateout = df_agg.loc[biomass_i, "DateIn"] + lifetime_values["lifetime"]
    df_agg.loc[biomass_i, "DateOut"] = df_agg.loc[biomass_i, "DateOut"].fillna(dateout)

    # split biogas and solid biomass
    biogas_i = biomass_i.intersection(df_agg.loc[df_agg.Capacity < 2].index)
    df_agg.loc[biogas_i, "Fueltype"] = "biogas"

    # include renewables in df_agg
    add_existing_renewables(
        df_agg=df_agg,
        costs=costs,
        n=n,
        countries=countries,
    )

    # add chp plants
    add_chp_plants(n, grouping_years, costs, baseyear)

    # drop assets which are already phased out / decommissioned
    phased_out = df_agg[df_agg["DateOut"] < baseyear].index
    df_agg.drop(phased_out, inplace=True)

    newer_assets = (df_agg.DateIn > max(grouping_years)).sum()
    if newer_assets:
        logger.warning(
            f"There are {newer_assets} assets with build year "
            f"after last power grouping year {max(grouping_years)}. "
            "These assets are dropped and not considered."
            "Consider to redefine the grouping years to keep them."
        )
        to_drop = df_agg[df_agg.DateIn > max(grouping_years)].index
        df_agg.drop(to_drop, inplace=True)

    df_agg["grouping_year"] = np.take(
        grouping_years, np.digitize(df_agg.DateIn, grouping_years, right=True)
    )

    # calculate (adjusted) remaining lifetime before phase-out (+1 because assuming
    # phase out date at the end of the year)
    df_agg["lifetime"] = df_agg.DateOut - df_agg["grouping_year"] + 1

    df = df_agg.pivot_table(
        index=["grouping_year", "Fueltype"],
        columns="bus",
        values="Capacity",
        aggfunc="sum",
    )

    lifetime = df_agg.pivot_table(
        index=["grouping_year", "Fueltype"],
        columns="bus",
        values="lifetime",
        aggfunc="mean",  # currently taken mean for clustering lifetimes
    )
    # A dictionary that translates carriers into keys for the spatial data structure
    carrier = {
        "OCGT": "gas",
        "CCGT": "gas",
        "coal": "coal",
        "oil": "oil",
        "lignite": "lignite",
        "nuclear": "uranium",
        "solid biomass": "biomass",
        "biogas": "biogas",
    }

    for grouping_year, generator in df.index:
        # capacity is the capacity in MW at each node for this
        capacity = df.loc[grouping_year, generator]
        capacity = capacity[~capacity.isna()]
        capacity = capacity[capacity > capacity_threshold]
        suffix = "-ac" if generator == "offwind" else ""
        name_suffix = f" {generator}{suffix}-{grouping_year}"
        name_suffix_by = f" {generator}{suffix}-{baseyear}"
        asset_i = capacity.index + name_suffix
        if generator in ["solar", "onwind", "offwind-ac"]:
            cost_key = generator.split("-")[0]
            # to consider electricity grid connection costs or a split between
            # solar utility and rooftop as well, rather take cost assumptions
            # from existing network than from the cost database
            capital_cost = n.generators.loc[
                n.generators.carrier == generator + suffix, "capital_cost"
            ].mean()
            overnight_cost = n.generators.loc[
                n.generators.carrier == generator + suffix, "overnight_cost"
            ].mean()
            marginal_cost = n.generators.loc[
                n.generators.carrier == generator + suffix, "marginal_cost"
            ].mean()
            # check if assets are already in network (e.g. for 2020)
            already_build = n.generators.index.intersection(asset_i)
            new_build = asset_i.difference(n.generators.index)

            # this is for the year 2020
            if not already_build.empty:
                n.generators.loc[already_build, "p_nom"] = n.generators.loc[
                    already_build, "p_nom_min"
                ] = capacity.loc[already_build.str.replace(name_suffix, "")].values
            new_capacity = capacity.loc[new_build.str.replace(name_suffix, "")]

            p_max_pu = n.generators_t.p_max_pu[capacity.index + name_suffix_by]

            if not new_build.empty:
                n.add(
                    "Generator",
                    new_capacity.index,
                    suffix=name_suffix,
                    bus=new_capacity.index,
                    carrier=generator,
                    p_nom=new_capacity,
                    marginal_cost=marginal_cost,
                    capital_cost=capital_cost,
                    overnight_cost=overnight_cost,
                    efficiency=costs.at[cost_key, "efficiency"],
                    p_max_pu=p_max_pu.rename(columns=n.generators.bus),
                    build_year=grouping_year,
                    lifetime=costs.at[cost_key, "lifetime"],
                )

        else:
            bus0 = vars(spatial)[carrier[generator]].nodes
            if "EU" not in vars(spatial)[carrier[generator]].locations:
                bus0 = bus0.intersection(capacity.index + " " + carrier[generator])

            # check for missing bus
            missing_bus = pd.Index(bus0).difference(n.buses.index)
            if not missing_bus.empty:
                logger.info(f"add buses {bus0}")
                n.add(
                    "Bus",
                    bus0,
                    carrier=generator,
                    location=vars(spatial)[carrier[generator]].locations,
                    unit="MWh_el",
                )

            already_build = n.links.index.intersection(asset_i)
            new_build = asset_i.difference(n.links.index)
            if (grouping_year, generator) in lifetime.index:
                lifetime_assets = lifetime.loc[grouping_year, generator].dropna()
            else:
                lifetime_assets = costs.at[generator, "lifetime"]

            # this is for the year 2020
            if not already_build.empty:
                n.links.loc[already_build, "p_nom_min"] = capacity.loc[
                    already_build.str.replace(name_suffix, "")
                ].values

            if not new_build.empty:
                new_capacity = capacity.loc[new_build.str.replace(name_suffix, "")]

                if generator not in ["solid biomass", "biogas"]:
                    # missing lifetimes are filled with mean lifetime
                    # if mean cannot be built, lifetime is taken from costs.csv
                    if isinstance(lifetime_assets, pd.Series):
                        lifetime_assets = (
                            lifetime_assets.reindex(capacity.index)
                            .fillna(lifetime_assets.mean())
                            .fillna(costs.at[generator, "lifetime"])
                        )

                    n.add(
                        "Link",
                        new_capacity.index,
                        suffix=name_suffix,
                        bus0=bus0,
                        bus1=new_capacity.index,
                        bus2="co2 atmosphere",
                        carrier=generator,
                        marginal_cost=costs.at[generator, "efficiency"]
                        * costs.at[generator, "VOM"],  # NB: VOM is per MWel
                        capital_cost=costs.at[generator, "efficiency"]
                        * costs.at[
                            generator, "capital_cost"
                        ],  # NB: fixed cost is per MWel
                        overnight_cost=costs.at[generator, "efficiency"]
                        * costs.at[
                            generator, "investment"
                        ],  # NB: investment is per MWel
                        p_nom=new_capacity / costs.at[generator, "efficiency"],
                        efficiency=costs.at[generator, "efficiency"],
                        efficiency2=costs.at[carrier[generator], "CO2 intensity"],
                        build_year=grouping_year,
                        lifetime=(
                            lifetime_assets.loc[new_capacity.index]
                            if isinstance(lifetime_assets, pd.Series)
                            else lifetime_assets
                        ),
                    )
                else:
                    if generator == "solid biomass":
                        bus0 = spatial.biomass.df.loc[
                            new_capacity.index, "nodes"
                        ].values
                    elif generator == "biogas":
                        bus0 = spatial.biogas.df.loc[new_capacity.index, "nodes"].values
                    else:
                        logger.error(f"Generator {generator} not recognized.")

                    # We assume the electrical efficiency of a CHP for the biomass and biogas power plants
                    # The EOP from technology data seems to be somewhat too efficient

                    key = "central solid biomass CHP"

                    n.add(
                        "Link",
                        new_capacity.index,
                        suffix=name_suffix,
                        bus0=bus0,
                        bus1=new_capacity.index,
                        carrier=generator,
                        p_nom=new_capacity / costs.at[key, "efficiency"],
                        capital_cost=costs.at[key, "capital_cost"]
                        * costs.at[key, "efficiency"],
                        overnight_cost=costs.at[key, "investment"]
                        * costs.at[key, "efficiency"],
                        marginal_cost=costs.at[key, "VOM"],
                        efficiency=costs.at[key, "efficiency"],
                        build_year=grouping_year,
                        lifetime=lifetime_assets.loc[new_capacity.index],
                    )

        # check if existing capacities are larger than technical potential
        existing_large = n.generators[
            n.generators["p_nom_min"] > n.generators["p_nom_max"]
        ].index
        if len(existing_large):
            logger.warning(
                f"Existing capacities larger than technical potential for {existing_large},\
                           adjust technical potential to existing capacities"
            )
            n.generators.loc[existing_large, "p_nom_max"] = n.generators.loc[
                existing_large, "p_nom_min"
            ]


def add_chp_plants(n, grouping_years, costs, baseyear):
    # rename fuel of CHPs - lignite not in DEA database
    rename_fuel = {
        "Hard Coal": "coal",
        "Coal": "coal",
        "Lignite": "lignite",
        "Natural Gas": "gas",
        "Bioenergy": "urban central solid biomass CHP",
        "Oil": "oil",
    }

    ppl = pd.read_csv(snakemake.input.powerplants, index_col=0)

    if snakemake.input.get("custom_powerplants"):
        if snakemake.input.custom_powerplants.endswith("german_chp_{clusters}.csv"):
            logger.info("Supersedeing default German CHPs with custom_powerplants.")
            ppl = ppl.query("~(Set == 'CHP' and Country == 'DE')")
        ppl = add_custom_powerplants(ppl, snakemake.input.custom_powerplants, True)

    # drop assets which are already phased out / decommissioned
    # drop hydro, waste and oil fueltypes for CHP
    limit = np.max(grouping_years)
    drop_fueltypes = ["Hydro", "Other", "Waste", "nicht biogener Abfall"]
    chp = ppl.query(
        "Set == 'CHP' and (DateOut >= @baseyear or DateOut != DateOut) and (DateIn <= @limit or DateIn != DateIn) and Fueltype not in @drop_fueltypes"
    ).copy()

    # calculate remaining lifetime before phase-out (+1 because assuming
    # phase out date at the end of the year)
    chp.Fueltype = chp.Fueltype.map(rename_fuel)

    chp["grouping_year"] = np.take(
        grouping_years, np.digitize(chp.DateIn, grouping_years, right=True)
    )
    chp["lifetime"] = (chp.DateOut - chp["grouping_year"] + 1).fillna(
        snakemake.params.costs["fill_values"]["lifetime"]
    )
<<<<<<< HEAD
    chp = chp.loc[chp.grouping_year + chp.lifetime >= baseyear]
=======
    chp = chp.loc[chp.grouping_year + chp.lifetime > baseyear] # in add_brownfield this is build_year + lifetime <= baseyear
>>>>>>> 651dbc08

    # check if the CHPs were read in from MaStR for Germany
    if "Capacity_thermal" in chp.columns:
        if not options["industry"]:
            chp.query("Industry == False", inplace=True)

        thermal_capacity_b = ~chp.Capacity_thermal.isna()
        mastr_chp = chp[thermal_capacity_b]

        # CHPs without thermal capacity are handled later
        chp = chp[~thermal_capacity_b]

        # exclude small CHPs below 500 kW
        mastr_chp = mastr_chp.query("Capacity > 0.5 or Capacity_thermal > 0.5")

        # separate CHPs with substantial power output from those with little power output
        # ratio chosen for reasonable backpressure coefficients c_b
        mastr_chp_power = mastr_chp.query("Capacity > 0.5 * Capacity_thermal").copy()
        mastr_chp_heat = mastr_chp.query("Capacity <= 0.5 * Capacity_thermal").copy()

        mastr_chp_power["p_nom"] = mastr_chp_power.eval("Capacity / Efficiency")
        mastr_chp_power["c_b"] = mastr_chp_power.eval("Capacity / Capacity_thermal")
        mastr_chp_power["c_b"] = mastr_chp_power["c_b"].clip(
            upper=costs.at["CCGT", "c_b"]
        )  # exclude outliers
        mastr_chp_power["efficiency-heat"] = mastr_chp_power.eval("Efficiency / c_b")

        # these CHPs are mainly biomass CHPs
        mastr_chp_heat["efficiency-heat"] = costs.at[
            "central solid biomass CHP", "efficiency-heat"
        ]
        mastr_chp_heat["p_nom"] = (
            mastr_chp_heat.Capacity_thermal / mastr_chp_heat["efficiency-heat"]
        )
        mastr_chp_heat["Efficiency"] = mastr_chp_heat.eval("Capacity / p_nom")
        eff_total_max = costs.loc[
            "central solid biomass CHP", ["efficiency-heat", "efficiency"]
        ].sum()
        eff_heat = mastr_chp_heat["efficiency-heat"]
        mastr_chp_heat["Efficiency"] = mastr_chp_heat["Efficiency"].clip(
            upper=eff_total_max - eff_heat
        )

        mastr_chp = pd.concat([mastr_chp_power, mastr_chp_heat])

        mastr_chp_efficiency_power = mastr_chp.pivot_table(
            index=["grouping_year", "Fueltype"],
            columns="bus",
            values="Efficiency",
            aggfunc=lambda x: np.average(x, weights=mastr_chp.loc[x.index, "p_nom"]),
        )

        mastr_chp_efficiency_heat = mastr_chp.pivot_table(
            index=["grouping_year", "Fueltype"],
            columns="bus",
            values="efficiency-heat",
            aggfunc=lambda x: np.average(x, weights=mastr_chp.loc[x.index, "p_nom"]),
        )

        mastr_chp_p_nom = mastr_chp.pivot_table(
            index=["grouping_year", "Fueltype"],
            columns="bus",
            values="p_nom",
            aggfunc="sum",
        )

        keys = {
            "coal": "central coal CHP",
            "gas": "central gas CHP",
            "waste": "waste CHP",
            "oil": "central gas CHP",
            "lignite": "central coal CHP",
        }
        # add everything as Link
        for grouping_year, generator in mastr_chp_p_nom.index:
            # capacity is the capacity in MW at each node for this
            p_nom = mastr_chp_p_nom.loc[grouping_year, generator].dropna()
            threshold = snakemake.params.existing_capacities["threshold_capacity"]
            p_nom = p_nom[p_nom > threshold]

            efficiency_power = mastr_chp_efficiency_power.loc[grouping_year, generator]
            efficiency_heat = mastr_chp_efficiency_heat.loc[grouping_year, generator]

            for bus in p_nom.index:
                # check if link already exists and set p_nom_min and efficiency
                if generator != "urban central solid biomass CHP":
                    suffix = f" urban central {generator} CHP-{grouping_year}"
                else:
                    suffix = f" {generator}-{grouping_year}"

                if bus + suffix in n.links.index:
                    # only change p_nom_min and efficiency
                    n.links.loc[bus + suffix, "p_nom_min"] = p_nom.loc[bus]
                    n.links.loc[bus + suffix, "p_nom"] = p_nom.loc[bus]
                    n.links.loc[bus + suffix, "efficiency"] = efficiency_power.loc[bus]
                    n.links.loc[bus + suffix, "efficiency2"] = efficiency_heat.loc[bus]
                    continue

                if generator != "urban central solid biomass CHP":
                    # lignite CHPs are not in DEA database - use coal CHP parameters
                    key = keys[generator]
                    if "EU" in vars(spatial)[generator].locations:
                        bus0 = vars(spatial)[generator].nodes[0]
                    else:
                        bus0 = vars(spatial)[generator].df.loc[bus, "nodes"]
                    n.add(
                        "Link",
                        bus,
                        suffix=f" urban central {generator} CHP-{grouping_year}",
                        bus0=bus0,
                        bus1=" ".join(bus.split()[:2]),
                        bus2=bus + " urban central heat",
                        bus3="co2 atmosphere",
                        carrier=f"urban central {generator} CHP",
                        p_nom=p_nom[bus],
                        capital_cost=costs.at[key, "capital_cost"]
                        * costs.at[key, "efficiency"],
                        overnight_cost=costs.at[key, "investment"]
                        * costs.at[key, "efficiency"],
                        marginal_cost=costs.at[key, "VOM"],
                        efficiency=efficiency_power.dropna().loc[bus],
                        efficiency2=efficiency_heat.dropna().loc[bus],
                        efficiency3=costs.at[generator, "CO2 intensity"],
                        build_year=grouping_year,
                        lifetime=costs.at[key, "lifetime"],
                    )
                else:
                    key = "central solid biomass CHP"
                    n.add(
                        "Link",
                        bus,
                        suffix=f" urban {key}-{grouping_year}",
                        bus0=spatial.biomass.df.loc[" ".join(bus.split()[:2])]["nodes"],
                        bus1=" ".join(bus.split()[:2]),
                        bus2=bus + " urban central heat",
                        carrier=generator,
                        p_nom=p_nom[bus],
                        capital_cost=costs.at[key, "capital_cost"]
                        * costs.at[key, "efficiency"],
                        overnight_cost=costs.at[key, "investment"]
                        * costs.at[key, "efficiency"],
                        marginal_cost=costs.at[key, "VOM"],
                        efficiency=efficiency_power.loc[bus],
                        efficiency2=efficiency_heat.loc[bus],
                        build_year=grouping_year,
                        lifetime=costs.at[key, "lifetime"],
                    )

    # CHPs that are not from MaStR
    chp_nodal_p_nom = chp.pivot_table(
        index=["grouping_year", "Fueltype"],
        columns="bus",
        values="Capacity",
        aggfunc="sum",
    )
    for grouping_year, generator in chp_nodal_p_nom.index:
        p_nom = chp_nodal_p_nom.loc[grouping_year, generator].dropna()
        threshold = snakemake.params.existing_capacities["threshold_capacity"]
        p_nom = p_nom[p_nom > threshold]

        for bus in p_nom.index:
            # check if link already exists and set p_nom_min and efficiency
            if generator != "urban central solid biomass CHP":
                suffix = f" urban central {generator} CHP-{grouping_year}"
            else:
                suffix = f" {generator}-{grouping_year}"

            if bus + suffix in n.links.index:
                # only change p_nom_min
                n.links.loc[bus + suffix, "p_nom_min"] = p_nom.loc[bus]
                n.links.loc[bus + suffix, "p_nom"] = p_nom.loc[bus]
                continue

            # CHPs are represented as EOP if no urban central heat bus is available
            if f"{bus} urban central heat" in n.buses.index:
                bus2 = bus + " urban central heat"
            else:
<<<<<<< HEAD
=======
                logger.warning(
                    f"Bus {bus} urban central heat not found. CHP is represented as EOP."
                )
>>>>>>> 651dbc08
                bus2 = ""

            if generator != "urban central solid biomass CHP":
                # lignite CHPs are not in DEA database - use coal CHP parameters
                key = keys[generator]
                if "EU" in vars(spatial)[generator].locations:
                    bus0 = vars(spatial)[generator].nodes[0]
                else:
                    bus0 = vars(spatial)[generator].df.loc[bus, "nodes"]
                n.add(
                    "Link",
                    bus,
                    suffix=f" urban central {generator} CHP-{grouping_year}",
                    bus0=bus0,
<<<<<<< HEAD
                    bus1=" ".join(bus.split()[:2]),
=======
                    bus1=bus,
>>>>>>> 651dbc08
                    bus2=bus2,
                    bus3="co2 atmosphere",
                    carrier=f"urban central {generator} CHP",
                    p_nom=p_nom[bus] / costs.at[key, "efficiency"],
                    capital_cost=costs.at[key, "capital_cost"]
                    * costs.at[key, "efficiency"],
                    overnight_cost=costs.at[key, "investment"]
                    * costs.at[key, "efficiency"],
                    marginal_cost=costs.at[key, "VOM"],
                    efficiency=costs.at[key, "efficiency"],
                    efficiency2=costs.at[key, "efficiency"] / costs.at[key, "c_b"],
                    efficiency3=costs.at[generator, "CO2 intensity"],
                    build_year=grouping_year,
                    lifetime=costs.at[key, "lifetime"],
                )
            else:
                key = "central solid biomass CHP"
                n.add(
                    "Link",
                    p_nom.index,
                    suffix=f" urban {key}-{grouping_year}",
<<<<<<< HEAD
                    bus0=spatial.biomass.df.loc[" ".join(bus.split()[:2])]["nodes"],
                    bus1=" ".join(bus.split()[:2]),
=======
                    bus0=spatial.biomass.df.loc[p_nom.index]["nodes"],
                    bus1=bus,
>>>>>>> 651dbc08
                    bus2=bus2,
                    carrier=generator,
                    p_nom=p_nom[bus] / costs.at[key, "efficiency"],
                    capital_cost=costs.at[key, "capital_cost"]
                    * costs.at[key, "efficiency"],
                    overnight_cost=costs.at[key, "investment"]
                    * costs.at[key, "efficiency"],
                    marginal_cost=costs.at[key, "VOM"],
                    efficiency=costs.at[key, "efficiency"],
                    efficiency2=costs.at[key, "efficiency-heat"],
                    build_year=grouping_year,
                    lifetime=costs.at[key, "lifetime"],
                )


def get_efficiency(
    heat_system: HeatSystem,
    carrier: str,
    nodes: pd.Index,
    efficiencies: dict[str, float],
    costs: pd.DataFrame,
) -> pd.Series | float:
    """
    Computes the heating system efficiency based on the sector and carrier
    type.

    Parameters
    ----------
    heat_system : object
    carrier : str
        The type of fuel or energy carrier (e.g., 'gas', 'oil').
    nodes : pandas.Series
        A pandas Series containing node information used to match the heating efficiency data.
    efficiencies : dict
        A dictionary containing efficiency values for different carriers and sectors.
    costs : pandas.DataFrame
        A DataFrame containing boiler cost and efficiency data for different heating systems.

    Returns
    -------
    efficiency : pandas.Series or float
        A pandas Series mapping the efficiencies based on nodes for residential and services sectors, or a single
        efficiency value for other heating systems (e.g., urban central).

    Notes
    -----
    - For residential and services sectors, efficiency is mapped based on the nodes.
    - For other sectors, the default boiler efficiency is retrieved from the `costs` database.
    """

    if heat_system.value == "urban central":
        boiler_costs_name = getattr(heat_system, f"{carrier}_boiler_costs_name")
        efficiency = costs.at[boiler_costs_name, "efficiency"]
    elif heat_system.sector.value == "residential":
        key = f"{carrier} residential space efficiency"
        efficiency = nodes.str[:2].map(efficiencies[key])
    elif heat_system.sector.value == "services":
        key = f"{carrier} services space efficiency"
        efficiency = nodes.str[:2].map(efficiencies[key])
    else:
        logger.warning(f"{heat_system} not defined.")

    return efficiency


def add_heating_capacities_installed_before_baseyear(
    n: pypsa.Network,
    costs: pd.DataFrame,
    baseyear: int,
    grouping_years: list[int],
    existing_capacities: pd.DataFrame,
    heat_pump_cop: xr.DataArray,
    heat_pump_source_types: dict[str, list[str]],
    efficiency_file: str,
    use_time_dependent_cop: bool,
    default_lifetime: int,
    energy_totals_year: int,
    capacity_threshold: float,
    use_electricity_distribution_grid: bool,
) -> None:
    """
    Add heating capacities installed before base year.

    Parameters
    ----------
    n : pypsa.Network
        Network to modify
    costs : pd.DataFrame
        Technology costs
    baseyear : int
        Base year for analysis
    grouping_years : list
        Intervals to group capacities
    heat_pump_cop : xr.DataArray
        Heat pump coefficients of performance
    use_time_dependent_cop : bool
        Use time-dependent COPs
    heating_default_lifetime : int
        Default lifetime for heating systems
    existing_capacities : pd.DataFrame
        Existing heating capacity distribution
    heat_pump_source_types : dict
        Heat pump sources by system type
    efficiency_file : str
        Path to heating efficiencies file
    energy_totals_year : int
        Year for energy totals
    capacity_threshold : float
        Minimum capacity threshold
    use_electricity_distribution_grid : bool
        Whether to use electricity distribution grid
    """
    logger.debug(f"Adding heating capacities installed before {baseyear}")

    # Load heating efficiencies
    heating_efficiencies = pd.read_csv(efficiency_file, index_col=[1, 0]).loc[
        energy_totals_year
    ]

    for heat_system in existing_capacities.columns.get_level_values(0).unique():
        heat_system = HeatSystem(heat_system)

        nodes = pd.Index(
            n.buses.location[n.buses.index.str.contains(f"{heat_system} heat")]
        )

        if (
            not heat_system == HeatSystem.URBAN_CENTRAL
        ) and use_electricity_distribution_grid:
            nodes_elec = nodes + " low voltage"
            nodes_biomass = nodes
        else:
            nodes_elec = nodes.str.split().str[:2].str.join(" ")
            nodes_biomass = nodes_elec

            too_large_grouping_years = [
                gy for gy in grouping_years if gy >= int(baseyear)
            ]
            if too_large_grouping_years:
                logger.warning(
                    f"Grouping years >= baseyear are ignored. Dropping {too_large_grouping_years}."
                )
            valid_grouping_years = pd.Series(
                [
                    int(grouping_year)
                    for grouping_year in grouping_years
                    if int(grouping_year) + default_lifetime > int(baseyear)
                    and int(grouping_year) < int(baseyear)
                ]
            )

            assert valid_grouping_years.is_monotonic_increasing

            # get number of years of each interval
            _years = valid_grouping_years.diff()
            # Fill NA from .diff() with value for the first interval
            if valid_grouping_years.size > 1:
                _years[0] = valid_grouping_years[0] - baseyear + default_lifetime
            # Installation is assumed to be linear for the past
            ratios = _years / _years.sum()

        for ratio, grouping_year in zip(ratios, valid_grouping_years):
            # Add heat pumps
            for heat_source in heat_pump_source_types[heat_system.system_type.value]:
                costs_name = heat_system.heat_pump_costs_name(heat_source)
                efficiency = (
                    heat_pump_cop.sel(
                        heat_system=heat_system.system_type.value,
                        heat_source=heat_source,
                        name=nodes,
                    )
                    .to_pandas()
                    .reindex(index=n.snapshots)
                    if use_time_dependent_cop
                    else costs.at[costs_name, "efficiency"]
                )

                n.add(
                    "Link",
                    nodes,
                    suffix=f" {heat_system} {heat_source} heat pump-{grouping_year}",
                    bus0=nodes_elec,
                    bus1=nodes + " " + heat_system.value + " heat",
                    carrier=f"{heat_system} {heat_source} heat pump",
                    efficiency=efficiency,
                    capital_cost=costs.at[costs_name, "efficiency"]
                    * costs.at[costs_name, "capital_cost"],
                    overnight_cost=costs.at[costs_name, "efficiency"]
                    * costs.at[costs_name, "investment"],
                    p_nom=existing_capacities.loc[
                        nodes, (heat_system.value, f"{heat_source} heat pump")
                    ]
                    * ratio
                    / costs.at[costs_name, "efficiency"],
                    build_year=int(grouping_year),
                    lifetime=costs.at[costs_name, "lifetime"],
                )

            # add resistive heater, gas boilers and oil boilers
            n.add(
                "Link",
                nodes,
                suffix=f" {heat_system} resistive heater-{grouping_year}",
                bus0=nodes_elec,
                bus1=nodes + " " + heat_system.value + " heat",
                carrier=heat_system.value + " resistive heater",
                efficiency=costs.at[
                    heat_system.resistive_heater_costs_name, "efficiency"
                ],
                capital_cost=(
                    costs.at[heat_system.resistive_heater_costs_name, "efficiency"]
                    * costs.at[heat_system.resistive_heater_costs_name, "capital_cost"]
                ),
                overnight_cost=(
                    costs.at[heat_system.resistive_heater_costs_name, "efficiency"]
                    * costs.at[heat_system.resistive_heater_costs_name, "investment"]
                ),
                p_nom=(
                    existing_capacities.loc[
                        nodes, (heat_system.value, "resistive heater")
                    ]
                    * ratio
                    / costs.at[heat_system.resistive_heater_costs_name, "efficiency"]
                ),
                build_year=int(grouping_year),
                lifetime=costs.at[heat_system.resistive_heater_costs_name, "lifetime"],
            )

            efficiency = get_efficiency(
                heat_system, "gas", nodes, heating_efficiencies, costs
            )

            n.add(
                "Link",
                nodes,
                suffix=f" {heat_system} gas boiler-{grouping_year}",
                bus0="EU gas" if "EU gas" in spatial.gas.nodes else nodes + " gas",
                bus1=nodes + " " + heat_system.value + " heat",
                bus2="co2 atmosphere",
                carrier=heat_system.value + " gas boiler",
                efficiency=efficiency,
                efficiency2=costs.at["gas", "CO2 intensity"],
                capital_cost=(
                    costs.at[heat_system.gas_boiler_costs_name, "efficiency"]
                    * costs.at[heat_system.gas_boiler_costs_name, "capital_cost"]
                ),
                overnight_cost=(
                    costs.at[heat_system.gas_boiler_costs_name, "efficiency"]
                    * costs.at[heat_system.gas_boiler_costs_name, "investment"]
                ),
                p_nom=(
                    existing_capacities.loc[nodes, (heat_system.value, "gas boiler")]
                    * ratio
                    / costs.at[heat_system.gas_boiler_costs_name, "efficiency"]
                ),
                build_year=int(grouping_year),
                lifetime=costs.at[heat_system.gas_boiler_costs_name, "lifetime"],
            )

            efficiency = get_efficiency(
                heat_system, "oil", nodes, heating_efficiencies, costs
            )

            n.add(
                "Link",
                nodes,
                suffix=f" {heat_system} oil boiler-{grouping_year}",
                bus0=spatial.oil.nodes,
                bus1=nodes + " " + heat_system.value + " heat",
                bus2="co2 atmosphere",
                carrier=heat_system.value + " oil boiler",
                efficiency=efficiency,
                efficiency2=costs.at["oil", "CO2 intensity"],
                capital_cost=costs.at[heat_system.oil_boiler_costs_name, "efficiency"]
                * costs.at[heat_system.oil_boiler_costs_name, "capital_cost"],
                overnight_cost=costs.at[heat_system.oil_boiler_costs_name, "efficiency"]
                * costs.at[heat_system.oil_boiler_costs_name, "investment"],
                p_nom=(
                    existing_capacities.loc[nodes, (heat_system.value, "oil boiler")]
                    * ratio
                    / costs.at[heat_system.oil_boiler_costs_name, "efficiency"]
                ),
                build_year=int(grouping_year),
                lifetime=costs.at[
                    f"{heat_system.central_or_decentral} gas boiler", "lifetime"
                ],
            )
            # add biomass boilers
            n.add(
                "Link",
                nodes,
                suffix=f" {heat_system} biomass boiler-{grouping_year}",
                bus0=spatial.biomass.df.loc[nodes_biomass, "nodes"].values,
                bus1=nodes + " " + heat_system.value + " heat",
                carrier=heat_system.value + " biomass boiler",
                efficiency=costs.at["biomass boiler", "efficiency"],
                capital_cost=costs.at["biomass boiler", "efficiency"]
                * costs.at["biomass boiler", "capital_cost"],
                overnight_cost=costs.at["biomass boiler", "efficiency"]
                * costs.at["biomass boiler", "investment"],
                p_nom=(
                    existing_capacities.loc[
                        nodes, (heat_system.value, "biomass boiler")
                    ]
                    * ratio
                    / costs.at["biomass boiler", "efficiency"]
                ),
                build_year=int(grouping_year),
                lifetime=costs.at["biomass boiler", "lifetime"],
            )

            # delete links with p_nom=nan corresponding to extra nodes in country
            n.remove(
                "Link",
                [
                    index
                    for index in n.links.index.to_list()
                    if str(grouping_year) in index and np.isnan(n.links.p_nom[index])
                ],
            )

            # delete links with capacities below threshold
            threshold = snakemake.params.existing_capacities["threshold_capacity"]
            n.remove(
                "Link",
                [
                    index
                    for index in n.links.index.to_list()
                    if str(grouping_year) in index
                    and n.links.p_nom[index] < capacity_threshold
                ],
            )


# %%
if __name__ == "__main__":
    if "snakemake" not in globals():
        from scripts._helpers import mock_snakemake

        snakemake = mock_snakemake(
            "add_existing_baseyear",
            configfiles=["config/test/config.dach.yaml"],
            clusters="5",
            ll="vopt",
            opts="",
            sector_opts="none",
            planning_horizons="2020",
            run="KN2045_Bal_v4",
        )

    configure_logging(snakemake)
    set_scenario_config(snakemake)

    update_config_from_wildcards(snakemake.config, snakemake.wildcards)

    options = snakemake.params.sector

    baseyear = snakemake.params.baseyear

    n = pypsa.Network(snakemake.input.network)

    # define spatial resolution of carriers
    spatial = define_spatial(n.buses[n.buses.carrier == "AC"].index, options)
    add_build_year_to_new_assets(n, baseyear)

    Nyears = n.snapshot_weightings.generators.sum() / 8760.0
    costs = prepare_costs(
        snakemake.input.costs,
        snakemake.params.costs,
        Nyears,
    )

    grouping_years_power = snakemake.params.existing_capacities["grouping_years_power"]
    grouping_years_heat = snakemake.params.existing_capacities["grouping_years_heat"]
    add_power_capacities_installed_before_baseyear(
        n=n,
        costs=costs,
        grouping_years=grouping_years_power,
        baseyear=baseyear,
        powerplants_file=snakemake.input.powerplants,
        countries=snakemake.config["countries"],
        capacity_threshold=snakemake.params.existing_capacities["threshold_capacity"],
        lifetime_values=snakemake.params.costs["fill_values"],
    )

    if options["heating"]:
        # one could use baseyear here instead (but dangerous if no data)
        fn = snakemake.input.heating_efficiencies
        year = int(snakemake.params["energy_totals_year"])
        heating_efficiencies = pd.read_csv(fn, index_col=[1, 0]).loc[year]

        add_heating_capacities_installed_before_baseyear(
            n=n,
            costs=costs,
            baseyear=baseyear,
            grouping_years=grouping_years_heat,
            heat_pump_cop=xr.open_dataarray(snakemake.input.cop_profiles),
            use_time_dependent_cop=options["time_dep_hp_cop"],
            default_lifetime=snakemake.params.existing_capacities[
                "default_heating_lifetime"
            ],
            existing_capacities=pd.read_csv(
                snakemake.input.existing_heating_distribution,
                header=[0, 1],
                index_col=0,
            ),
            heat_pump_source_types=snakemake.params.heat_pump_sources,
            efficiency_file=snakemake.input.heating_efficiencies,
            energy_totals_year=snakemake.params["energy_totals_year"],
            capacity_threshold=snakemake.params.existing_capacities[
                "threshold_capacity"
            ],
            use_electricity_distribution_grid=options["electricity_distribution_grid"],
        )

    # Set defaults for missing missing values

    if options.get("cluster_heat_buses", False):
        cluster_heat_buses(n)

    n.meta = dict(snakemake.config, **dict(wildcards=dict(snakemake.wildcards)))

    sanitize_custom_columns(n)
    sanitize_carriers(n, snakemake.config)
    n.export_to_netcdf(snakemake.output[0])<|MERGE_RESOLUTION|>--- conflicted
+++ resolved
@@ -40,7 +40,6 @@
 spatial = SimpleNamespace()
 
 from scripts.build_powerplants import add_custom_powerplants
-
 
 
 def add_build_year_to_new_assets(n: pypsa.Network, baseyear: int) -> None:
@@ -519,11 +518,9 @@
     chp["lifetime"] = (chp.DateOut - chp["grouping_year"] + 1).fillna(
         snakemake.params.costs["fill_values"]["lifetime"]
     )
-<<<<<<< HEAD
-    chp = chp.loc[chp.grouping_year + chp.lifetime >= baseyear]
-=======
-    chp = chp.loc[chp.grouping_year + chp.lifetime > baseyear] # in add_brownfield this is build_year + lifetime <= baseyear
->>>>>>> 651dbc08
+    chp = chp.loc[
+        chp.grouping_year + chp.lifetime > baseyear
+    ]  # in add_brownfield this is build_year + lifetime <= baseyear
 
     # check if the CHPs were read in from MaStR for Germany
     if "Capacity_thermal" in chp.columns:
@@ -701,12 +698,9 @@
             if f"{bus} urban central heat" in n.buses.index:
                 bus2 = bus + " urban central heat"
             else:
-<<<<<<< HEAD
-=======
                 logger.warning(
                     f"Bus {bus} urban central heat not found. CHP is represented as EOP."
                 )
->>>>>>> 651dbc08
                 bus2 = ""
 
             if generator != "urban central solid biomass CHP":
@@ -721,11 +715,7 @@
                     bus,
                     suffix=f" urban central {generator} CHP-{grouping_year}",
                     bus0=bus0,
-<<<<<<< HEAD
                     bus1=" ".join(bus.split()[:2]),
-=======
-                    bus1=bus,
->>>>>>> 651dbc08
                     bus2=bus2,
                     bus3="co2 atmosphere",
                     carrier=f"urban central {generator} CHP",
@@ -747,13 +737,8 @@
                     "Link",
                     p_nom.index,
                     suffix=f" urban {key}-{grouping_year}",
-<<<<<<< HEAD
                     bus0=spatial.biomass.df.loc[" ".join(bus.split()[:2])]["nodes"],
                     bus1=" ".join(bus.split()[:2]),
-=======
-                    bus0=spatial.biomass.df.loc[p_nom.index]["nodes"],
-                    bus1=bus,
->>>>>>> 651dbc08
                     bus2=bus2,
                     carrier=generator,
                     p_nom=p_nom[bus] / costs.at[key, "efficiency"],
