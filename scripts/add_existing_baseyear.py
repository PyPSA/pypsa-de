--- conflicted
+++ resolved
@@ -910,21 +910,6 @@
 
             assert valid_grouping_years.is_monotonic_increasing
 
-<<<<<<< HEAD
-            if len(valid_grouping_years) == 0:
-                logger.warning(
-                    f"No valid grouping years found for {heat_system}. "
-                    "No existing capacities will be added."
-                )
-                ratios = []
-            else:
-                # get number of years of each interval
-                _years = valid_grouping_years.diff()
-                # Fill NA from .diff() with value for the first interval
-                _years[0] = valid_grouping_years[0] - baseyear + default_lifetime
-                # Installation is assumed to be linear for the past
-                ratios = _years / _years.sum()
-=======
             # get number of years of each interval
             _years = valid_grouping_years.diff()
             # Fill NA from .diff() with value for the first interval
@@ -932,7 +917,6 @@
                 _years[0] = valid_grouping_years[0] - baseyear + default_lifetime
             # Installation is assumed to be linear for the past
             ratios = _years / _years.sum()
->>>>>>> f9d8f523
 
         for ratio, grouping_year in zip(ratios, valid_grouping_years):
             # Add heat pumps
