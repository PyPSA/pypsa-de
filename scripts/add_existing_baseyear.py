--- conflicted
+++ resolved
@@ -824,11 +824,7 @@
             clusters="22",
             ll="v1.2",
             opts="",
-<<<<<<< HEAD
-            sector_opts="365H-T-H-B-I-A-solar+p3-linemaxext15",
-=======
             sector_opts="8760-T-H-B-I-A-dist1",
->>>>>>> 1a3181de
             planning_horizons=2020,
         )
 
