--- conflicted
+++ resolved
@@ -426,8 +426,6 @@
     """
     logger.debug(f"Adding heating capacities installed before {baseyear}")
 
-<<<<<<< HEAD
-=======
     # Add existing heating capacities, data comes from the study
     # "Mapping and analyses of the current and future (2020 - 2030)
     # heating/cooling fuel deployment (fossil/renewables) "
@@ -435,7 +433,6 @@
     # file: "WP2_DataAnnex_1_BuildingTechs_ForPublication_201603.xls" -> "existing_heating_raw.csv".
     # TODO start from original file
 
->>>>>>> 70f4f1d2
     existing_heating = pd.read_csv(
         snakemake.input.existing_heating_distribution, header=[0, 1], index_col=0
     )
@@ -476,11 +473,7 @@
                 efficiency=efficiency,
                 capital_cost=costs.at[costs_name, "efficiency"]
                 * costs.at[costs_name, "fixed"],
-<<<<<<< HEAD
-                p_nom=existing_heating[(name, f"{heat_pump_type} heat pump")][nodes]
-=======
                 p_nom=existing_heating.loc[nodes, (name, f"{heat_pump_type} heat pump")]
->>>>>>> 70f4f1d2
                 * ratio
                 / costs.at[costs_name, "efficiency"],
                 build_year=int(grouping_year),
@@ -545,11 +538,7 @@
                 capital_cost=costs.at["decentral oil boiler", "efficiency"]
                 * costs.at["decentral oil boiler", "fixed"],
                 p_nom=(
-<<<<<<< HEAD
-                    existing_heating[(name, "oil boiler")][nodes]
-=======
                     existing_heating.loc[nodes, (name, "oil boiler")]
->>>>>>> 70f4f1d2
                     * ratio
                     / costs.at["decentral oil boiler", "efficiency"]
                 ),
@@ -801,11 +790,7 @@
             clusters="22",
             ll="v1.2",
             opts="",
-<<<<<<< HEAD
-            sector_opts="_lv1.2__365H-T-H-B-I-A-solar+p3-linemaxext15",
-=======
             sector_opts="1p7-4380H-T-H-B-I-A-dist1",
->>>>>>> 70f4f1d2
             planning_horizons=2020,
         )
 
