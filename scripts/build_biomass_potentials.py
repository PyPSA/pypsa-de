--- conflicted
+++ resolved
@@ -339,11 +339,7 @@
 
 if __name__ == "__main__":
     if "snakemake" not in globals():
-<<<<<<< HEAD
         from scripts._helpers import mock_snakemake
-=======
-        from _helpers import mock_snakemake
->>>>>>> fd9458de
 
         snakemake = mock_snakemake(
             "build_biomass_potentials",
