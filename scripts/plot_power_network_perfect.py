# -*- coding: utf-8 -*-
# SPDX-FileCopyrightText: Contributors to PyPSA-Eur <https://github.com/pypsa/pypsa-eur>>
#
# SPDX-License-Identifier: MIT
"""
Creates plots for optimised power network topologies and regional generation,
storage and conversion capacities built for the perfect foresight scenario.
"""

import logging

import geopandas as gpd
import matplotlib.pyplot as plt
import pandas as pd
import pypsa
from pypsa.plot import add_legend_circles, add_legend_lines

from scripts._helpers import configure_logging, retry, set_scenario_config
<<<<<<< HEAD
from scripts.plot_power_network import (
    assign_location,
    load_projection,
    rename_techs_tyndp,
)
=======
from scripts.make_summary import assign_locations
from scripts.plot_power_network import load_projection, rename_techs_tyndp
>>>>>>> 301ddb9c
from scripts.plot_summary import preferred_order

logger = logging.getLogger(__name__)


@retry
def plot_map_perfect(
    n,
    components=["Link", "Store", "StorageUnit", "Generator"],
    bus_size_factor=2e10,
):
    assign_locations(n)
    # Drop non-electric buses so they don't clutter the plot
    n.buses.drop(n.buses.index[n.buses.carrier != "AC"], inplace=True)
    # investment periods
    investments = n.snapshots.levels[0]

    costs = {}
    for comp in components:
        df_c = n.df(comp)
        if df_c.empty:
            continue
        df_c["nice_group"] = df_c.carrier.map(rename_techs_tyndp)

        attr = "e_nom_opt" if comp == "Store" else "p_nom_opt"

        active = pd.concat(
            [n.get_active_assets(comp, inv_p).rename(inv_p) for inv_p in investments],
            axis=1,
        ).astype(int)
        capital_cost = n.df(comp)[attr] * n.df(comp).capital_cost
        capital_cost_t = (
            (active.mul(capital_cost, axis=0))
            .groupby([n.df(comp).location, n.df(comp).nice_group])
            .sum()
        )

        capital_cost_t.drop("load", level=1, inplace=True, errors="ignore")

        costs[comp] = capital_cost_t

    costs = pd.concat(costs).groupby(level=[1, 2]).sum()
    costs.drop(costs[costs.sum(axis=1) == 0].index, inplace=True)

    new_columns = preferred_order.intersection(costs.index.levels[1]).append(
        costs.index.levels[1].difference(preferred_order)
    )
    costs = costs.reindex(new_columns, level=1)

    for item in new_columns:
        if item not in snakemake.config["plotting"]["tech_colors"]:
            print(
                "Warning!",
                item,
                "not in config/plotting/tech_colors, assign random color",
            )
            snakemake.config["plotting"]["tech_colors"] = "pink"

    n.links.drop(
        n.links.index[(n.links.carrier != "DC") & (n.links.carrier != "B2B")],
        inplace=True,
    )

    # drop non-bus
    to_drop = costs.index.levels[0].symmetric_difference(n.buses.index)
    if len(to_drop) != 0:
        print("dropping non-buses", to_drop)
        costs.drop(to_drop, level=0, inplace=True, axis=0, errors="ignore")

    # make sure they are removed from index
    costs.index = pd.MultiIndex.from_tuples(costs.index.values)

    # PDF has minimum width, so set these to zero
    line_lower_threshold = 500.0
    line_upper_threshold = 1e4
    linewidth_factor = 2e3
    ac_color = "gray"
    dc_color = "m"

    line_widths = n.lines.s_nom_opt
    link_widths = n.links.p_nom_opt
    linewidth_factor = 2e3
    line_lower_threshold = 0.0
    title = "Today's transmission"

    line_widths[line_widths < line_lower_threshold] = 0.0
    link_widths[link_widths < line_lower_threshold] = 0.0

    line_widths[line_widths > line_upper_threshold] = line_upper_threshold
    link_widths[link_widths > line_upper_threshold] = line_upper_threshold

    for year in costs.columns:
        fig, ax = plt.subplots(subplot_kw={"projection": proj})
        fig.set_size_inches(7, 6)
        fig.suptitle(year)

        n.plot(
            bus_sizes=costs[year] / bus_size_factor,
            bus_colors=snakemake.config["plotting"]["tech_colors"],
            line_colors=ac_color,
            link_colors=dc_color,
            line_widths=line_widths / linewidth_factor,
            link_widths=link_widths / linewidth_factor,
            ax=ax,
            **map_opts,
        )

        sizes = [20, 10, 5]
        labels = [f"{s} bEUR/a" for s in sizes]
        sizes = [s / bus_size_factor * 1e9 for s in sizes]

        legend_kw = dict(
            loc="upper left",
            bbox_to_anchor=(0.01, 1.06),
            labelspacing=0.8,
            frameon=False,
            handletextpad=0,
            title="system cost",
        )

        add_legend_circles(
            ax,
            sizes,
            labels,
            srid=n.srid,
            patch_kw=dict(facecolor="lightgrey"),
            legend_kw=legend_kw,
        )

        sizes = [10, 5]
        labels = [f"{s} GW" for s in sizes]
        scale = 1e3 / linewidth_factor
        sizes = [s * scale for s in sizes]

        legend_kw = dict(
            loc="upper left",
            bbox_to_anchor=(0.27, 1.06),
            frameon=False,
            labelspacing=0.8,
            handletextpad=1,
            title=title,
        )

        add_legend_lines(
            ax, sizes, labels, patch_kw=dict(color="lightgrey"), legend_kw=legend_kw
        )

        legend_kw = dict(
            bbox_to_anchor=(1.52, 1.04),
            frameon=False,
        )

        fig.savefig(snakemake.output[f"map_{year}"], bbox_inches="tight")
        plt.close(fig)


if __name__ == "__main__":
    if "snakemake" not in globals():
        from scripts._helpers import mock_snakemake

        snakemake = mock_snakemake(
            "plot_power_network_perfect",
            opts="",
            clusters="37",
            sector_opts="4380H-T-H-B-I-A-dist1",
        )

    configure_logging(snakemake)
    set_scenario_config(snakemake)

    n = pypsa.Network(snakemake.input.network)

    regions = gpd.read_file(snakemake.input.regions).set_index("name")

    map_opts = snakemake.params.plotting["map"]

    if map_opts["boundaries"] is None:
        map_opts["boundaries"] = regions.total_bounds[[0, 2, 1, 3]] + [-1, 1, -1, 1]

    proj = load_projection(snakemake.params.plotting)

    plot_map_perfect(n)<|MERGE_RESOLUTION|>--- conflicted
+++ resolved
@@ -1,4 +1,3 @@
-# -*- coding: utf-8 -*-
 # SPDX-FileCopyrightText: Contributors to PyPSA-Eur <https://github.com/pypsa/pypsa-eur>>
 #
 # SPDX-License-Identifier: MIT
@@ -16,16 +15,8 @@
 from pypsa.plot import add_legend_circles, add_legend_lines
 
 from scripts._helpers import configure_logging, retry, set_scenario_config
-<<<<<<< HEAD
-from scripts.plot_power_network import (
-    assign_location,
-    load_projection,
-    rename_techs_tyndp,
-)
-=======
 from scripts.make_summary import assign_locations
 from scripts.plot_power_network import load_projection, rename_techs_tyndp
->>>>>>> 301ddb9c
 from scripts.plot_summary import preferred_order
 
 logger = logging.getLogger(__name__)
