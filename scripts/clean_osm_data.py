# SPDX-FileCopyrightText: Contributors to PyPSA-Eur <https://github.com/pypsa/pypsa-eur>>
#
# SPDX-License-Identifier: MIT
"""
This script is used to clean OpenStreetMap (OSM) data for creating a PyPSA-Eur
ready network.

The script performs various cleaning operations on the OSM data, including:
- Cleaning voltage, circuits, cables, wires, and frequency columns
- Splitting semicolon-separated cells into new rows
- Distributing values to circuits based on the number of splits
- Adding line endings to substations based on line data
"""

import itertools
import json
import logging
import os
import re

import geopandas as gpd
import numpy as np
import pandas as pd
<<<<<<< HEAD
=======
from _helpers import configure_logging, set_scenario_config
from shapely.algorithms.polylabel import polylabel
>>>>>>> fd9458de
from shapely.geometry import LineString, MultiLineString, Point, Polygon
from shapely.ops import linemerge, unary_union

from scripts._helpers import configure_logging, set_scenario_config

logger = logging.getLogger(__name__)


GEO_CRS = "EPSG:4326"
DISTANCE_CRS = "EPSG:3035"
BUS_TOL = (
    500  # unit: meters, default 5000 - Buses within this distance are grouped together
)


def _create_linestring(row):
    """
    Create a LineString object from the given row.

    Args:
        row (dict): A dictionary containing the row data.

    Returns:
        LineString: A LineString object representing the geometry.
    """
    coords = [(coord["lon"], coord["lat"]) for coord in row["geometry"]]
    return LineString(coords)


def _create_polygon(row):
    """
    Create a Shapely Polygon from a list of coordinate dictionaries.

    Parameters
    ----------
        coords (list): List of dictionaries with 'lat' and 'lon' keys
        representing coordinates.

    Returns
    -------
        shapely.geometry.Polygon: The constructed polygon object.
    """
    # Extract coordinates as tuples
    point_coords = [(coord["lon"], coord["lat"]) for coord in row["geometry"]]

    # Ensure closure by repeating the first coordinate as the last coordinate
    if point_coords[0] != point_coords[-1]:
        point_coords.append(point_coords[0])

    # Create Polygon object
    polygon = Polygon(point_coords)

    return polygon


def _clean_voltage(column):
    """
    Function to clean the raw voltage column: manual fixing and drop nan values

    Args:
    - column: pandas Series, the column to be cleaned

    Returns:
    - column: pandas Series, the cleaned column
    """
    logger.info("Cleaning voltages.")
    column = column.copy()

    column = (
        column.astype(str)
        .str.lower()
        .str.replace("400/220/110 kV'", "400000;220000;110000")
        .str.replace("400/220/110/20_kv", "400000;220000;110000;20000")
        .str.replace("2x25000", "25000;25000")
        .str.replace("é", ";")
    )

    column = (
        column.astype(str)
        .str.lower()
        .str.replace("(temp 150000)", "")
        .str.replace("low", "1000")
        .str.replace("minor", "1000")
        .str.replace("medium", "33000")
        .str.replace("med", "33000")
        .str.replace("m", "33000")
        .str.replace("high", "150000")
        .str.replace("23000-109000", "109000")
        .str.replace("380000>220000", "380000;220000")
        .str.replace(":", ";")
        .str.replace("<", ";")
        .str.replace(",", ";")
        .str.replace("kv", "000")
        .str.replace("kva", "000")
        .str.replace("/", ";")
        .str.replace("nan", "")
        .str.replace("<na>", "")
    )

    # Remove all remaining non-numeric characters except for semicolons
    column = column.apply(lambda x: re.sub(r"[^0-9;]", "", str(x)))

    column.dropna(inplace=True)
    return column


def _clean_circuits(column):
    """
    Function to clean the raw circuits column: manual fixing and drop nan
    values

    Args:
    - column: pandas Series, the column to be cleaned

    Returns:
    - column: pandas Series, the cleaned column
    """
    logger.info("Cleaning circuits.")
    column = column.copy()
    column = (
        column.astype(str)
        .str.replace("partial", "")
        .str.replace("1operator=RTE operator:wikidata=Q2178795", "")
        .str.lower()
        .str.replace("1,5", "3")
        .str.replace("1/3", "1")
        .str.replace("<na>", "")
        .str.replace("nan", "")
    )

    # Remove all remaining non-numeric characters except for semicolons
    column = column.apply(lambda x: re.sub(r"[^0-9;]", "", x))

    column.dropna(inplace=True)
    return column.astype(str)


def _clean_cables(column):
    """
    Function to clean the raw cables column: manual fixing and drop nan values

    Args:
    - column: pandas Series, the column to be cleaned

    Returns:
    - column: pandas Series, the cleaned column
    """
    logger.info("Cleaning cables.")
    column = column.copy()
    column = (
        column.astype(str)
        .str.lower()
        .str.replace("1/3", "1")
        .str.replace("3x2;2", "3")
        .str.replace("<na>", "")
        .str.replace("nan", "")
    )

    # Remove all remaining non-numeric characters except for semicolons
    column = column.apply(lambda x: re.sub(r"[^0-9;]", "", x))

    column.dropna(inplace=True)
    return column.astype(str)


def _clean_wires(column):
    """
    Function to clean the raw wires column: manual fixing and drop nan values

    Args:
    - column: pandas Series, the column to be cleaned

    Returns:
    - column: pandas Series, the cleaned column
    """
    logger.info("Cleaning wires.")
    column = column.copy()
    column = (
        column.astype(str)
        .str.lower()
        .str.replace("?", "")
        .str.replace("trzyprzewodowe", "3")
        .str.replace("pojedyńcze", "1")
        .str.replace("single", "1")
        .str.replace("double", "2")
        .str.replace("triple", "3")
        .str.replace("quad", "4")
        .str.replace("fivefold", "5")
        .str.replace("yes", "3")
        .str.replace("1/3", "1")
        .str.replace("3x2;2", "3")
        .str.replace("_", "")
        .str.replace("<na>", "")
        .str.replace("nan", "")
    )

    # Remove all remaining non-numeric characters except for semicolons
    column = column.apply(lambda x: re.sub(r"[^0-9;]", "", x))

    column.dropna(inplace=True)
    return column.astype(str)


def _check_voltage(voltage, list_voltages):
    """
    Check if the given voltage is present in the list of allowed voltages.

    Parameters
    ----------
    voltage (str): The voltage to check.
    list_voltages (list): A list of allowed voltages.

    Returns
    -------
    bool: True if the voltage is present in the list of allowed voltages,
    False otherwise.
    """
    voltages = voltage.split(";")
    for v in voltages:
        if v in list_voltages:
            return True
    return False


def _clean_frequency(column):
    """
    Function to clean the raw frequency column: manual fixing and drop nan
    values

    Args:
    - column: pandas Series, the column to be cleaned

    Returns:
    - column: pandas Series, the cleaned column
    """
    logger.info("Cleaning frequencies.")
    column = column.copy()
    column = (
        column.astype(str)
        .str.lower()
        .str.replace("16.67", "16.7")
        .str.replace("16,7", "16.7")
        .str.replace("?", "")
        .str.replace("hz", "")
        .str.replace(" ", "")
        .str.replace("<NA>", "")
        .str.replace("nan", "")
    )

    # Remove all remaining non-numeric characters except for semicolons
    column = column.apply(lambda x: re.sub(r"[^0-9;.]", "", x))

    column.dropna(inplace=True)
    return column.astype(str)


def _clean_rating(column):
    """
    Function to clean and sum the rating columns:

    Args:
    - column: pandas Series, the column to be cleaned

    Returns:
    - column: pandas Series, the cleaned column
    """
    logger.info("Cleaning ratings.")
    column = column.copy()
    column = column.astype(str).str.replace("MW", "")

    # Remove all remaining non-numeric characters except for semicolons
    column = column.apply(lambda x: re.sub(r"[^0-9;]", "", x))

    # Sum up all ratings if there are multiple entries
    column = column.str.split(";").apply(lambda x: sum([int(i) for i in x]))

    column.dropna(inplace=True)
    return column.astype(str)


def _split_cells(df, cols=["voltage"]):
    """
    Split semicolon separated cells i.e. [66000;220000] and create new
    identical rows.

    Parameters
    ----------
    df : dataframe
        Dataframe under analysis
    cols : list
        List of target columns over which to perform the analysis

    Example
    -------
    Original data:
    row 1: '66000;220000', '50'

    After applying split_cells():
    row 1, '66000', '50', 2
    row 2, '220000', '50', 2
    """
    if df.empty:
        return df

    # Create a dictionary to store the suffix count for each original ID
    suffix_counts = {}
    # Create a dictionary to store the number of splits associated with each
    # original ID
    num_splits = {}

    # Split cells and create new rows
    x = df.assign(**{col: df[col].str.split(";") for col in cols})
    x = x.explode(cols, ignore_index=True)

    # Count the number of splits associated with each original ID
    num_splits = x.groupby("id").size().to_dict()

    # Update the 'split_elements' column
    x["split_elements"] = x["id"].map(num_splits)

    # Function to generate the new ID with suffix and update the number of
    # splits
    def generate_new_id(row):
        original_id = row["id"]
        if row["split_elements"] == 1:
            return original_id
        else:
            suffix_counts[original_id] = suffix_counts.get(original_id, 0) + 1
            return f"{original_id}-{suffix_counts[original_id]}"

    # Update the ID column with the new IDs
    x["id"] = x.apply(generate_new_id, axis=1)

    return x


def _distribute_to_circuits(row):
    """
    Distributes the number of circuits or cables to individual circuits based
    on the given row data.

    Parameters
    ----------
    - row: A dictionary representing a row of data containing information about
      circuits and cables.

    Returns
    -------
    - single_circuit: The number of circuits to be assigned to each individual
      circuit.
    """
    if row["circuits"] != "":
        circuits = int(row["circuits"])
    else:
        cables = int(row["cables"])
        circuits = cables / 3

    single_circuit = int(max(1, np.floor_divide(circuits, row["split_elements"])))
    single_circuit = str(single_circuit)

    return single_circuit


def _import_lines_and_cables(path_lines):
    """
    Import lines and cables from the given input paths.

    Parameters
    ----------
    - path_lines (dict): A dictionary containing the input paths for lines and
      cables data.

    Returns
    -------
    - df_lines (DataFrame): A DataFrame containing the imported lines and
      cables data.
    """
    columns = [
        "id",
        "bounds",
        "nodes",
        "geometry",
        "country",
        "power",
        "cables",
        "circuits",
        "frequency",
        "voltage",
        "wires",
    ]
    df_lines = pd.DataFrame(columns=columns)

    logger.info("Importing lines and cables")
    for key in path_lines:
        logger.info(f"Processing {key}...")
        for idx, ip in enumerate(path_lines[key]):
            if (
                os.path.exists(ip) and os.path.getsize(ip) > 400
            ):  # unpopulated OSM json is about 51 bytes
                country = os.path.basename(os.path.dirname(path_lines[key][idx]))

                logger.info(
                    f" - Importing {key} {str(idx + 1).zfill(2)}/{str(len(path_lines[key])).zfill(2)}: {ip}"
                )
                with open(ip) as f:
                    data = json.load(f)

                df = pd.DataFrame(data["elements"])
                df["id"] = df["id"].astype(str)
                df["country"] = country

                col_tags = [
                    "power",
                    "cables",
                    "circuits",
                    "frequency",
                    "voltage",
                    "wires",
                ]

                tags = pd.json_normalize(df["tags"]).map(
                    lambda x: str(x) if pd.notnull(x) else x
                )

                for ct in col_tags:
                    if ct not in tags.columns:
                        tags[ct] = pd.NA

                tags = tags.loc[:, col_tags]

                df = pd.concat([df, tags], axis="columns")
                df.drop(columns=["type", "tags"], inplace=True)

                df_lines = pd.concat([df_lines, df], axis="rows")

            else:
                logger.info(
                    f" - Skipping {key} {str(idx + 1).zfill(2)}/{str(len(path_lines[key])).zfill(2)} (empty): {ip}"
                )
                continue
        logger.info("---")

    # Append prefix "way/"
    df_lines["id"] = "way/" + df_lines["id"]

    return df_lines


def _import_routes_relation(path_relation):
    columns = [
        "id",
        "bounds",
        "nodes",
        "geometry",
        "country",
        "circuits",
        "cables",
        "frequency",
        "voltage",
    ]
    df_relation = pd.DataFrame(columns=columns)

    logger.info("Importing power route relations (lines, cables, links)")
    for key in path_relation:
        logger.info(f"Processing {key}...")
        for idx, ip in enumerate(path_relation[key]):
            if (
                os.path.exists(ip) and os.path.getsize(ip) > 400
            ):  # unpopulated OSM json is about 51 bytes
                country = os.path.basename(os.path.dirname(path_relation[key][idx]))

                logger.info(
                    f" - Importing {key} {str(idx + 1).zfill(2)}/{str(len(path_relation[key])).zfill(2)}: {ip}"
                )
                with open(ip) as f:
                    data = json.load(f)

                df = pd.DataFrame(data["elements"])
                df["id"] = df["id"].astype(str)
                df["id"] = df["id"].apply(lambda x: (f"relation/{x}"))
                df["country"] = country

                col_tags = [
                    "circuits",
                    "cables",
                    "frequency",
                    "voltage",
                    "rating",
                ]

                tags = pd.json_normalize(df["tags"]).map(
                    lambda x: str(x) if pd.notnull(x) else x
                )

                for ct in col_tags:
                    if ct not in tags.columns:
                        tags[ct] = pd.NA

                tags = tags.loc[:, col_tags]

                df = pd.concat([df, tags], axis="columns")
                df.drop(columns=["type", "tags"], inplace=True)

                df_relation = pd.concat([df_relation, df], axis="rows")

            else:
                logger.info(
                    f" - Skipping {key} {str(idx + 1).zfill(2)}/{str(len(path_relation[key])).zfill(2)} (empty): {ip}"
                )
                continue

    return df_relation


def _create_single_link(row):
    """
    Create a single link from multiple rows within a OSM link relation.

    Parameters
    ----------
    - row: A row of OSM data containing information about the link.

    Returns
    -------
    - single_link: A single LineString representing the link.

    This function takes a row of OSM data and extracts the relevant information
    to create a single link. It filters out elements (substations, electrodes)
    with invalid roles and finds the longest link based on its endpoints.
    If the longest link is a MultiLineString, it extracts the longest
    linestring from it. The resulting single link is returned.
    """
    valid_roles = ["line", "cable"]
    df = pd.json_normalize(row["members"])
    df = df[df["role"].isin(valid_roles)]
    df.loc[:, "geometry"] = df.apply(_create_linestring, axis=1)
    df.loc[:, "length"] = df["geometry"].apply(lambda x: x.length)

    list_endpoints = []
    for idx, row in df.iterrows():
        tuple = sorted([row["geometry"].coords[0], row["geometry"].coords[-1]])
        # round tuple to 3 decimals
        tuple = (
            round(tuple[0][0], 3),
            round(tuple[0][1], 3),
            round(tuple[1][0], 3),
            round(tuple[1][1], 3),
        )
        list_endpoints.append(tuple)

    df.loc[:, "endpoints"] = list_endpoints
    df_longest = df.loc[df.groupby("endpoints")["length"].idxmin()]

    single_link = linemerge(df_longest["geometry"].values.tolist())

    # If the longest component is a MultiLineString, extract the longest linestring from it
    if isinstance(single_link, MultiLineString):
        # Find connected components
        components = list(single_link.geoms)

        # Find the longest connected linestring
        single_link = max(components, key=lambda x: x.length)

    return single_link


def _extract_members(row):
    df = pd.json_normalize(row["members"])
    df["ref"] = df["ref"].astype(str)
    df["ways"] = "way/" + df["ref"]
    member_ids = df["ways"].values.tolist()

    return member_ids


def _create_line(row):
    """
    Create a line from multiple rows. Drops closed geometries (substations).

    Parameters
    ----------
    - row: A row of OSM data containing information about the relation/line.

    Returns
    -------
    - line: LineString/MultiLineString representing the relation/line.
    """
    df = pd.json_normalize(row["members"])
    df["ref"] = df["ref"].astype(str)
    df["ways"] = "way/" + df["ref"]
    # Drop NAs
    df = df.dropna(subset=["geometry"])
    df.loc[:, "geometry"] = df.apply(_create_linestring, axis=1)
    # Drop closed geometries (substations)
    closed_geom = df["geometry"].apply(lambda x: x.is_closed)

    line = linemerge(df[~closed_geom]["geometry"].values.tolist())
    members = df[~closed_geom]["ways"].values.tolist()

    return line, members


def _drop_duplicate_lines(df_lines):
    """
    Drop duplicate lines from the given dataframe. Duplicates are usually lines
    cross-border lines or slightly outside the country border of focus.

    Parameters
    ----------
    - df_lines (pandas.DataFrame): The dataframe containing lines data.

    Returns
    -------
    - df_lines (pandas.DataFrame): The dataframe with duplicate lines removed
      and cleaned data.

    This function drops duplicate lines from the given dataframe based on the
    'id' column. It groups the duplicate rows by 'id' and aggregates the
    'country' column to a string split by semicolon, as they appear in multiple
    country datasets. One example of the duplicates is kept, accordingly.
    Finally, the updated dataframe without multiple duplicates is returned.
    """
    logger.info("Dropping duplicate lines.")
    duplicate_rows = df_lines[df_lines.duplicated(subset=["id"], keep=False)].copy()

    # Group rows by id and aggregate the country column to a string split by semicolon
    grouped_duplicates = (
        duplicate_rows.groupby("id")["country"].agg(lambda x: ";".join(x)).reset_index()
    )
    duplicate_rows.drop_duplicates(subset="id", inplace=True)
    duplicate_rows.drop(columns=["country"], inplace=True)
    duplicate_rows = duplicate_rows.join(
        grouped_duplicates.set_index("id"), on="id", how="left"
    )

    len_before = len(df_lines)
    # Drop duplicates and update the df_lines dataframe with the cleaned data
    df_lines = df_lines[~df_lines["id"].isin(duplicate_rows["id"])]
    df_lines = pd.concat([df_lines, duplicate_rows], axis="rows")
    len_after = len(df_lines)

    logger.info(
        f"Dropped {len_before - len_after} duplicate elements. "
        + f"Keeping {len_after} elements."
    )

    return df_lines


def _filter_by_voltage(df, min_voltage=220000):
    """
    Filter rows in the DataFrame based on the voltage in V.

    Parameters
    ----------
    - df (pandas.DataFrame): The DataFrame containing the substations or lines data.
    - min_voltage (int, optional): The minimum voltage value to filter the
      rows. Defaults to 220000 [unit: V].

    Returns
    -------
    - filtered df (pandas.DataFrame): The filtered DataFrame containing
      the lines or substations above min_voltage.
    - list_voltages (list): A list of unique voltage values above min_voltage.
      The type of the list elements is string.
    """
    if df.empty:
        return df, []

    logger.info(
        f"Filtering dataframe by voltage. Only keeping rows above and including {min_voltage} V."
    )
    list_voltages = df["voltage"].str.split(";").explode().unique().astype(str)
    # Keep numeric strings
    list_voltages = list_voltages[np.vectorize(str.isnumeric)(list_voltages)]
    list_voltages = list_voltages.astype(int)
    list_voltages = list_voltages[list_voltages >= int(min_voltage)]
    list_voltages = list_voltages.astype(str)

    bool_voltages = df["voltage"].apply(_check_voltage, list_voltages=list_voltages)
    len_before = len(df)
    df = df[bool_voltages]
    len_after = len(df)
    logger.info(
        f"Dropped {len_before - len_after} elements with voltage below {min_voltage}. "
        + f"Keeping {len_after} elements."
    )

    return df, list_voltages


def _clean_substations(df_substations, list_voltages):
    """
    Clean the substation data by performing the following steps:
    - Split cells in the dataframe.
    - Filter substation data based on specified voltages.
    - Update the frequency values based on the split count.
    - Split cells in the 'frequency' column.
    - Set remaining invalid frequency values that are not in ['0', '50']
      to '50'.

    Parameters
    ----------
    - df_substations (pandas.DataFrame): The input dataframe containing
      substation data.
    - list_voltages (list): A list of voltages above min_voltage to filter the
    substation data.

    Returns
    -------
    - df_substations (pandas.DataFrame): The cleaned substation dataframe.
    """
    df_substations = df_substations.copy()

    df_substations = _split_cells(df_substations)

    bool_voltages = df_substations["voltage"].apply(
        _check_voltage, list_voltages=list_voltages
    )
    df_substations = df_substations[bool_voltages]
    df_substations.loc[:, "split_count"] = df_substations["id"].apply(
        lambda x: x.split("-")[1] if "-" in x else "0"
    )
    df_substations.loc[:, "split_count"] = df_substations["split_count"].astype(int)

    bool_split = df_substations["split_elements"] > 1
    bool_frequency_len = (
        df_substations["frequency"].apply(lambda x: len(x.split(";")))
        == df_substations["split_elements"]
    )

    df_substations.loc[bool_frequency_len & bool_split, "frequency"] = (
        df_substations.loc[bool_frequency_len & bool_split,].apply(
            lambda row: row["frequency"].split(";")[row["split_count"] - 1], axis=1
        )
    )

    df_substations = _split_cells(df_substations, cols=["frequency"])
    bool_invalid_frequency = df_substations["frequency"].apply(
        lambda x: x not in ["50", "0"]
    )
    df_substations.loc[bool_invalid_frequency, "frequency"] = "50"

    return df_substations


def _clean_lines(df_lines, list_voltages):
    """
    Cleans and processes the `df_lines` DataFrame heuristically based on the
    information available per respective line and cable. Further checks to
    ensure data consistency and completeness.

    Parameters
    ----------
    df_lines : pandas.DataFrame
        The input DataFrame containing line information with columns such as
        'voltage', 'circuits', 'frequency', 'cables', 'split_elements', 'id',
        etc.
    list_voltages : list
        A list of unique voltage values above a certain threshold. (type: str)

    Returns
    -------
    df_lines : pandas.DataFrame
        The cleaned DataFrame with updated columns 'circuits', 'frequency', and
        'cleaned' to reflect the applied transformations.

    Description
    -----------
    This function performs the following operations:

    - Initializes a 'cleaned' column with False, step-wise updates to True
       following the respective cleaning step.
    - Splits the voltage cells in the DataFrame at semicolons using a helper
       function `_split_cells`.
    - Filters the DataFrame to only include rows with valid voltages.
    - Sets circuits of remaining lines without any applicable heuristic equal
      to 1.

    The function ensures that the resulting DataFrame has consistent and
    complete information for further processing or analysis while maintaining
    the data of the original OSM data set wherever possible.
    """
    logger.info("Cleaning lines and determining circuits.")
    # Initiate boolean with False, only set to true if all cleaning steps are
    # passed
    df_lines = df_lines.copy()
    df_lines["cleaned"] = False

    df_lines["voltage_original"] = df_lines["voltage"]
    df_lines["circuits_original"] = df_lines["circuits"]

    df_lines = _split_cells(df_lines)
    bool_voltages = df_lines["voltage"].apply(
        _check_voltage, list_voltages=list_voltages
    )
    df_lines = df_lines[bool_voltages]

    bool_ac = df_lines["frequency"] != "0"
    bool_dc = ~bool_ac
    valid_frequency = ["50", "0"]
    bool_invalid_frequency = df_lines["frequency"].apply(
        lambda x: x not in valid_frequency
    )

    bool_noinfo = (df_lines["cables"] == "") & (df_lines["circuits"] == "")
    # Fill in all values where cables info and circuits does not exist. Assuming 1 circuit
    df_lines.loc[bool_noinfo, "circuits"] = "1"
    df_lines.loc[bool_noinfo & bool_invalid_frequency, "frequency"] = "50"
    df_lines.loc[bool_noinfo, "cleaned"] = True

    # Fill in all values where cables info exists and split_elements == 1
    bool_cables_ac = (
        (df_lines["cables"] != "")
        & (df_lines["split_elements"] == 1)
        & (df_lines["cables"] != "0")
        & (df_lines["cables"].apply(lambda x: len(x.split(";")) == 1))
        & (df_lines["circuits"] == "")
        & (df_lines["cleaned"] == False)
        & bool_ac
    )

    df_lines.loc[bool_cables_ac, "circuits"] = df_lines.loc[
        bool_cables_ac, "cables"
    ].apply(lambda x: str(int(max(1, np.floor_divide(int(x), 3)))))

    df_lines.loc[bool_cables_ac, "frequency"] = "50"
    df_lines.loc[bool_cables_ac, "cleaned"] = True

    bool_cables_dc = (
        (df_lines["cables"] != "")
        & (df_lines["split_elements"] == 1)
        & (df_lines["cables"] != "0")
        & (df_lines["cables"].apply(lambda x: len(x.split(";")) == 1))
        & (df_lines["circuits"] == "")
        & (df_lines["cleaned"] == False)
        & bool_dc
    )

    df_lines.loc[bool_cables_dc, "circuits"] = df_lines.loc[
        bool_cables_dc, "cables"
    ].apply(lambda x: str(int(max(1, np.floor_divide(int(x), 2)))))

    df_lines.loc[bool_cables_dc, "frequency"] = "0"
    df_lines.loc[bool_cables_dc, "cleaned"] = True

    # Fill in all values where circuits info exists and split_elements == 1
    bool_lines = (
        (df_lines["circuits"] != "")
        & (df_lines["split_elements"] == 1)
        & (df_lines["circuits"] != "0")
        & (df_lines["circuits"].apply(lambda x: len(x.split(";")) == 1))
        & (df_lines["cleaned"] == False)
    )

    df_lines.loc[bool_lines & bool_ac, "frequency"] = "50"
    df_lines.loc[bool_lines & bool_dc, "frequency"] = "0"
    df_lines.loc[bool_lines, "cleaned"] = True

    # Clean those values where number of voltages split by semicolon is larger
    # than no cables or no circuits
    bool_cables = (
        (df_lines["voltage_original"].apply(lambda x: len(x.split(";")) > 1))
        & (df_lines["cables"].apply(lambda x: len(x.split(";")) == 1))
        & (df_lines["circuits"].apply(lambda x: len(x.split(";")) == 1))
        & (df_lines["cleaned"] == False)
    )

    df_lines.loc[bool_cables, "circuits"] = df_lines[bool_cables].apply(
        _distribute_to_circuits, axis=1
    )
    df_lines.loc[bool_cables & bool_ac, "frequency"] = "50"
    df_lines.loc[bool_cables & bool_dc, "frequency"] = "0"
    df_lines.loc[bool_cables, "cleaned"] = True

    # Clean those values where multiple circuit values are present, divided by
    # semicolon
    has_multiple_circuits = df_lines["circuits"].apply(lambda x: len(x.split(";")) > 1)
    circuits_match_split_elements = df_lines.apply(
        lambda row: len(row["circuits"].split(";")) == row["split_elements"],
        axis=1,
    )
    is_not_cleaned = df_lines["cleaned"] == False
    bool_cables = has_multiple_circuits & circuits_match_split_elements & is_not_cleaned

    df_lines.loc[bool_cables, "circuits"] = df_lines.loc[bool_cables].apply(
        lambda row: str(row["circuits"].split(";")[int(row["id"].split("-")[-1]) - 1]),
        axis=1,
    )

    df_lines.loc[bool_cables & bool_ac, "frequency"] = "50"
    df_lines.loc[bool_cables & bool_dc, "frequency"] = "0"
    df_lines.loc[bool_cables, "cleaned"] = True

    # Clean those values where multiple cables values are present, divided by
    # semicolon
    has_multiple_cables = df_lines["cables"].apply(lambda x: len(x.split(";")) > 1)
    cables_match_split_elements = df_lines.apply(
        lambda row: len(row["cables"].split(";")) == row["split_elements"],
        axis=1,
    )
    is_not_cleaned = df_lines["cleaned"] == False
    bool_cables = has_multiple_cables & cables_match_split_elements & is_not_cleaned

    df_lines.loc[bool_cables, "circuits"] = df_lines.loc[bool_cables].apply(
        lambda row: str(
            max(
                1,
                np.floor_divide(
                    int(row["cables"].split(";")[int(row["id"].split("-")[-1]) - 1]), 3
                ),
            )
        ),
        axis=1,
    )

    df_lines.loc[bool_cables & bool_ac, "frequency"] = "50"
    df_lines.loc[bool_cables & bool_dc, "frequency"] = "0"
    df_lines.loc[bool_cables, "cleaned"] = True

    # All remaining lines to circuits == 1
    bool_leftover = df_lines["cleaned"] == False
    if sum(bool_leftover) > 0:
        str_id = "; ".join(str(id) for id in df_lines.loc[bool_leftover, "id"])
        logger.info(f"Setting circuits of remaining {sum(bool_leftover)} lines to 1...")
        logger.info(f"Lines affected: {str_id}")

    df_lines.loc[bool_leftover, "circuits"] = "1"
    df_lines.loc[bool_leftover & bool_ac, "frequency"] = "50"
    df_lines.loc[bool_leftover & bool_dc, "frequency"] = "0"
    df_lines.loc[bool_leftover, "cleaned"] = True

    return df_lines


def _create_substations_geometry(df_substations):
    """
    Creates geometries.

    Parameters
    ----------
    df_substations (DataFrame): The input DataFrame containing the substations
    data.

    Returns
    -------
    df_substations (DataFrame): A new DataFrame with the
    polygons ["polygon"] of the substations geometries.
    """
    logger.info("Creating substations geometry.")
    df_substations = df_substations.copy()

    # Create PoI from geometries and keep the original polygons
    df_substations.loc[:, "polygon"] = df_substations["geometry"]

    return df_substations


def _create_substations_poi(df_substations, tol=BUS_TOL / 2):
    """
    Creates Pole of Inaccessibility (PoI) from geometries and keeps the original polygons.

    Parameters
    ----------
    df_substations (DataFrame): The input DataFrame containing the substations
    data.

    Returns
    -------
    df_substations (DataFrame): A new DataFrame with the PoI ["geometry"]
    and polygons ["polygon"] of the substations geometries.
    """
    logger.info("Creating substations geometry.")
    df_substations = df_substations.copy()

    df_substations.loc[:, "geometry"] = df_substations["polygon"].apply(
        lambda polygon: polylabel(polygon, tol)
    )

    df_substations.loc[:, "lon"] = df_substations["geometry"].apply(lambda x: x.x)
    df_substations.loc[:, "lat"] = df_substations["geometry"].apply(lambda x: x.y)

    return df_substations


def _create_lines_geometry(df_lines):
    """
    Create line geometry for the given DataFrame of lines.

    Parameters
    ----------
    - df_lines (pandas.DataFrame): DataFrame containing lines data.

    Returns
    -------
    - df_lines (pandas.DataFrame): DataFrame with transformed 'geometry'
      column (type: shapely LineString).

    Notes
    -----
    - This function transforms 'geometry' column in the input DataFrame by
      applying the '_create_linestring' function to each row.
    - It then drops rows where the geometry has equal start and end points,
      as these are usually not lines but outlines of areas.
    """
    logger.info("Creating lines geometry.")
    df_lines = df_lines.copy()
    df_lines.loc[:, "geometry"] = df_lines.apply(_create_linestring, axis=1)

    bool_circle = df_lines["geometry"].apply(lambda x: x.coords[0] == x.coords[-1])
    df_lines = df_lines[~bool_circle]

    return df_lines


def _add_bus_poi_to_line(linestring, point):
    """
    Adds the PoI of a substation to a linestring by extending the
    linestring with a new segment.

    Parameters
    ----------
    linestring (LineString): The original linestring to extend.
    point (Point): The PoI of the bus.

    Returns
    -------
    merged (LineString): The extended linestring with the new segment.
    """
    start = linestring.coords[0]
    end = linestring.coords[-1]

    dist_to_start = point.distance(Point(start))
    dist_to_end = point.distance(Point(end))

    if dist_to_start < dist_to_end:
        new_segment = LineString([point.coords[0], start])
    else:
        new_segment = LineString([point.coords[0], end])

    merged = linemerge([linestring, new_segment])

    return merged


def _finalise_substations(df_substations):
    """
    Finalises the substations column types.

    Args:
        df_substations (pandas.DataFrame): The input DataFrame
        containing substations data.

    Returns:
        df_substations (pandas.DataFrame(): The DataFrame with finalised column
        types and transformed data.
    """
    logger.info("Finalising substations column types.")
    df_substations = df_substations.copy()
    # rename columns
    df_substations.rename(
        columns={
            "id": "bus_id",
            "power": "symbol",
            "substation": "tag_substation",
        },
        inplace=True,
    )

    # Initiate new columns for subsequent build_osm_network step
    df_substations.loc[:, "contains"] = df_substations["bus_id"].apply(
        lambda x: x.split("-")[0]
    )

    # Initialise x_node column (if the bus is part of an interconnector) to False, will be set later
    df_substations.loc[:, "x_node"] = False

    # Only included needed columns
    df_substations = df_substations[
        [
            "bus_id",
            "voltage",
            "country",
            "x_node",
            "geometry",
            "polygon",
            "contains",
        ]
    ]

    # Substation data types
    df_substations["voltage"] = df_substations["voltage"].astype(int)

    return df_substations


def _finalise_lines(df_lines):
    """
    Finalises the lines column types.

    Args:
        df_lines (pandas.DataFrame): The input DataFrame containing lines data.

    Returns:
        df_lines (pandas.DataFrame(): The DataFrame with finalised column types
        and transformed data.
    """
    logger.info("Finalising lines column types.")
    df_lines = df_lines.copy()
    # Rename columns
    df_lines.rename(
        columns={
            "id": "line_id",
            "power": "tag_type",
            "frequency": "tag_frequency",
        },
        inplace=True,
    )

    # Initiate new columns for subsequent build_osm_network step
    df_lines.loc[:, "bus0"] = None
    df_lines.loc[:, "bus1"] = None
    df_lines.loc[:, "length"] = None
    df_lines.loc[:, "underground"] = False
    df_lines.loc[df_lines["tag_type"] == "line", "underground"] = False
    df_lines.loc[df_lines["tag_type"] == "cable", "underground"] = True

    # Only include needed columns
    df_lines = df_lines[
        [
            "line_id",
            "circuits",
            "voltage",
            "bus0",
            "bus1",
            "length",
            "underground",
            "geometry",
        ]
    ]

    df_lines["circuits"] = df_lines["circuits"].astype(int)
    df_lines["voltage"] = df_lines["voltage"].astype(int)

    return df_lines


def _finalise_links(df_links):
    """
    Finalises the links column types.

    Args:
        df_links (pandas.DataFrame): The input DataFrame containing links data.

    Returns:
        df_links (pandas.DataFrame(): The DataFrame with finalised column types
        and transformed data.
    """
    logger.info("Finalising links column types.")
    df_links = df_links.copy()
    # Rename columns
    df_links.rename(
        columns={
            "id": "link_id",
            "rating": "p_nom",
        },
        inplace=True,
    )

    # Initiate new columns for subsequent build_osm_network step
    df_links["bus0"] = None
    df_links["bus1"] = None
    df_links["length"] = None
    df_links["underground"] = True

    # Only include needed columns
    df_links = df_links[
        [
            "link_id",
            "voltage",
            "p_nom",
            "bus0",
            "bus1",
            "length",
            "underground",
            "geometry",
        ]
    ]

    df_links["p_nom"] = df_links["p_nom"].astype(int)
    df_links["voltage"] = df_links["voltage"].astype(int)

    return df_links


def _import_substations(path_substations):
    """
    Import substations from the given input paths. This function imports both
    substations from OSM ways as well as relations that contain nested
    information on the substations shape and electrical parameters. Ways and
    relations are subsequently concatenated to form a single DataFrame
    containing unique bus ids.

    Args:
        path_substations (dict): A dictionary containing input paths for
        substations.

    Returns:
        pd.DataFrame: A DataFrame containing the imported substations data.
    """
    cols_substations_way = [
        "id",
        "geometry",
        "country",
        "power",
        "substation",
        "voltage",
        "frequency",
    ]
    cols_substations_relation = [
        "id",
        "country",
        "power",
        "substation",
        "voltage",
        "frequency",
    ]
    df_substations_way = pd.DataFrame(columns=cols_substations_way)
    df_substations_relation = pd.DataFrame(columns=cols_substations_relation)

    logger.info("Importing substations")
    for key in path_substations:
        logger.info(f"Processing {key}...")
        for idx, ip in enumerate(path_substations[key]):
            if (
                os.path.exists(ip) and os.path.getsize(ip) > 400
            ):  # unpopulated OSM json is about 51 bytes
                country = os.path.basename(os.path.dirname(path_substations[key][idx]))
                logger.info(
                    f" - Importing {key} {str(idx + 1).zfill(2)}/{str(len(path_substations[key])).zfill(2)}: {ip}"
                )
                with open(ip) as f:
                    data = json.load(f)

                df = pd.DataFrame(data["elements"])
                df["id"] = df["id"].astype(str)
                # new string that adds "way/" to id
                df["id"] = df["id"].apply(
                    lambda x: (
                        f"way/{x}" if key == "substations_way" else f"relation/{x}"
                    )
                )
                df["country"] = country

                col_tags = ["power", "substation", "voltage", "frequency"]

                tags = pd.json_normalize(df["tags"]).map(
                    lambda x: str(x) if pd.notnull(x) else x
                )

                for ct in col_tags:
                    if ct not in tags.columns:
                        tags[ct] = pd.NA

                tags = tags.loc[:, col_tags]

                df = pd.concat([df, tags], axis="columns")

                if key == "substations_way":
                    df.drop(columns=["type", "tags", "bounds", "nodes"], inplace=True)
                    df_substations_way = pd.concat(
                        [df_substations_way, df], axis="rows"
                    )
                elif key == "substations_relation":
                    df.drop(columns=["type", "tags", "bounds"], inplace=True)
                    df_substations_relation = pd.concat(
                        [df_substations_relation, df], axis="rows"
                    )

            else:
                logger.info(
                    f" - Skipping {key} {str(idx + 1).zfill(2)}/{str(len(path_substations[key])).zfill(2)} (empty): {ip}"
                )
                continue
        logger.info("---")

    df_substations_way.drop_duplicates(subset="id", keep="first", inplace=True)
    df_substations_relation.drop_duplicates(subset="id", keep="first", inplace=True)

    df_substations_way["geometry"] = df_substations_way.apply(_create_polygon, axis=1)

    # Normalise the members column of df_substations_relation
    cols_members = ["id", "type", "ref", "role", "geometry"]
    df_substations_relation_members = pd.DataFrame(columns=cols_members)

    for index, row in df_substations_relation.iterrows():
        col_members = ["type", "ref", "role", "geometry"]
        df = pd.json_normalize(row["members"])

        for cm in col_members:
            if cm not in df.columns:
                df[cm] = pd.NA

        df = df.loc[:, col_members]
        df["id"] = str(row["id"])
        df["ref"] = df["ref"].astype(str)
        df = df[df["type"] != "node"]
        df = df.dropna(subset=["geometry"])
        df = df[~df["role"].isin(["", "incoming_line", "substation", "inner"])]
        df_substations_relation_members = pd.concat(
            [df_substations_relation_members, df], axis="rows"
        )

    df_substations_relation_members.reset_index(inplace=True)
    df_substations_relation_members["linestring"] = (
        df_substations_relation_members.apply(_create_linestring, axis=1)
    )
    df_substations_relation_members_grouped = (
        df_substations_relation_members.groupby("id")["linestring"]
        .apply(lambda x: linemerge(x.tolist()))
        .reset_index()
    )
    df_substations_relation_members_grouped["geometry"] = (
        df_substations_relation_members_grouped["linestring"].apply(
            lambda x: x.convex_hull
        )
    )

    df_substations_relation = (
        df_substations_relation.join(
            df_substations_relation_members_grouped.set_index("id"), on="id", how="left"
        )
        .drop(columns=["members", "linestring"])
        .dropna(subset=["geometry"])
    )

    # reorder columns and concatenate
    df_substations_relation = df_substations_relation[cols_substations_way]
    df_substations = pd.concat(
        [df_substations_way, df_substations_relation], axis="rows"
    )

    return df_substations


def _remove_lines_within_substations(gdf_lines, gdf_substations_polygon):
    """
    Removes lines that are within substation polygons from the given
    GeoDataFrame of lines. These are not needed to create network (e.g. bus
    bars, switchgear, etc.)

    Parameters
    ----------
    - gdf_lines (GeoDataFrame): A GeoDataFrame containing lines with 'line_id'
      and 'geometry' columns.
    - gdf_substations_polygon (GeoDataFrame): A GeoDataFrame containing
      substation polygons.

    Returns
    -------
    GeoDataFrame: A new GeoDataFrame without lines within substation polygons.
    """
    logger.info("Identifying and removing lines within substation polygons...")
    gdf = gpd.sjoin(
        gdf_lines[["line_id", "geometry"]],
        gdf_substations_polygon,
        how="inner",
        predicate="within",
    )["line_id"]

    logger.info(
        f"Removed {len(gdf)} lines within substations of original {len(gdf_lines)} lines."
    )
    gdf_lines = gdf_lines[~gdf_lines["line_id"].isin(gdf)]

    return gdf_lines


def _merge_touching_polygons(df):
    """
    Merge touching polygons in a GeoDataFrame.

    Parameters
    ----------
    - df: pandas.DataFrame or geopandas.GeoDataFrame
        The input DataFrame containing the polygons to be merged.

    Returns
    -------
    - gdf: geopandas.GeoDataFrame
        The GeoDataFrame with merged polygons.
    """

    gdf = gpd.GeoDataFrame(df, geometry="polygon", crs=crs)
    combined_polygons = unary_union(gdf.geometry)
    if combined_polygons.geom_type == "MultiPolygon":
        gdf_combined = gpd.GeoDataFrame(
            geometry=[poly for poly in combined_polygons.geoms], crs=crs
        )
    else:
        gdf_combined = gpd.GeoDataFrame(geometry=[combined_polygons], crs=crs)

    gdf.reset_index(drop=True, inplace=True)

    for i, combined_geom in gdf_combined.iterrows():
        mask = gdf.intersects(combined_geom.geometry)
        gdf.loc[mask, "polygon_merged"] = combined_geom.geometry

    gdf.drop(columns=["polygon"], inplace=True)
    gdf.rename(columns={"polygon_merged": "polygon"}, inplace=True)

    return gdf


def _add_endpoints_to_line(linestring, polygon_dict, tol=BUS_TOL / 2):
    """
    Adds endpoints to a line by removing any overlapping areas with polygons.

    Parameters
    ----------
    linestring (LineString): The original line to add endpoints to.
    polygon_dict (dict): A dictionary of polygons, where the keys are bus IDs and the values are the corresponding polygons.

    Returns
    -------
    LineString: The modified line with added endpoints.
    """
    if not polygon_dict:
        return linestring
    polygon_pois = {
        bus_id: polylabel(polygon, tol) for bus_id, polygon in polygon_dict.items()
    }
    polygon_unary = unary_union(list(polygon_dict.values()))

    # difference with polygon
    linestring_new = linestring.difference(polygon_unary)

    if linestring_new is MultiLineString:
        # keep the longest line in the multilinestring
        linestring_new = max(linestring_new.geoms, key=lambda x: x.length)

    for p in polygon_pois:
        linestring_new = _add_bus_poi_to_line(linestring_new, polygon_pois[p])

    return linestring_new


def _get_polygons_at_endpoints(linestring, polygon_dict):
    """
    Get the polygons that contain the endpoints of a given linestring.

    Parameters
    ----------
    linestring (LineString): The linestring for which to find the polygons at the endpoints.
    polygon_dict (dict): A dictionary containing polygons as values, with bus_ids as keys.

    Returns
    -------
    dict: A dictionary containing bus_ids as keys and polygons as values, where the polygons contain the endpoints of the linestring.
    """
    # Get the endpoints of the linestring
    start_point = Point(linestring.coords[0])
    end_point = Point(linestring.coords[-1])

    # Initialize dictionary to store bus_ids as keys and polygons as values
    bus_id_polygon_dict = {}

    for bus_id, polygon in polygon_dict.items():
        if polygon.contains(start_point) or polygon.contains(end_point):
            bus_id_polygon_dict[bus_id] = polygon

    return bus_id_polygon_dict


def _extend_lines_to_substations(gdf_lines, gdf_substations_polygon, tol=BUS_TOL / 2):
    """
    Extends the lines in the given GeoDataFrame `gdf_lines` to the Pole of Inaccessibility (PoI) of
    the nearest substations represented by the polygons in the
    `gdf_substations_polygon` GeoDataFrame.

    Parameters
    ----------
    gdf_lines (GeoDataFrame): A GeoDataFrame containing the lines to be extended.
    gdf_substations_polygon (GeoDataFrame): A GeoDataFrame containing the polygons representing substations.

    Returns
    -------
    GeoDataFrame: A new GeoDataFrame with the lines extended to the substations.
    """
    logger.info(
        "Extending lines ending in substations to interior 'Pole of Inaccessibility'"
    )
    gdf = gpd.sjoin(
        gdf_lines,
        gdf_substations_polygon.drop_duplicates(subset="polygon", inplace=False),
        how="left",
        lsuffix="line",
        rsuffix="bus",
        predicate="intersects",
    ).drop(columns="index_bus")

    # Group by 'line_id' and create a dictionary mapping 'bus_id' to 'geometry_bus', excluding the grouping columns
    gdf = (
        gdf.groupby("line_id")
        .apply(
            lambda x: x[["bus_id", "geometry_bus"]]
            .dropna()
            .set_index("bus_id")["geometry_bus"]
            .to_dict(),
            include_groups=False,
        )
        .reset_index()
    )
    gdf.columns = ["line_id", "bus_dict"]

    gdf["intersects_bus"] = gdf.apply(lambda row: len(row["bus_dict"]) > 0, axis=1)

    gdf.loc[:, "line_geometry"] = gdf.join(
        gdf_lines.set_index("line_id")["geometry"], on="line_id"
    )["geometry"]

    # Polygons at the endpoints of the linestring
    gdf["bus_endpoints"] = gdf.apply(
        lambda row: _get_polygons_at_endpoints(row["line_geometry"], row["bus_dict"]),
        axis=1,
    )

    gdf.loc[:, "line_geometry_new"] = gdf.apply(
        lambda row: _add_endpoints_to_line(
            row["line_geometry"], row["bus_endpoints"], tol
        ),
        axis=1,
    )

    gdf.set_index("line_id", inplace=True)
    gdf_lines.set_index("line_id", inplace=True)

    gdf_lines.loc[:, "geometry"] = gdf["line_geometry_new"]

    return gdf_lines


def _check_if_ways_in_multi(list, longer_list):
    # Check if any of the elements in list are in longer_list
    return any([x in longer_list for x in list])


if __name__ == "__main__":
    if "snakemake" not in globals():
        from scripts._helpers import mock_snakemake

        snakemake = mock_snakemake("clean_osm_data")

    configure_logging(snakemake)
    set_scenario_config(snakemake)

    # Parameters
    crs = "EPSG:4326"  # Correct crs for OSM data
    min_voltage_ac = 220000  # [unit: V] Minimum voltage value to filter AC lines.
    min_voltage_dc = 150000  #  [unit: V] Minimum voltage value to filter DC links.

    logger.info("---")
    logger.info("SUBSTATIONS")
    # Input
    path_substations = {
        "substations_way": snakemake.input.substations_way,
        "substations_relation": snakemake.input.substations_relation,
    }

    # Cleaning process
    df_substations = _import_substations(path_substations)
    df_substations["voltage"] = _clean_voltage(df_substations["voltage"])

    # Extract converter subset
    df_substations.reset_index(drop=True, inplace=True)
    converter_candidates = (
        df_substations["substation"].str.contains("converter").dropna()
    )
    converter_candidates = converter_candidates[converter_candidates].index
    df_converters = df_substations.loc[converter_candidates]

    df_substations, list_voltages = _filter_by_voltage(
        df_substations, min_voltage=min_voltage_ac
    )
    df_substations["frequency"] = _clean_frequency(df_substations["frequency"])
    df_substations = _clean_substations(df_substations, list_voltages)
    df_substations = _create_substations_geometry(df_substations)

    # Merge touching polygons
    df_substations = _merge_touching_polygons(df_substations)
    df_substations = _create_substations_poi(df_substations)
    df_substations = _finalise_substations(df_substations)

    # Create polygon GeoDataFrame to remove lines within substations
    gdf_substations_polygon = gpd.GeoDataFrame(
        df_substations[["bus_id", "polygon", "voltage"]],
        geometry="polygon",
        crs=crs,
    )

    gdf_substations_polygon["geometry"] = gdf_substations_polygon.polygon.copy()

    # Continue cleaning of converters
    logger.info("---")
    logger.info("CONVERTERS")
    logger.info(f"Extracting {len(df_converters)} converters as subset of substations.")
    df_converters, list_converter_voltages = _filter_by_voltage(
        df_converters, min_voltage=min_voltage_dc
    )
    df_converters.reset_index(drop=True, inplace=True)
    gdf_converters = gpd.GeoDataFrame(
        df_converters[["id", "geometry"]], geometry="geometry", crs=crs
    )

    ### Lines/Cables relations
    logger.info("---")
    logger.info("AC LINES/CABLES RELATIONS")
    path_routes_relation = {
        "routes_relation": snakemake.input.routes_relation,
    }

    df_routes_relation = _import_routes_relation(path_routes_relation)

    df_lines_cables_relation = df_routes_relation.copy()
    df_lines_cables_relation = _drop_duplicate_lines(df_lines_cables_relation)
    df_lines_cables_relation.loc[:, "voltage"] = _clean_voltage(
        df_lines_cables_relation["voltage"]
    )
    df_lines_cables_relation, list_voltages = _filter_by_voltage(
        df_lines_cables_relation, min_voltage=min_voltage_ac
    )
    df_lines_cables_relation.loc[:, "frequency"] = _clean_frequency(
        df_lines_cables_relation["frequency"]
    )
    df_lines_cables_relation = df_lines_cables_relation[
        df_lines_cables_relation["frequency"] != "0"
    ]
    df_lines_cables_relation["frequency"] = "50"
    df_lines_cables_relation.loc[:, "circuits"] = _clean_circuits(
        df_lines_cables_relation["circuits"]
    )
    df_lines_cables_relation.loc[:, "cables"] = _clean_cables(
        df_lines_cables_relation["cables"]
    )
    df_lines_cables_relation = _clean_lines(df_lines_cables_relation, list_voltages)
    df_lines_cables_relation.drop(
        columns=["voltage_original", "cleaned", "circuits_original", "split_elements"],
        inplace=True,
    )

    # Create geometries
    df_lines_cables_relation["components"] = df_lines_cables_relation.apply(
        _create_line, axis=1
    )
    df_lines_cables_relation["geometry"] = df_lines_cables_relation["components"].apply(
        lambda x: x[0]
    )
    df_lines_cables_relation["contains"] = df_lines_cables_relation["components"].apply(
        lambda x: x[1]
    )

    # Show lines that are multilinestring
    subset_multi_linestrings = df_lines_cables_relation[
        df_lines_cables_relation["geometry"].apply(
            lambda x: x.geom_type == "MultiLineString"
        )
    ].copy()
    ways_in_multi_linestring = pd.Series(
        itertools.chain(*subset_multi_linestrings["contains"])
    ).unique()

    # Mark rows that have ways members in subset_multi_linestrings (These cannot be used)
    # TODO: Improve this in the future, to make this constraint less tight (if it is in another multi_linstring), reduce the underlying way/circuit accordingly.
    # TODO: Then, the relation can still be added.
    df_lines_cables_relation["contains_ways_in_multi"] = df_lines_cables_relation[
        "contains"
    ].apply(lambda x: _check_if_ways_in_multi(x, ways_in_multi_linestring))

    # Only keep rows that have contains_ways_in_multi == False
    df_lines_cables_relation = df_lines_cables_relation[
        ~df_lines_cables_relation["contains_ways_in_multi"]
    ]
    # Only keep rows if instance of Linestring
    df_lines_cables_relation = df_lines_cables_relation[
        df_lines_cables_relation["geometry"].apply(
            lambda x: x.geom_type == "LineString"
        )
    ]
    ways_to_replace = pd.Series(
        itertools.chain(*df_lines_cables_relation["contains"])
    ).unique()

    df_lines_cables_relation.rename(columns={"id": "line_id"}, inplace=True)
    df_lines_cables_relation = df_lines_cables_relation[
        ["line_id", "circuits", "voltage", "geometry", "contains"]
    ]
    df_lines_cables_relation["circuits"] = df_lines_cables_relation["circuits"].astype(
        int
    )
    df_lines_cables_relation["voltage"] = df_lines_cables_relation["voltage"].astype(
        int
    )

    # Lines and cables
    logger.info("---")
    logger.info("LINES AND CABLES")
    path_lines = {
        "lines": snakemake.input.lines_way,
        "cables": snakemake.input.cables_way,
    }

    # Import and replace with relations, if relations unique linestrings and line is a member
    df_lines = _import_lines_and_cables(path_lines)
    df_lines = _drop_duplicate_lines(df_lines)

    # Dropping
    len_before = len(df_lines)
    connection_type = (
        df_lines[df_lines["id"].isin(ways_to_replace)].set_index("id")["power"].copy()
    )
    df_lines = df_lines[~df_lines["id"].isin(ways_to_replace)]
    len_after = len(df_lines)
    logger.info(
        f"Dropping {len_before - len_after} OSM ways (AC lines and cables) for their parent OSM relations."
    )

    # Cleaning process
    df_lines.loc[:, "voltage"] = _clean_voltage(df_lines["voltage"])
    df_lines, list_voltages = _filter_by_voltage(df_lines, min_voltage=min_voltage_ac)
    df_lines.loc[:, "circuits"] = _clean_circuits(df_lines["circuits"])
    df_lines.loc[:, "cables"] = _clean_cables(df_lines["cables"])
    df_lines.loc[:, "frequency"] = _clean_frequency(df_lines["frequency"])
    df_lines.loc[:, "wires"] = _clean_wires(df_lines["wires"])

    df_lines = _clean_lines(df_lines, list_voltages)

    # Drop DC lines, will be added through relations later
    len_before = len(df_lines)
    df_lines = df_lines[df_lines["frequency"] == "50"]
    len_after = len(df_lines)
    logger.info(
        f"Dropped {len_before - len_after} DC lines. Keeping {len_after} AC lines."
    )
    df_lines = _create_lines_geometry(df_lines)
    df_lines = _finalise_lines(df_lines)
    df_lines["contains"] = df_lines["line_id"].apply(lambda x: [x.split("-")[0]])

    # Merge
    # Map element in list of column ways to connection_type
    df_lines_cables_relation["underground"] = df_lines_cables_relation[
        "contains"
    ].apply(lambda x: [connection_type[way] for way in x if way in connection_type])
    df_lines_cables_relation["underground"] = df_lines_cables_relation[
        "underground"
    ].apply(lambda x: list(set(x)))
    df_lines_cables_relation["underground"] = df_lines_cables_relation[
        "underground"
    ].apply(lambda x: True if x == ["cable"] else False)

    df_lines = pd.concat(
        [df_lines, df_lines_cables_relation], axis=0, ignore_index=True
    )

    # Create GeoDataFrame
    gdf_lines = gpd.GeoDataFrame(df_lines, geometry="geometry", crs=crs)
    gdf_lines = _remove_lines_within_substations(gdf_lines, gdf_substations_polygon)

    gdf_lines = _extend_lines_to_substations(
        gdf_lines, gdf_substations_polygon, tol=BUS_TOL / 2
    )

    logger.info("---")
    logger.info("HVDC LINKS")

    df_links = df_routes_relation.copy()

    logger.info("Dropping lines without rating.")
    len_before = len(df_links)
    df_links = df_links.dropna(subset=["rating"])
    len_after = len(df_links)
    logger.info(
        f"Dropped {len_before - len_after} elements without rating. "
        + f"Imported {len_after} elements."
    )

    df_links = _drop_duplicate_lines(df_links)
    df_links.loc[:, "voltage"] = _clean_voltage(df_links["voltage"])
    df_links, list_voltages = _filter_by_voltage(df_links, min_voltage=min_voltage_dc)
    # Keep only highest voltage of split string
    df_links.loc[:, "voltage"] = df_links["voltage"].apply(
        lambda x: str(max(map(int, x.split(";"))))
    )
    df_links.loc[:, "frequency"] = _clean_frequency(df_links["frequency"])
    df_links.loc[:, "rating"] = _clean_rating(df_links["rating"])

    df_links.loc[:, "geometry"] = df_links.apply(_create_single_link, axis=1)
    df_links = _finalise_links(df_links)
    gdf_links = gpd.GeoDataFrame(df_links, geometry="geometry", crs=crs).set_index(
        "link_id"
    )

    # Drop polygons and create GDF
    gdf_substations = gpd.GeoDataFrame(
        df_substations.drop(columns=["polygon"]), geometry="geometry", crs=crs
    )

    output_substations_polygon = snakemake.output["substations_polygon"]
    output_substations = snakemake.output["substations"]
    output_converters_polygon = snakemake.output["converters_polygon"]
    output_lines = snakemake.output["lines"]
    output_links = snakemake.output["links"]

    logger.info(
        f"Exporting clean substations with polygon shapes to {output_substations_polygon}"
    )
    gdf_substations_polygon.drop(columns=["geometry"]).to_file(
        output_substations_polygon, driver="GeoJSON"
    )
    logger.info(f"Exporting clean substations to {output_substations}")
    gdf_substations.to_file(output_substations, driver="GeoJSON")
    logger.info(f"Exporting converter polygons to {output_converters_polygon}")
    gdf_converters.to_file(output_converters_polygon, driver="GeoJSON")
    logger.info(f"Exporting clean lines to {output_lines}")
    gdf_lines.to_file(output_lines, driver="GeoJSON")
    logger.info(f"Exporting clean links to {output_links}")
    gdf_links.to_file(output_links, driver="GeoJSON")

    logger.info("Cleaning OSM data completed.")<|MERGE_RESOLUTION|>--- conflicted
+++ resolved
@@ -21,11 +21,7 @@
 import geopandas as gpd
 import numpy as np
 import pandas as pd
-<<<<<<< HEAD
-=======
-from _helpers import configure_logging, set_scenario_config
 from shapely.algorithms.polylabel import polylabel
->>>>>>> fd9458de
 from shapely.geometry import LineString, MultiLineString, Point, Polygon
 from shapely.ops import linemerge, unary_union
 
