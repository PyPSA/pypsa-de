--- conflicted
+++ resolved
@@ -14,16 +14,7 @@
 
 import pandas as pd
 import xarray as xr
-<<<<<<< HEAD
-
 from scripts._helpers import (
-    generate_periodic_profiles,
-    get_snapshots,
-    mock_snakemake,
-    set_scenario_config,
-)
-=======
-from _helpers import (
     configure_logging,
     generate_periodic_profiles,
     get_snapshots,
@@ -31,7 +22,6 @@
 )
 
 logger = logging.getLogger(__name__)
->>>>>>> fd9458de
 
 if __name__ == "__main__":
     if "snakemake" not in globals():
