--- conflicted
+++ resolved
@@ -14,11 +14,8 @@
 assuming as an approximation energy content of wood pellets
 """
 
-<<<<<<< HEAD
-=======
 import logging
 
->>>>>>> fd9458de
 import pandas as pd
 from _helpers import configure_logging
 
