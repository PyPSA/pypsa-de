# -*- coding: utf-8 -*-
# SPDX-FileCopyrightText: : 2020-2023 The PyPSA-Eur Authors
#
# SPDX-License-Identifier: MIT
"""
Build land transport demand per clustered model region including efficiency
improvements due to drivetrain changes, time series for electric vehicle
availability and demand-side management constraints.
"""

import numpy as np
import pandas as pd
import xarray as xr
from _helpers import generate_periodic_profiles


def build_nodal_transport_data(fn, pop_layout):
    transport_data = pd.read_csv(fn, index_col=0)

    nodal_transport_data = transport_data.loc[pop_layout.ct].fillna(0.0)
    nodal_transport_data.index = pop_layout.index
    nodal_transport_data["number cars"] = (
        pop_layout["fraction"] * nodal_transport_data["number cars"]
    )
    nodal_transport_data.loc[
        nodal_transport_data["average fuel efficiency"] == 0.0,
        "average fuel efficiency",
    ] = transport_data["average fuel efficiency"].mean()

    return nodal_transport_data


def build_transport_demand(traffic_fn, airtemp_fn, nodes, nodal_transport_data):
    ## Get overall demand curve for all vehicles

    traffic = pd.read_csv(traffic_fn, skiprows=2, usecols=["count"]).squeeze("columns")

    transport_shape = generate_periodic_profiles(
        dt_index=snapshots,
        nodes=nodes,
        weekly_profile=traffic.values,
    )
    transport_shape = transport_shape / transport_shape.sum()

    # electric motors are more efficient, so alter transport demand

    plug_to_wheels_eta = options["bev_plug_to_wheel_efficiency"]
    battery_to_wheels_eta = plug_to_wheels_eta * options["bev_charge_efficiency"]

    efficiency_gain = (
        nodal_transport_data["average fuel efficiency"] / battery_to_wheels_eta
    )

    # get heating demand for correction to demand time series
    temperature = xr.open_dataarray(airtemp_fn).to_pandas()

    # correction factors for vehicle heating
    dd_ICE = transport_degree_factor(
        temperature,
        options["transport_heating_deadband_lower"],
        options["transport_heating_deadband_upper"],
        options["ICE_lower_degree_factor"],
        options["ICE_upper_degree_factor"],
    )

    dd_EV = transport_degree_factor(
        temperature,
        options["transport_heating_deadband_lower"],
        options["transport_heating_deadband_upper"],
        options["EV_lower_degree_factor"],
        options["EV_upper_degree_factor"],
    )

    # divide out the heating/cooling demand from ICE totals
    # and multiply back in the heating/cooling demand for EVs
    ice_correction = (transport_shape * (1 + dd_ICE)).sum() / transport_shape.sum()

    energy_totals_transport = (
        pop_weighted_energy_totals["total road"]
        + pop_weighted_energy_totals["total rail"]
        - pop_weighted_energy_totals["electricity rail"]
    )

    transport = (
        (transport_shape.multiply(energy_totals_transport) * 1e6 * nyears)
        .divide(efficiency_gain * ice_correction)
        .multiply(1 + dd_EV)
    )

    return transport


def transport_degree_factor(
    temperature,
    deadband_lower=15,
    deadband_upper=20,
    lower_degree_factor=0.5,
    upper_degree_factor=1.6,
):
    """
    Work out how much energy demand in vehicles increases due to heating and
    cooling.

    There is a deadband where there is no increase. Degree factors are %
    increase in demand compared to no heating/cooling fuel consumption.
    Returns per unit increase in demand for each place and time
    """

    dd = temperature.copy()

    dd[(temperature > deadband_lower) & (temperature < deadband_upper)] = 0.0

    dT_lower = deadband_lower - temperature[temperature < deadband_lower]
    dd[temperature < deadband_lower] = lower_degree_factor / 100 * dT_lower

    dT_upper = temperature[temperature > deadband_upper] - deadband_upper
    dd[temperature > deadband_upper] = upper_degree_factor / 100 * dT_upper

    return dd


def bev_availability_profile(fn, snapshots, nodes, options):
    """
    Derive plugged-in availability for passenger electric vehicles.
    """
    traffic = pd.read_csv(fn, skiprows=2, usecols=["count"]).squeeze("columns")

    avail_max = options["bev_avail_max"]
    avail_mean = options["bev_avail_mean"]

    avail = avail_max - (avail_max - avail_mean) * (traffic - traffic.min()) / (
        traffic.mean() - traffic.min()
    )

    avail_profile = generate_periodic_profiles(
        dt_index=snapshots,
        nodes=nodes,
        weekly_profile=avail.values,
    )

    return avail_profile


def bev_dsm_profile(snapshots, nodes, options):
    dsm_week = np.zeros((24 * 7,))

    dsm_week[(np.arange(0, 7, 1) * 24 + options["bev_dsm_restriction_time"])] = options[
        "bev_dsm_restriction_value"
    ]

    dsm_profile = generate_periodic_profiles(
        dt_index=snapshots,
        nodes=nodes,
        weekly_profile=dsm_week,
    )

    return dsm_profile


if __name__ == "__main__":
    if "snakemake" not in globals():
        from _helpers import mock_snakemake

        snakemake = mock_snakemake(
            "build_transport_demand",
            weather_year="",
            simpl="",
            clusters=48,
        )

    pop_layout = pd.read_csv(snakemake.input.clustered_pop_layout, index_col=0)

    nodes = pop_layout.index

    pop_weighted_energy_totals = pd.read_csv(
        snakemake.input.pop_weighted_energy_totals, index_col=0
    )

    options = snakemake.params.sector

<<<<<<< HEAD
    year = snakemake.wildcards.weather_year
    snapshots = (
        dict(start=year, end=str(int(year) + 1), inclusive="left")
        if year
        else snakemake.config["snapshots"]
    )
    snapshots = pd.date_range(freq="h", **snapshots, tz="UTC")
    if snakemake.config["atlite"].get("drop_leap_day", False):
        leap_day = (snapshots.month == 2) & (snapshots.day == 29)
        snapshots = snapshots[~leap_day]
=======
    snapshots = pd.date_range(freq="h", **snakemake.params.snapshots, tz="UTC")
>>>>>>> 799f4f37

    nyears = len(snapshots) / 8760

    nodal_transport_data = build_nodal_transport_data(
        snakemake.input.transport_data, pop_layout
    )

    transport_demand = build_transport_demand(
        snakemake.input.traffic_data_KFZ,
        snakemake.input.temp_air_total,
        nodes,
        nodal_transport_data,
    )

    avail_profile = bev_availability_profile(
        snakemake.input.traffic_data_Pkw, snapshots, nodes, options
    )

    dsm_profile = bev_dsm_profile(snapshots, nodes, options)

    nodal_transport_data.to_csv(snakemake.output.transport_data)
    transport_demand.to_csv(snakemake.output.transport_demand)
    avail_profile.to_csv(snakemake.output.avail_profile)
    dsm_profile.to_csv(snakemake.output.dsm_profile)<|MERGE_RESOLUTION|>--- conflicted
+++ resolved
@@ -178,20 +178,16 @@
 
     options = snakemake.params.sector
 
-<<<<<<< HEAD
     year = snakemake.wildcards.weather_year
     snapshots = (
         dict(start=year, end=str(int(year) + 1), inclusive="left")
         if year
-        else snakemake.config["snapshots"]
+        else snakemake.params.snapshots
     )
     snapshots = pd.date_range(freq="h", **snapshots, tz="UTC")
     if snakemake.config["atlite"].get("drop_leap_day", False):
         leap_day = (snapshots.month == 2) & (snapshots.day == 29)
         snapshots = snapshots[~leap_day]
-=======
-    snapshots = pd.date_range(freq="h", **snakemake.params.snapshots, tz="UTC")
->>>>>>> 799f4f37
 
     nyears = len(snapshots) / 8760
 
