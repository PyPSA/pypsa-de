# SPDX-FileCopyrightText: Contributors to PyPSA-Eur <https://github.com/pypsa/pypsa-eur>
#
# SPDX-License-Identifier: MIT
"""
Prepares brownfield data from previous planning horizon.
"""

import logging

import numpy as np
import pandas as pd
import pypsa
import xarray as xr
from add_existing_baseyear import add_build_year_to_new_assets
from pypsa.clustering.spatial import normed_or_uniform

from scripts._helpers import (
    configure_logging,
    get_snapshots,
    set_scenario_config,
    update_config_from_wildcards,
)
from add_existing_baseyear import add_build_year_to_new_assets

logger = logging.getLogger(__name__)
idx = pd.IndexSlice


def add_brownfield(
    n,
    n_p,
    year,
    h2_retrofit=False,
    h2_retrofit_capacity_per_ch4=None,
    capacity_threshold=None,
):
    """
    Add brownfield capacity from previous network.

    Parameters
    ----------
    n : pypsa.Network
        Network to add brownfield to
    n_p : pypsa.Network
        Previous network to get brownfield from
    year : int
        Planning year
    h2_retrofit : bool
        Whether to allow hydrogen pipeline retrofitting
    h2_retrofit_capacity_per_ch4 : float
        Ratio of hydrogen to methane capacity for pipeline retrofitting
    capacity_threshold : float
        Threshold for removing assets with low capacity
    """
    logger.info(f"Preparing brownfield for the year {year}")

    # electric transmission grid set optimised capacities of previous as minimum
    n.lines.s_nom_min = n_p.lines.s_nom_opt
    n.lines.s_nom = n_p.lines.s_nom_opt
    dc_i = n.links[n.links.carrier == "DC"].index
    n.links.loc[dc_i, "p_nom_min"] = n_p.links.loc[dc_i, "p_nom_opt"]

    for c in n_p.iterate_components(["Link", "Generator", "Store"]):
        attr = "e" if c.name == "Store" else "p"

        # first, remove generators, links and stores that track
        # CO2 or global EU values since these are already in n
        n_p.remove(c.name, c.df.index[c.df.lifetime == np.inf])

        # remove assets whose build_year + lifetime <= year
        n_p.remove(c.name, c.df.index[c.df.build_year + c.df.lifetime <= year])

        # remove assets if their optimized nominal capacity is lower than a threshold
        # since CHP heat Link is proportional to CHP electric Link, make sure threshold is compatible
        chp_heat = c.df.index[
            (c.df[f"{attr}_nom_extendable"] & c.df.index.str.contains("urban central"))
            & c.df.index.str.contains("CHP")
            & c.df.index.str.contains("heat")
        ]

        if not chp_heat.empty:
            threshold_chp_heat = (
                capacity_threshold
                * c.df.efficiency[chp_heat.str.replace("heat", "electric")].values
                * c.df.p_nom_ratio[chp_heat.str.replace("heat", "electric")].values
                / c.df.efficiency[chp_heat].values
            )
            n_p.remove(
                c.name,
                chp_heat[c.df.loc[chp_heat, f"{attr}_nom_opt"] < threshold_chp_heat],
            )

        n_p.remove(
            c.name,
            c.df.index[
                (c.df[f"{attr}_nom_extendable"] & ~c.df.index.isin(chp_heat))
                & (c.df[f"{attr}_nom_opt"] < capacity_threshold)
            ],
        )

        # copy over assets but fix their capacity
        c.df[f"{attr}_nom"] = c.df[f"{attr}_nom_opt"]
        c.df[f"{attr}_nom_extendable"] = False

        n.add(c.name, c.df.index, **c.df)

        # copy time-dependent
        selection = n.component_attrs[c.name].type.str.contains(
            "series"
        ) & n.component_attrs[c.name].status.str.contains("Input")
        for tattr in n.component_attrs[c.name].index[selection]:
            n.import_series_from_dataframe(c.pnl[tattr], c.name, tattr)

    # deal with gas network
    if h2_retrofit:
        # subtract the already retrofitted from the maximum capacity
        h2_retrofitted_fixed_i = n.links[
            (n.links.carrier == "H2 pipeline retrofitted")
            & (n.links.build_year != year)
        ].index
        h2_retrofitted = n.links[
            (n.links.carrier == "H2 pipeline retrofitted")
            & (n.links.build_year == year)
        ].index

        # pipe capacity always set in prepare_sector_network to todays gas grid capacity * H2_per_CH4
        # and is therefore constant up to this point
        pipe_capacity = n.links.loc[h2_retrofitted, "p_nom_max"]
        # already retrofitted capacity from gas -> H2
        already_retrofitted = (
            n.links.loc[h2_retrofitted_fixed_i, "p_nom"]
            .rename(lambda x: x.split("-2")[0] + f"-{year}")
            .groupby(level=0)
            .sum()
        )
        remaining_capacity = pipe_capacity - already_retrofitted.reindex(
            index=pipe_capacity.index
        ).fillna(0)
        n.links.loc[h2_retrofitted, "p_nom_max"] = remaining_capacity

        # reduce gas network capacity
        gas_pipes_i = n.links[n.links.carrier == "gas pipeline"].index
        if not gas_pipes_i.empty:
            # subtract the already retrofitted from today's gas grid capacity
            pipe_capacity = n.links.loc[gas_pipes_i, "p_nom"]
            fr = "H2 pipeline retrofitted"
            to = "gas pipeline"
            CH4_per_H2 = 1 / h2_retrofit_capacity_per_ch4
            already_retrofitted.index = already_retrofitted.index.str.replace(fr, to)
            remaining_capacity = (
                pipe_capacity
                - CH4_per_H2
                * already_retrofitted.reindex(index=pipe_capacity.index).fillna(0)
            )
            n.links.loc[gas_pipes_i, "p_nom"] = remaining_capacity
            n.links.loc[gas_pipes_i, "p_nom_max"] = remaining_capacity


def disable_grid_expansion_if_limit_hit(n):
    """
    Check if transmission expansion limit is already reached; then turn off.

    In particular, this function checks if the total transmission
    capital cost or volume implied by s_nom_min and p_nom_min are
    numerically close to the respective global limit set in
    n.global_constraints. If so, the nominal capacities are set to the
    minimum and extendable is turned off; the corresponding global
    constraint is then dropped.
    """
    types = {"expansion_cost": "capital_cost", "volume_expansion": "length"}
    for limit_type in types:
        glcs = n.global_constraints.query(f"type == 'transmission_{limit_type}_limit'")

        for name, glc in glcs.iterrows():
            total_expansion = (
                (
                    n.lines.query("s_nom_extendable")
                    .eval(f"s_nom_min * {types[limit_type]}")
                    .sum()
                )
                + (
                    n.links.query("carrier == 'DC' and p_nom_extendable")
                    .eval(f"p_nom_min * {types[limit_type]}")
                    .sum()
                )
            ).sum()

            # Allow small numerical differences
            if np.abs(glc.constant - total_expansion) / glc.constant < 1e-6:
                logger.info(
                    f"Transmission expansion {limit_type} is already reached, disabling expansion and limit"
                )
                extendable_acs = n.lines.query("s_nom_extendable").index
                n.lines.loc[extendable_acs, "s_nom_extendable"] = False
                n.lines.loc[extendable_acs, "s_nom"] = n.lines.loc[
                    extendable_acs, "s_nom_min"
                ]

                extendable_dcs = n.links.query(
                    "carrier == 'DC' and p_nom_extendable"
                ).index
                n.links.loc[extendable_dcs, "p_nom_extendable"] = False
                n.links.loc[extendable_dcs, "p_nom"] = n.links.loc[
                    extendable_dcs, "p_nom_min"
                ]

                n.global_constraints.drop(name, inplace=True)


def adjust_renewable_profiles(n, input_profiles, params, year):
    """
    Adjusts renewable profiles according to the renewable technology specified,
    using the latest year below or equal to the selected year.
    """

    # temporal clustering
    dr = get_snapshots(params["snapshots"], params["drop_leap_day"])
    snapshotmaps = (
        pd.Series(dr, index=dr).where(lambda x: x.isin(n.snapshots), pd.NA).ffill()
    )

    for carrier in params["carriers"]:
        if carrier == "hydro":
            continue

        with xr.open_dataset(getattr(input_profiles, "profile_" + carrier)) as ds:
            if ds.indexes["bus"].empty or "year" not in ds.indexes:
                continue

            closest_year = max(
                (y for y in ds.year.values if y <= year), default=min(ds.year.values)
            )

            p_max_pu = (
                ds["profile"]
                .sel(year=closest_year)
                .transpose("time", "bus")
                .to_pandas()
            )
            p_max_pu.columns = p_max_pu.columns + f" {carrier}"

            # temporal_clustering
            p_max_pu = p_max_pu.groupby(snapshotmaps).mean()

            # replace renewable time series
            n.generators_t.p_max_pu.loc[:, p_max_pu.columns] = p_max_pu


def update_heat_pump_efficiency(n: pypsa.Network, n_p: pypsa.Network, year: int):
    """
    Update the efficiency of heat pumps from previous years to current year
    (e.g. 2030 heat pumps receive 2040 heat pump COPs in 2030).

    Parameters
    ----------
    n : pypsa.Network
        The original network.
    n_p : pypsa.Network
        The network with the updated parameters.
    year : int
        The year for which the efficiency is being updated.

    Returns
    -------
    None
        This function updates the efficiency in place and does not return a value.
    """

    # get names of heat pumps in previous iteration that cannot be replaced by direct utilisation in this iteration
    heat_pump_idx_previous_iteration = n_p.links.index[
        n_p.links.index.str.contains("heat pump")
<<<<<<< HEAD
        & n_p.links.index.str[:-4].isin(n.links_t.efficiency.columns.str[:-4])
=======
        & n_p.links.index.str[:-4].isin(
            n.links_t.efficiency.columns.str.rstrip(  # sources that can be directly used are no longer represented by heat pumps in the dynamic efficiency dataframe
                str(year)
            )
        )
>>>>>>> 250043ce
    ]
    # construct names of same-technology heat pumps in the current iteration
    corresponding_idx_this_iteration = heat_pump_idx_previous_iteration.str[:-4] + str(
        year
    )
    # update efficiency of heat pumps in previous iteration in-place to efficiency in this iteration
    n_p.links_t["efficiency"].loc[:, heat_pump_idx_previous_iteration] = (
        n.links_t["efficiency"].loc[:, corresponding_idx_this_iteration].values
    )

    # Change efficiency2 for heat pumps that use an explicitly modelled heat source
    previous_iteration_columns = heat_pump_idx_previous_iteration.intersection(
        n_p.links_t["efficiency2"].columns
    )
    current_iteration_columns = corresponding_idx_this_iteration.intersection(
        n.links_t["efficiency2"].columns
    )
    n_p.links_t["efficiency2"].loc[:, previous_iteration_columns] = (
        n.links_t["efficiency2"].loc[:, current_iteration_columns].values
    )


if __name__ == "__main__":
    if "snakemake" not in globals():
        from scripts._helpers import mock_snakemake

        snakemake = mock_snakemake(
            "add_brownfield",
            clusters="39",
            opts="",
            ll="vopt",
            sector_opts="",
            planning_horizons=2050,
        )

    configure_logging(snakemake)
    set_scenario_config(snakemake)

    update_config_from_wildcards(snakemake.config, snakemake.wildcards)

    logger.info(f"Preparing brownfield from the file {snakemake.input.network_p}")

    year = int(snakemake.wildcards.planning_horizons)

    n = pypsa.Network(snakemake.input.network)

    adjust_renewable_profiles(n, snakemake.input, snakemake.params, year)

    add_build_year_to_new_assets(n, year)

    n_p = pypsa.Network(snakemake.input.network_p)

    update_heat_pump_efficiency(n, n_p, year)

    add_brownfield(
        n,
        n_p,
        year,
        h2_retrofit=snakemake.params.H2_retrofit,
        h2_retrofit_capacity_per_ch4=snakemake.params.H2_retrofit_capacity_per_CH4,
        capacity_threshold=snakemake.params.threshold_capacity,
    )

    disable_grid_expansion_if_limit_hit(n)

    n.meta = dict(snakemake.config, **dict(wildcards=dict(snakemake.wildcards)))
    n.export_to_netcdf(snakemake.output[0])<|MERGE_RESOLUTION|>--- conflicted
+++ resolved
@@ -269,15 +269,11 @@
     # get names of heat pumps in previous iteration that cannot be replaced by direct utilisation in this iteration
     heat_pump_idx_previous_iteration = n_p.links.index[
         n_p.links.index.str.contains("heat pump")
-<<<<<<< HEAD
-        & n_p.links.index.str[:-4].isin(n.links_t.efficiency.columns.str[:-4])
-=======
         & n_p.links.index.str[:-4].isin(
             n.links_t.efficiency.columns.str.rstrip(  # sources that can be directly used are no longer represented by heat pumps in the dynamic efficiency dataframe
                 str(year)
             )
         )
->>>>>>> 250043ce
     ]
     # construct names of same-technology heat pumps in the current iteration
     corresponding_idx_this_iteration = heat_pump_idx_previous_iteration.str[:-4] + str(
