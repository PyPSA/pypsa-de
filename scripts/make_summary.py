--- conflicted
+++ resolved
@@ -1,4 +1,3 @@
-# -*- coding: utf-8 -*-
 # SPDX-FileCopyrightText: Contributors to PyPSA-Eur <https://github.com/pypsa/pypsa-eur>
 #
 # SPDX-License-Identifier: MIT
@@ -10,12 +9,6 @@
 import logging
 
 import pandas as pd
-<<<<<<< HEAD
-
-pd.set_option("future.no_silent_downcasting", True)
-
-=======
->>>>>>> 301ddb9c
 import pypsa
 
 from scripts._helpers import configure_logging, set_scenario_config
