--- conflicted
+++ resolved
@@ -709,11 +709,7 @@
     networks_dict = {
         (cluster, opt + sector_opt, planning_horizon): "results/"
         + snakemake.params.RDIR
-<<<<<<< HEAD
-        + f"/postnetworks/base_s_{cluster}_l{ll}_{opt}_{sector_opt}_{planning_horizon}_lt.nc"
-=======
-        + f"/networks/base_s_{cluster}_{opt}_{sector_opt}_{planning_horizon}.nc"
->>>>>>> a0a054d1
+        + f"/networks/base_s_{cluster}_{opt}_{sector_opt}_{planning_horizon}_lt.nc"
         for cluster in snakemake.params.scenario["clusters"]
         for opt in snakemake.params.scenario["opts"]
         for sector_opt in snakemake.params.scenario["sector_opts"]
