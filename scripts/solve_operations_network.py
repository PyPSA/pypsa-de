--- conflicted
+++ resolved
@@ -10,20 +10,13 @@
 
 import numpy as np
 import pypsa
-<<<<<<< HEAD
-from solve_network import prepare_network, solve_network
-=======
->>>>>>> 38ff9dba
 
 from scripts._helpers import (
     configure_logging,
     set_scenario_config,
     update_config_from_wildcards,
 )
-<<<<<<< HEAD
-=======
 from scripts.solve_network import prepare_network, solve_network
->>>>>>> 38ff9dba
 
 logger = logging.getLogger(__name__)
 
