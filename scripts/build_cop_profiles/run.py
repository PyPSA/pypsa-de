--- conflicted
+++ resolved
@@ -114,25 +114,15 @@
                         f"temp_{heat_source.replace('ground', 'soil')}_total"
                     ]
                 )
-<<<<<<< HEAD
-            elif heat_source in snakemake.params.heat_utilisation_potentials.keys():
-                source_inlet_temperature_celsius = (
-                    snakemake.params.heat_utilisation_potentials[heat_source][
-=======
             elif heat_source in snakemake.params.limited_heat_sources.keys():
                 source_inlet_temperature_celsius = (
                     snakemake.params.limited_heat_sources[heat_source][
->>>>>>> 250043ce
                         "constant_temperature_celsius"
                     ]
                 )
             else:
                 raise ValueError(
-<<<<<<< HEAD
-                    f"Unknown heat source {heat_source}. Must be one of [ground, air] or {snakemake.params.heat_pump_sources.keys()}."
-=======
                     f"Unknown heat source {heat_source}. Must be one of [ground, air] or {snakemake.params.heat_sources.keys()}."
->>>>>>> 250043ce
                 )
 
             cop_da = get_cop(
