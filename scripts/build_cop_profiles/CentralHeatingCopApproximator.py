# SPDX-FileCopyrightText: Contributors to PyPSA-Eur <https://github.com/pypsa/pypsa-eur>
#
# SPDX-License-Identifier: MIT


from typing import Union

import numpy as np
import xarray as xr
from BaseCopApproximator import BaseCopApproximator


class CentralHeatingCopApproximator(BaseCopApproximator):
    """
    Approximate the coefficient of performance (COP) for a heat pump in a
    central heating system (district heating).

    Uses an approximation method proposed by Jensen et al. (2018) and
    default parameters from Pieper et al. (2020). The method is based on
    a thermodynamic heat pump model with some hard-to-know parameters
    being approximated.

    Attributes
    ----------
    forward_temperature_celsius : Union[xr.DataArray, np.array]
        The forward temperature in Celsius.
    return_temperature_celsius : Union[xr.DataArray, np.array]
        The return temperature in Celsius.
    source_inlet_temperature_celsius : Union[xr.DataArray, np.array]
        The source inlet temperature in Celsius.
    source_outlet_temperature_celsius : Union[xr.DataArray, np.array]
        The source outlet temperature in Celsius.
    delta_t_pinch_point : float, optional
        The pinch point temperature difference, by default 5.
    isentropic_compressor_efficiency : float, optional
        The isentropic compressor efficiency, by default 0.8.
    heat_loss : float, optional
        The heat loss, by default 0.0.

    Methods
    -------
    __init__(
        forward_temperature_celsius: Union[xr.DataArray, np.array],
        source_inlet_temperature_celsius: Union[xr.DataArray, np.array],
        return_temperature_celsius: Union[xr.DataArray, np.array],
        source_outlet_temperature_celsius: Union[xr.DataArray, np.array],
        delta_t_pinch_point: float = 5,
        isentropic_compressor_efficiency: float = 0.8,
        heat_loss: float = 0.0,
    ) -> None:
        Initializes the CentralHeatingCopApproximator object.

    approximate_cop(self) -> Union[xr.DataArray, np.array]:
        Calculate the coefficient of performance (COP) for the system.

    _approximate_delta_t_refrigerant_source(
        self, delta_t_source: Union[xr.DataArray, np.array]
    ) -> Union[xr.DataArray, np.array]:
        Approximates the temperature difference between the refrigerant and the source.

    _approximate_delta_t_refrigerant_sink(
        self,
        refrigerant: str = "ammonia",
        a: float = {"ammonia": 0.2, "isobutane": -0.0011},
        b: float = {"ammonia": 0.2, "isobutane": 0.3},
        c: float = {"ammonia": 0.016, "isobutane": 2.4},
    ) -> Union[xr.DataArray, np.array]:
        Approximates the temperature difference between the refrigerant and heat sink.

    _ratio_evaporation_compression_work_approximation(
        self,
        refrigerant: str = "ammonia",
        a: float = {"ammonia": 0.0014, "isobutane": 0.0035},
    ) -> Union[xr.DataArray, np.array]:
        Calculate the ratio of evaporation to compression work based on approximation.

    _approximate_delta_t_refrigerant_sink(
        self,
        refrigerant: str = "ammonia",
        a: float = {"ammonia": 0.2, "isobutane": -0.0011},
        b: float = {"ammonia": 0.2, "isobutane": 0.3},
        c: float = {"ammonia": 0.016, "isobutane": 2.4},
    ) -> Union[xr.DataArray, np.array]:
        Approximates the temperature difference between the refrigerant and heat sink.

    _ratio_evaporation_compression_work_approximation(
        self,
        refrigerant: str = "ammonia",
        a: float = {"ammonia": 0.0014, "isobutane": 0.0035},
    ) -> Union[xr.DataArray, np.array]:
        Calculate the ratio of evaporation to compression work based on approximation.
    """

    def __init__(
        self,
        forward_temperature_celsius: Union[xr.DataArray, np.array],
        source_inlet_temperature_celsius: Union[xr.DataArray, np.array],
        return_temperature_celsius: Union[xr.DataArray, np.array],
        source_outlet_temperature_celsius: Union[xr.DataArray, np.array],
        delta_t_pinch_point: float = 5,
        isentropic_compressor_efficiency: float = 0.8,
        heat_loss: float = 0.0,
    ) -> None:
        """
        Initializes the CentralHeatingCopApproximator object.

        Parameters
        ----------
        forward_temperature_celsius : Union[xr.DataArray, np.array]
            The forward temperature in Celsius.
        return_temperature_celsius : Union[xr.DataArray, np.array]
            The return temperature in Celsius.
        source_inlet_temperature_celsius : Union[xr.DataArray, np.array]
            The source inlet temperature in Celsius.
        source_outlet_temperature_celsius : Union[xr.DataArray, np.array]
            The source outlet temperature in Celsius.
        delta_t_pinch_point : float, optional
            The pinch point temperature difference, by default 5.
        isentropic_compressor_efficiency : float, optional
            The isentropic compressor efficiency, by default 0.8.
        heat_loss : float, optional
            The heat loss, by default 0.0.
        """
        self.t_source_in_kelvin = BaseCopApproximator.celsius_to_kelvin(
            source_inlet_temperature_celsius
        )
        self.t_sink_out_kelvin = BaseCopApproximator.celsius_to_kelvin(
            forward_temperature_celsius
        )

        self.t_sink_in_kelvin = BaseCopApproximator.celsius_to_kelvin(
            return_temperature_celsius
        )
        self.t_source_out = BaseCopApproximator.celsius_to_kelvin(
            source_outlet_temperature_celsius
        )

        self.isentropic_efficiency_compressor_kelvin = isentropic_compressor_efficiency
        self.heat_loss = heat_loss
        self.delta_t_pinch = delta_t_pinch_point

    def approximate_cop(self) -> Union[xr.DataArray, np.array]:
        """
        Calculate the coefficient of performance (COP) for the system.

<<<<<<< HEAD
        Notes:
        ------
        Returns 0 where the source inlet temperature is greater than the sink outlet temperature.

        Returns:
        --------
=======
        Notes
        -----
        Returns 0 where the source inlet temperature is greater than the sink outlet temperature.

        Returns
        -------
>>>>>>> 250043ce
            Union[xr.DataArray, np.array]: The calculated COP values.
        """
        return xr.where(
            self.t_source_in_kelvin > self.t_sink_out_kelvin,
            0,
            self.ideal_lorenz_cop
            * (
                (
                    1
                    + (self.delta_t_refrigerant_sink + self.delta_t_pinch)
                    / self.t_sink_mean_kelvin
                )
                / (
                    1
                    + (
                        self.delta_t_refrigerant_sink
                        + self.delta_t_refrigerant_source
                        + 2 * self.delta_t_pinch
                    )
                    / self.delta_t_lift
                )
            )
            * self.isentropic_efficiency_compressor_kelvin
            * (1 - self.ratio_evaporation_compression_work)
            + 1
            - self.isentropic_efficiency_compressor_kelvin
            - self.heat_loss,
        )

    @property
    def t_sink_mean_kelvin(self) -> Union[xr.DataArray, np.array]:
        """
        Calculate the logarithmic mean temperature difference between the cold
        and hot sinks.

        Returns
        -------
        Union[xr.DataArray, np.array]
            The mean temperature difference.
        """
        return BaseCopApproximator.logarithmic_mean(
            t_cold=self.t_sink_in_kelvin, t_hot=self.t_sink_out_kelvin
        )

    @property
    def t_source_mean_kelvin(self) -> Union[xr.DataArray, np.array]:
        """
        Calculate the logarithmic mean temperature of the heat source.

        Returns
        -------
        Union[xr.DataArray, np.array]
            The mean temperature of the heat source.
        """
        return BaseCopApproximator.logarithmic_mean(
            t_hot=self.t_source_in_kelvin, t_cold=self.t_source_out
        )

    @property
    def delta_t_lift(self) -> Union[xr.DataArray, np.array]:
        """
        Calculate the temperature lift as the difference between the
        logarithmic sink and source temperatures.

        Returns
        -------
        Union[xr.DataArray, np.array]
            The temperature difference between the sink and source.
        """
        return self.t_sink_mean_kelvin - self.t_source_mean_kelvin

    @property
    def ideal_lorenz_cop(self) -> Union[xr.DataArray, np.array]:
        """
        Ideal Lorenz coefficient of performance (COP).

        The ideal Lorenz COP is calculated as the ratio of the mean sink temperature
        to the lift temperature difference.

        Returns
        -------
        np.array
            The ideal Lorenz COP.
        """
        return self.t_sink_mean_kelvin / self.delta_t_lift

    @property
    def delta_t_refrigerant_source(self) -> Union[xr.DataArray, np.array]:
        """
        Calculate the temperature difference between the refrigerant source
        inlet and outlet.

        Returns
        -------
        Union[xr.DataArray, np.array]
            The temperature difference between the refrigerant source inlet and outlet.
        """
        return self._approximate_delta_t_refrigerant_source(
            delta_t_source=self.t_source_in_kelvin - self.t_source_out
        )

    @property
    def delta_t_refrigerant_sink(self) -> Union[xr.DataArray, np.array]:
        """
        Temperature difference between the refrigerant and the sink based on
        approximation.

        Returns
        -------
        Union[xr.DataArray, np.array]
            The temperature difference between the refrigerant and the sink.
        """
        return self._approximate_delta_t_refrigerant_sink()

    @property
    def ratio_evaporation_compression_work(self) -> Union[xr.DataArray, np.array]:
        """
        Calculate the ratio of evaporation to compression work based on
        approximation.

        Returns
        -------
        Union[xr.DataArray, np.array]
            The calculated ratio of evaporation to compression work.
        """
        return self._ratio_evaporation_compression_work_approximation()

    @property
    def delta_t_sink(self) -> Union[xr.DataArray, np.array]:
        """
        Calculate the temperature difference at the sink.

        Returns
        -------
        Union[xr.DataArray, np.array]
            The temperature difference at the sink.
        """
        return self.t_sink_out_kelvin - self.t_sink_in_kelvin

    def _approximate_delta_t_refrigerant_source(
        self, delta_t_source: Union[xr.DataArray, np.array]
    ) -> Union[xr.DataArray, np.array]:
        """
        Approximates the temperature difference between the refrigerant and the
        source.

        Parameters
        ----------
        delta_t_source : Union[xr.DataArray, np.array]
            The temperature difference for the refrigerant source.

        Returns
        -------
        Union[xr.DataArray, np.array]
            The approximate temperature difference between the refrigerant and heat source.
        """
        return delta_t_source / 2

    def _approximate_delta_t_refrigerant_sink(
        self,
        refrigerant: str = "ammonia",
        a: float = {"ammonia": 0.2, "isobutane": -0.0011},
        b: float = {"ammonia": 0.2, "isobutane": 0.3},
        c: float = {"ammonia": 0.016, "isobutane": 2.4},
    ) -> Union[xr.DataArray, np.array]:
        """
        Approximates the temperature difference between the refrigerant and
        heat sink.

        Parameters
        ----------
        refrigerant : str, optional
            The refrigerant used in the system. Either 'isobutane' or 'ammonia. Default is 'ammonia'.
        a : float, optional
            Coefficient for the temperature difference between the sink and source, default is 0.2.
        b : float, optional
            Coefficient for the temperature difference at the sink, default is 0.2.
        c : float, optional
            Constant term, default is 0.016.

        Returns
        -------
        Union[xr.DataArray, np.array]
            The approximate temperature difference between the refrigerant and heat sink.

        Notes
        -----
        This function assumes ammonia as the refrigerant.

        The approximate temperature difference at the refrigerant sink is calculated using the following formula:
        a * (t_sink_out - t_source_out + 2 * delta_t_pinch) + b * delta_t_sink + c
        """
        if refrigerant not in a.keys():
            raise ValueError(
                f"Invalid refrigerant '{refrigerant}'. Must be one of {a.keys()}"
            )
        return (
            a[refrigerant]
            * (self.t_sink_out_kelvin - self.t_source_out + 2 * self.delta_t_pinch)
            + b[refrigerant] * self.delta_t_sink
            + c[refrigerant]
        )

    def _ratio_evaporation_compression_work_approximation(
        self,
        refrigerant: str = "ammonia",
        a: float = {"ammonia": 0.0014, "isobutane": 0.0035},
        b: float = {"ammonia": -0.0015, "isobutane": -0.0033},
        c: float = {"ammonia": 0.039, "isobutane": 0.053},
    ) -> Union[xr.DataArray, np.array]:
        """
        Calculate the ratio of evaporation to compression work approximation.

        Parameters
        ----------
        refrigerant : str, optional
            The refrigerant used in the system. Either 'isobutane' or 'ammonia. Default is 'ammonia'.
        a : float, optional
            Coefficient 'a' in the approximation equation. Default is 0.0014.
        b : float, optional
            Coefficient 'b' in the approximation equation. Default is -0.0015.
        c : float, optional
            Coefficient 'c' in the approximation equation. Default is 0.039.

        Returns
        -------
        Union[xr.DataArray, np.array]
            The approximated ratio of evaporation to compression work.

        Notes
        -----
        This function assumes ammonia as the refrigerant.

        The approximation equation used is:
        ratio = a * (t_sink_out - t_source_out + 2 * delta_t_pinch) + b * delta_t_sink + c
        """
        if refrigerant not in a.keys():
            raise ValueError(
                f"Invalid refrigerant '{refrigerant}'. Must be one of {a.keys()}"
            )
        return (
            a[refrigerant]
            * (self.t_sink_out_kelvin - self.t_source_out + 2 * self.delta_t_pinch)
            + b[refrigerant] * self.delta_t_sink
            + c[refrigerant]
        )<|MERGE_RESOLUTION|>--- conflicted
+++ resolved
@@ -143,21 +143,12 @@
         """
         Calculate the coefficient of performance (COP) for the system.
 
-<<<<<<< HEAD
         Notes:
         ------
         Returns 0 where the source inlet temperature is greater than the sink outlet temperature.
 
-        Returns:
-        --------
-=======
-        Notes
-        -----
-        Returns 0 where the source inlet temperature is greater than the sink outlet temperature.
-
-        Returns
-        -------
->>>>>>> 250043ce
+        Returns
+        -------
             Union[xr.DataArray, np.array]: The calculated COP values.
         """
         return xr.where(
