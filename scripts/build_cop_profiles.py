--- conflicted
+++ resolved
@@ -30,14 +30,9 @@
         from _helpers import mock_snakemake
 
         snakemake = mock_snakemake(
-<<<<<<< HEAD
             "build_cop_profiles",
+            weather_year="",
             simpl="",
-=======
-            'build_cop_profiles',
-            weather_year='',
-            simpl='',
->>>>>>> 7a7c7f03
             clusters=48,
         )
 
