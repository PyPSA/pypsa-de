# SPDX-FileCopyrightText: Contributors to PyPSA-Eur <https://github.com/pypsa/pypsa-eur>
#
# SPDX-License-Identifier: MIT
"""
Builds table of existing heat generation capacities for initial planning
horizon.

Existing heat generation capacities are distributed to nodes based on population.
Within the nodes, the capacities are distributed to sectors (residential and services) based on sectoral consumption and urban/rural based population distribution.

Inputs:
-------
- Existing heating generators: `data/existing_heating_raw.csv` per country
- Population layout: `resources/{run_name}/pop_layout_s<simpl>_<clusters>.csv`. Output of `scripts/build_clustered_population_layout.py`
- Population layout with energy demands: `resources/<run_name>/pop_weighted_energy_totals_s_<clusters>.csv`
- District heating share: `resources/<run_name>/district_heat_share_base_s<simpl>_<clusters>_<planning_horizons>.csv`

Outputs:
--------
- Existing heat generation capacities distributed to nodes: `resources/{run_name}/existing_heating_distribution_base_s_{clusters}_{planning_horizons}.csv`


Notes
-----
- Data for Albania, Montenegro and Macedonia is not included in input database and assumed 0.
- Coal and oil boilers are assimilated to oil boilers.
- All ground-source heat pumps are assumed in rural areas and all air-source heat pumps are assumed to be in urban areas.

References
----------
- "Mapping and analyses of the current and future (2020 - 2030) heating/cooling fuel deployment (fossil/renewables)" (https://energy.ec.europa.eu/publications/mapping-and-analyses-current-and-future-2020-2030-heatingcooling-fuel-deployment-fossilrenewables-1_en)
"""

import logging

import country_converter as coco
import numpy as np
import pandas as pd

from scripts._helpers import configure_logging, set_scenario_config

logger = logging.getLogger(__name__)

cc = coco.CountryConverter()


def build_existing_heating():
    """
    Retrieve and clean existing heating capacities for the myopic code.
    Data comes from the study "Mapping and analyses of the current and
    future (2020 - 2030) heating/cooling fuel deployment (fossil/renewables)".

    Source
    ------
    https://energy.ec.europa.eu/publications/mapping-and-analyses-current-and-future-2020-2030-heatingcooling-fuel-deployment-fossilrenewables-1_en

    File
    ----
    "WP2_DataAnnex_1_BuildingTechs_ForPublication_201603.xls" -> "existing_heating_raw.csv".

    Notes
    -----
    Data is for buildings only (i.e. NOT district heating) and represents the year 2012.
    """
    # TODO start from original file

    existing_heating = pd.read_csv(
        snakemake.input.existing_heating, index_col=0, header=0
    )

    # data for Albania, Montenegro and Macedonia not included in database
    existing_heating.loc["Albania"] = np.nan
    existing_heating.loc["Montenegro"] = np.nan
    existing_heating.loc["Macedonia"] = np.nan

    existing_heating.fillna(0.0, inplace=True)

    # convert GW to MW
    existing_heating *= 1e3

    existing_heating.index = cc.convert(existing_heating.index, to="iso2")

    # coal and oil boilers are assimilated to oil boilers
    existing_heating["oil boiler"] = (
        existing_heating["oil boiler"] + existing_heating["coal boiler"]
    )
    existing_heating.drop(["coal boiler"], axis=1, inplace=True)

    # distribute technologies to nodes by population
    pop_layout = pd.read_csv(snakemake.input.clustered_pop_layout, index_col=0)

    nodal_heating = existing_heating.loc[pop_layout.ct]
    nodal_heating.index = pop_layout.index
    nodal_heating = nodal_heating.multiply(pop_layout.fraction, axis=0)

    district_heat_info = pd.read_csv(snakemake.input.district_heat_share, index_col=0)
    urban_fraction = district_heat_info["urban fraction"]

    energy_layout = pd.read_csv(
        snakemake.input.clustered_pop_energy_layout, index_col=0
    )

    uses = ["space", "water"]
    sectors = ["residential", "services"]

    nodal_sectoral_totals = pd.DataFrame(dtype=float)

    for sector in sectors:
        nodal_sectoral_totals[sector] = energy_layout[
            [f"total {sector} {use}" for use in uses]
        ].sum(axis=1)

    nodal_sectoral_fraction = nodal_sectoral_totals.div(
        nodal_sectoral_totals.sum(axis=1), axis=0
    )

    nodal_heat_name_fraction = pd.DataFrame(index=district_heat_info.index, dtype=float)

    nodal_heat_name_fraction["urban central"] = 0.0

    for sector in sectors:
        nodal_heat_name_fraction[f"{sector} rural"] = nodal_sectoral_fraction[
            sector
        ] * (1 - urban_fraction)
        nodal_heat_name_fraction[f"{sector} urban decentral"] = (
            nodal_sectoral_fraction[sector] * urban_fraction
        )

    nodal_heat_name_tech = pd.concat(
        {
            name: nodal_heating.multiply(nodal_heat_name_fraction[name], axis=0)
            for name in nodal_heat_name_fraction.columns
        },
        axis=1,
        names=["heat name", "technology"],
    )

    # move all ground HPs to rural, all air to urban

    for sector in sectors:
        nodal_heat_name_tech[(f"{sector} rural", "ground heat pump")] += (
            nodal_heat_name_tech[("urban central", "ground heat pump")]
            * nodal_sectoral_fraction[sector]
            + nodal_heat_name_tech[(f"{sector} urban decentral", "ground heat pump")]
        )
        nodal_heat_name_tech[(f"{sector} urban decentral", "ground heat pump")] = 0.0

        nodal_heat_name_tech[(f"{sector} urban decentral", "air heat pump")] += (
            nodal_heat_name_tech[(f"{sector} rural", "air heat pump")]
        )
        nodal_heat_name_tech[(f"{sector} rural", "air heat pump")] = 0.0

<<<<<<< HEAD
    nodal_heat_name_tech[("urban central", "ground heat pump")] = 0.0
    nodal_heat_name_tech[("urban central", "geothermal heat pump")] = 0.0
=======
    # add large-scale heat pump sources as columns for district heating with 0 capacity

    for heat_pump_source in snakemake.params.sector["heat_pump_sources"][
        "urban central"
    ]:
        nodal_heat_name_tech[("urban central", f"{heat_pump_source} heat pump")] = 0.0
>>>>>>> 250043ce

    nodal_heat_name_tech.to_csv(snakemake.output.existing_heating_distribution)


if __name__ == "__main__":
    if "snakemake" not in globals():
        from scripts._helpers import mock_snakemake

        snakemake = mock_snakemake(
            "build_existing_heating_distribution",
            clusters=48,
            planning_horizons=2050,
        )
    configure_logging(snakemake)
    set_scenario_config(snakemake)

    build_existing_heating()<|MERGE_RESOLUTION|>--- conflicted
+++ resolved
@@ -145,22 +145,17 @@
         )
         nodal_heat_name_tech[(f"{sector} urban decentral", "ground heat pump")] = 0.0
 
-        nodal_heat_name_tech[(f"{sector} urban decentral", "air heat pump")] += (
-            nodal_heat_name_tech[(f"{sector} rural", "air heat pump")]
-        )
+        nodal_heat_name_tech[
+            (f"{sector} urban decentral", "air heat pump")
+        ] += nodal_heat_name_tech[(f"{sector} rural", "air heat pump")]
         nodal_heat_name_tech[(f"{sector} rural", "air heat pump")] = 0.0
 
-<<<<<<< HEAD
-    nodal_heat_name_tech[("urban central", "ground heat pump")] = 0.0
-    nodal_heat_name_tech[("urban central", "geothermal heat pump")] = 0.0
-=======
     # add large-scale heat pump sources as columns for district heating with 0 capacity
 
     for heat_pump_source in snakemake.params.sector["heat_pump_sources"][
         "urban central"
     ]:
         nodal_heat_name_tech[("urban central", f"{heat_pump_source} heat pump")] = 0.0
->>>>>>> 250043ce
 
     nodal_heat_name_tech.to_csv(snakemake.output.existing_heating_distribution)
 
