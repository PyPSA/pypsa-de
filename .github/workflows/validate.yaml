--- conflicted
+++ resolved
@@ -16,11 +16,7 @@
     if: github.event.pull_request.head.repo.full_name == github.repository
     runs-on: self-hosted
     steps:
-<<<<<<< HEAD
-    - uses: PyPSA/pypsa-validator@v0.2.4
-=======
     - uses: PyPSA/pypsa-validator@v0.2.5
->>>>>>> ab0bb79e
       with:
         step: run-self-hosted-validation
         env_file: envs/environment.yaml
@@ -36,11 +32,7 @@
     needs: run-validation
     runs-on: ubuntu-latest
     steps:
-<<<<<<< HEAD
-    - uses: PyPSA/pypsa-validator@v0.2.4
-=======
     - uses: PyPSA/pypsa-validator@v0.2.5
->>>>>>> ab0bb79e
       with:
         step: create-comment
         snakemake_config: config/config.yaml
