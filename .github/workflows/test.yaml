name: Test workflows

on:
  push:
    branches:
    - main
  pull_request:
    branches:
    - main
  schedule:
  - cron: "0 5 * * 1-6"
  - cron: "0 5 * * 0"
  workflow_dispatch:

# Cancel any in-progress runs when a new run is triggered
concurrency:
  group: ${{ github.workflow }}-${{ github.ref }}
  cancel-in-progress: true

env:
  BASE_ENV: envs/environment.yaml

jobs:
  run-tests:
    name: OS
    runs-on: ${{ matrix.os }}-latest
    strategy:
      fail-fast: false
      matrix:
        # Run windows only on scheduled runs on Sundays, otherwise ignore
        os: ${{ github.event.schedule == '0 5 * * 0' && fromJson('["ubuntu", "macos", "windows"]') || fromJson('["ubuntu", "macos"]') }}

    defaults:
      run:
        shell: bash -l {0}

    steps:
    - uses: actions/checkout@v4

    - name: Setup env file path (ubuntu)
      if: matrix.os == 'ubuntu'
      run: |
        echo "env_file=envs/linux-pinned.yaml" >> $GITHUB_ENV

    - name: Setup env file path (macos and windows)
      if: matrix.os != 'ubuntu'
      run: |
        echo "env_file=envs/${{ matrix.os }}-pinned.yaml" >> $GITHUB_ENV

    - name: Use base env file if it was changed
      run: |
        git fetch origin master
        if git diff --name-only origin/master | grep '${{ env.BASE_ENV }}'; then
          echo "Base env ${{ env.BASE_ENV }} changed. Using it instead of pinned envs."
          echo "env_file=${{ env.BASE_ENV }}" >> $GITHUB_ENV
        else
          echo "Base env ${{ env.BASE_ENV }} not changed. Using pinned envs."
        fi

    - name: Setup cache keys
      run: |
        echo "WEEK=$(date +'%Y%U')" >> $GITHUB_ENV # data and cutouts

    - uses: actions/cache@v4
      with:
        path: |
          data
          cutouts
        key: data-cutouts-${{ env.WEEK }}

    - uses: conda-incubator/setup-miniconda@v3
      with:
        miniforge-version: latest
        activate-environment: pypsa-de
        channel-priority: strict

    - name: Cache Conda env
      uses: actions/cache@v4
      with:
        path: ${{ env.CONDA }}/envs
        key: conda-${{ runner.os }}-${{ runner.arch }}-${{ hashFiles(format('{0}', env.env_file)) }}
      id: cache-env

    - name: Update environment
      if: steps.cache-env.outputs.cache-hit != 'true'
      run: |
        conda env update -n pypsa-de -f ${{ env.env_file }}
        echo "Run conda list" && conda list

    - name: Setup ixmp4 access
      run: |
<<<<<<< HEAD
        pylint --disable=all --enable=E0601 --output-format=parseable scripts/add_* scripts/prepare_* scripts/solve_*
=======
        mkdir -p ~/.local/share/ixmp4/
        cat > ~/.local/share/ixmp4/credentials.toml << 'EOL'
        ${{ secrets.IXMP4_ACCESS }}
        EOL
      shell: bash

    # - name: Run pylint check on scripts
    #   # check for undefined variables to reuse functions across scripts
    #   run: |
    #     pylint --disable=all --enable=E0601,E0606 --output-format=parseable scripts/add_* scripts/prepare_* scripts/solve_* 
>>>>>>> 301ddb9c

    - name: Run snakemake test workflows
      run: |
        make test

    - name: Run unit tests
      run: |
        make unit-test

    - name: Upload artifacts
      if: always()
      uses: actions/upload-artifact@v4
      with:
        name: results-${{ matrix.os }}
        path: |
          logs
          .snakemake/log
          results
        retention-days: 3

  run-tests-on-dev-deps:
    name: Inhouse
    runs-on: ubuntu-latest
    strategy:
      fail-fast: false
      matrix:
        inhouse:
        - pypsa
        - atlite
        - powerplantmatching
        - linopy

    defaults:
      run:
        shell: bash -l {0}

    steps:
    - uses: actions/checkout@v4

    - name: Use base env file if it was changed
      run: |
        git fetch origin master
        if git diff --name-only origin/master | grep '${{ env.BASE_ENV }}'; then
          echo "Base env ${{ env.BASE_ENV }} changed. Using it instead of pinned envs."
          echo "env_file=${{ env.BASE_ENV }}" >> $GITHUB_ENV
        else
          echo "Base env ${{ env.BASE_ENV }} not changed. Using pinned envs."
          echo "env_file=envs/linux-pinned.yaml" >> $GITHUB_ENV
        fi

    # Only run checks if package is not pinned
    - name: Check if inhouse package is pinned
      run: |
        grep_line=$(grep -- '- ${{ matrix.inhouse }}' ${{ env.BASE_ENV }})
        if [[ $grep_line == *"<"* || $grep_line == *"=="* ]]; then
            echo "pinned=true" >> $GITHUB_ENV
        else
            echo "pinned=false" >> $GITHUB_ENV
        fi

    - name: Setup cache keys
      if: env.pinned == 'false'
      run: |
        echo "WEEK=$(date +'%Y%U')" >> $GITHUB_ENV # data and cutouts

    - uses: actions/cache@v4
      if: env.pinned == 'false'
      with:
        path: |
          data
          cutouts
        key: data-cutouts-${{ env.WEEK }}

    - uses: conda-incubator/setup-miniconda@v3
      if: env.pinned == 'false'
      with:
        activate-environment: pypsa-de

    - name: Cache Conda env
      if: env.pinned == 'false'
      uses: actions/cache@v4
      with:
        path: ${{ env.CONDA }}/envs
        key: conda-${{ runner.os }}-${{ runner.arch }}-${{  matrix.inhouse  }}-${{ hashFiles(format('{0}', env.env_file)) }}
      id: cache-env

    - name: Update environment
      if: env.pinned == 'false' && steps.cache-env.outputs.cache-hit != 'true'
      run: |
        conda env update -n pypsa-de -f ${{ env.env_file }}
        echo "Run conda list" && conda list

    - name: Setup ixmp4 access
      run: |
        mkdir -p ~/.local/share/ixmp4/
        cat > ~/.local/share/ixmp4/credentials.toml << 'EOL'
        ${{ secrets.IXMP4_ACCESS }}
        EOL
      shell: bash

    - name: Install inhouse packages from master
      if: env.pinned == 'false'
      run: |
        python -m pip install git+https://github.com/PyPSA/${{ matrix.inhouse }}.git@master

    - name: Run snakemake test workflows
      if: env.pinned == 'false'
      run: |
        make test

    - name: Upload artifacts
      if: env.pinned == 'false' && always()
      uses: actions/upload-artifact@v4
      with:
        name: results-inhouse-${{ matrix.inhouse }}
        path: |
          logs
          .snakemake/log
          results
        retention-days: 3<|MERGE_RESOLUTION|>--- conflicted
+++ resolved
@@ -89,9 +89,6 @@
 
     - name: Setup ixmp4 access
       run: |
-<<<<<<< HEAD
-        pylint --disable=all --enable=E0601 --output-format=parseable scripts/add_* scripts/prepare_* scripts/solve_*
-=======
         mkdir -p ~/.local/share/ixmp4/
         cat > ~/.local/share/ixmp4/credentials.toml << 'EOL'
         ${{ secrets.IXMP4_ACCESS }}
@@ -102,7 +99,6 @@
     #   # check for undefined variables to reuse functions across scripts
     #   run: |
     #     pylint --disable=all --enable=E0601,E0606 --output-format=parseable scripts/add_* scripts/prepare_* scripts/solve_* 
->>>>>>> 301ddb9c
 
     - name: Run snakemake test workflows
       run: |
