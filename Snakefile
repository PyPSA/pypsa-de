# SPDX-FileCopyrightText: Contributors to PyPSA-Eur <https://github.com/pypsa/pypsa-eur>
#
# SPDX-License-Identifier: MIT

from pathlib import Path
import yaml
import sys
from os.path import normpath, exists, join
from shutil import copyfile, move, rmtree, unpack_archive
from snakemake.utils import min_version

min_version("8.11")

from scripts._helpers import (
    path_provider,
    copy_default_files,
    get_scenarios,
    get_rdir,
    get_shadow,
)


copy_default_files(workflow)


configfile: "config/config.default.yaml"
configfile: "config/config.yaml"
configfile: "config/config.personal.yaml"


run = config["run"]
scenarios = get_scenarios(run)
RDIR = get_rdir(run)
shadow_config = get_shadow(run)

policy = run["shared_resources"]["policy"]
exclude = run["shared_resources"]["exclude"]

shared_resources = run["shared_resources"]["policy"]
exclude_from_shared = run["shared_resources"]["exclude"]
logs = path_provider("logs/", RDIR, shared_resources, exclude_from_shared)
benchmarks = path_provider("benchmarks/", RDIR, shared_resources, exclude_from_shared)
resources = path_provider("resources/", RDIR, shared_resources, exclude_from_shared)

cutout_dir = config["atlite"]["cutout_directory"]
CDIR = join(cutout_dir, ("" if run["shared_cutouts"] else RDIR))
RESULTS = "results/" + RDIR


localrules:
    purge,


wildcard_constraints:
    clusters="[0-9]+(m|c)?|all|adm",
    ll=r"(v|c)([0-9\.]+|opt)",
    opts=r"[-+a-zA-Z0-9\.]*",
    sector_opts=r"[-+a-zA-Z0-9\.\s]*",
    planning_horizons=r"[0-9]{4}",


include: "rules/common.smk"
include: "rules/collect.smk"
include: "rules/retrieve.smk"
include: "rules/build_electricity.smk"
include: "rules/build_sector.smk"
include: "rules/solve_electricity.smk"
include: "rules/postprocess.smk"
include: "rules/validate.smk"
include: "rules/development.smk"


if config["foresight"] == "overnight":

    include: "rules/solve_overnight.smk"


if config["foresight"] == "myopic":

    include: "rules/solve_myopic.smk"


if config["foresight"] == "perfect":

    include: "rules/solve_perfect.smk"


rule all:
    input:
        expand(RESULTS + "graphs/costs.svg", run=config["run"]["name"]),
    default_target: True


rule create_scenarios:
    output:
        config["run"]["scenarios"]["file"],
    conda:
        "envs/environment.yaml"
    script:
        "config/create_scenarios.py"


rule purge:
    run:
        import builtins

        do_purge = builtins.input(
            "Do you really want to delete all generated resources, \nresults and docs (downloads are kept)? [y/N] "
        )
        if do_purge == "y":
            rmtree("resources/", ignore_errors=True)
            rmtree("results/", ignore_errors=True)
            rmtree("doc/_build", ignore_errors=True)
            print("Purging generated resources, results and docs. Downloads are kept.")
        else:
            raise Exception(f"Input {do_purge}. Aborting purge.")


rule dag:
    message:
        "Creating DAG of workflow."
    output:
        dot=resources("dag.dot"),
        pdf=resources("dag.pdf"),
        png=resources("dag.png"),
    conda:
        "envs/environment.yaml"
    shell:
        r"""
        snakemake --rulegraph all | sed -n "/digraph/,\$p" > {output.dot}
        dot -Tpdf -o {output.pdf} {output.dot}
        dot -Tpng -o {output.png} {output.dot}
        """


rule doc:
    message:
        "Build documentation."
    output:
        directory("doc/_build"),
    shell:
        "make -C doc html"


rule sync:
    params:
        cluster=f"{config['remote']['ssh']}:{config['remote']['path']}",
    shell:
        """
        rsync -uvarh --ignore-missing-args --files-from=.sync-send . {params.cluster}
        rsync -uvarh --no-g {params.cluster}/resources . || echo "No resources directory, skipping rsync"
        rsync -uvarh --no-g {params.cluster}/results . || echo "No results directory, skipping rsync"
        rsync -uvarh --no-g {params.cluster}/logs . || echo "No logs directory, skipping rsync"
        """


rule sync_dry:
    params:
        cluster=f"{config['remote']['ssh']}:{config['remote']['path']}",
    shell:
        """
        rsync -uvarh --ignore-missing-args --files-from=.sync-send . {params.cluster} -n
        rsync -uvarh --no-g {params.cluster}/resources . -n || echo "No resources directory, skipping rsync"
        rsync -uvarh --no-g {params.cluster}/results . -n || echo "No results directory, skipping rsync"
        rsync -uvarh --no-g {params.cluster}/logs . -n || echo "No logs directory, skipping rsync"
        """


rule clean:
    message:
        "Remove all build results but keep downloaded data."
    run:
        import shutil

        shutil.rmtree("resources")
        shutil.rmtree("results")
        print("Data downloaded to data/ has not been cleaned.")


rule retrieve_egon_data:
    output:
        spatial="data/egon/demandregio_spatial_2018.json",
        mapping="data/egon/mapping_technologies.json",
    shell:
        """
        mkdir -p data/egon
        curl -o {output.spatial} "https://api.opendata.ffe.de/demandregio/demandregio_spatial?id_spatial=5&year=2018"
        curl -o {output.mapping} "https://api.opendata.ffe.de/demandregio/demandregio_spatial_description?id_spatial=5"
        """


rule retrieve_ariadne_database:
    params:
        db_name=config_provider("iiasa_database", "db_name"),
        leitmodelle=config_provider("iiasa_database", "leitmodelle"),
        scenarios=config_provider("iiasa_database", "scenarios"),
    output:
        data=resources("ariadne_database.csv"),
    log:
        "logs/pypsa-de/retrieve_ariadne_database.log",
    resources:
        mem_mb=3000,
    script:
        "scripts/pypsa-de/retrieve_ariadne_database.py"


rule modify_cost_data:
    params:
        file_path="ariadne-data/costs/",
        file_name="costs_{planning_horizons}.csv",
        cost_horizon=config_provider("costs", "horizon"),
        NEP=config_provider("costs", "NEP"),
        planning_horizons=config_provider("scenario", "planning_horizons"),
        co2_price_add_on_fossils=config_provider("co2_price_add_on_fossils"),
    input:
        modifications=lambda w: (
            "ariadne-data/costs_2019-modifications.csv"
            if w.planning_horizons == "2020"
            and config_provider("energy", "energy_totals_year") == 2019
            else "ariadne-data/costs_{planning_horizons}-modifications.csv"
        ),
    output:
        resources("costs_{planning_horizons}.csv"),
    resources:
        mem_mb=1000,
    log:
        logs("modify_cost_data_{planning_horizons}.log"),
    script:
        "scripts/pypsa-de/modify_cost_data.py"


if config["enable"]["retrieve"] and config["enable"].get("retrieve_cost_data", True):

    ruleorder: modify_cost_data > retrieve_cost_data


rule build_mobility_demand:
    params:
        db_name=config_provider("iiasa_database", "db_name"),
        reference_scenario=config_provider("iiasa_database", "reference_scenario"),
        planning_horizons=config_provider("scenario", "planning_horizons"),
        leitmodelle=config_provider("iiasa_database", "leitmodelle"),
    input:
        ariadne=resources("ariadne_database.csv"),
        clustered_pop_layout=resources("pop_layout_base_s_{clusters}.csv"),
    output:
        mobility_demand=resources(
            "mobility_demand_aladin_{clusters}_{planning_horizons}.csv"
        ),
    resources:
        mem_mb=1000,
    log:
        logs("build_mobility_demand_{clusters}_{planning_horizons}.log"),
    script:
        "scripts/pypsa-de/build_mobility_demand.py"


rule build_egon_data:
    input:
        demandregio_spatial="data/egon/demandregio_spatial_2018.json",
        mapping_38_to_4=storage(
            "https://ffeopendatastorage.blob.core.windows.net/opendata/mapping_from_4_to_38.json",
            keep_local=True,
        ),
        mapping_technologies="data/egon/mapping_technologies.json",
        nuts3=resources("nuts3_shapes.geojson"),
    output:
        heating_technologies_nuts3=resources("heating_technologies_nuts3.geojson"),
    log:
        logs("build_egon_data.log"),
    script:
        "scripts/pypsa-de/build_egon_data.py"


ruleorder: modify_district_heat_share > build_district_heat_share


rule modify_district_heat_share:
    params:
        district_heating=config_provider("sector", "district_heating"),
    input:
        heating_technologies_nuts3=resources("heating_technologies_nuts3.geojson"),
        regions_onshore=resources("regions_onshore_base_s_{clusters}.geojson"),
        district_heat_share=resources(
            "district_heat_share_base_s_{clusters}_{planning_horizons}.csv"
        ),
    output:
        district_heat_share=resources(
            "district_heat_share_base_s_{clusters}_{planning_horizons}-modified.csv"
        ),
    resources:
        mem_mb=1000,
    log:
        logs("modify_district_heat_share_{clusters}_{planning_horizons}.log"),
    script:
        "scripts/pypsa-de/modify_district_heat_share.py"


rule modify_prenetwork:
    params:
        efuel_export_ban=config_provider("solving", "constraints", "efuel_export_ban"),
        enable_kernnetz=config_provider("wasserstoff_kernnetz", "enable"),
        costs=config_provider("costs"),
        max_hours=config_provider("electricity", "max_hours"),
        technology_occurrence=config_provider("first_technology_occurrence"),
        fossil_boiler_ban=config_provider("new_decentral_fossil_boiler_ban"),
        coal_ban=config_provider("coal_generation_ban"),
        nuclear_ban=config_provider("nuclear_generation_ban"),
        planning_horizons=config_provider("scenario", "planning_horizons"),
        H2_transmission_efficiency=config_provider(
            "sector", "transmission_efficiency", "H2 pipeline"
        ),
        H2_retrofit=config_provider("sector", "H2_retrofit"),
        H2_retrofit_capacity_per_CH4=config_provider(
            "sector", "H2_retrofit_capacity_per_CH4"
        ),
        transmission_costs=config_provider("costs", "transmission"),
        must_run=config_provider("must_run"),
        clustering=config_provider("clustering", "temporal", "resolution_sector"),
        H2_plants=config_provider("electricity", "H2_plants_DE"),
        land_transport_electric_share=config_provider(
            "sector", "land_transport_electric_share"
        ),
        onshore_nep_force=config_provider("onshore_nep_force"),
        offshore_nep_force=config_provider("offshore_nep_force"),
        shipping_methanol_efficiency=config_provider(
            "sector", "shipping_methanol_efficiency"
        ),
        shipping_oil_efficiency=config_provider("sector", "shipping_oil_efficiency"),
        shipping_methanol_share=config_provider("sector", "shipping_methanol_share"),
        mwh_meoh_per_tco2=config_provider("sector", "MWh_MeOH_per_tCO2"),
        scale_capacity=config_provider("scale_capacity"),
        emissions_upstream=config_provider("emissions_upstream"),
        demand_modelling=config_provider("demand_modelling"), 
    input:
        costs_modifications="ariadne-data/costs_{planning_horizons}-modifications.csv",
        network=resources(
            "networks/base_s_{clusters}_{opts}_{sector_opts}_{planning_horizons}_brownfield.nc"
        ),
        wkn=lambda w: (
            resources("wasserstoff_kernnetz_base_s_{clusters}.csv")
            if config_provider("wasserstoff_kernnetz", "enable")(w)
            else []
        ),
        costs=resources("costs_{planning_horizons}.csv"),
        aladin_demand=resources(
            "mobility_demand_aladin_{clusters}_{planning_horizons}.csv"
        ),
        transport_data=resources("transport_data_s_{clusters}.csv"),
        biomass_potentials=resources(
            "biomass_potentials_s_{clusters}_{planning_horizons}.csv"
        ),
        industrial_demand=resources(
            "industrial_energy_demand_base_s_{clusters}_{planning_horizons}.csv"
        ),
        pop_weighted_energy_totals=resources(
            "pop_weighted_energy_totals_s_{clusters}.csv"
        ),
        shipping_demand=resources("shipping_demand_s_{clusters}.csv"),
        regions_onshore=resources("regions_onshore_base_s_{clusters}.geojson"),
        regions_offshore=resources("regions_offshore_base_s_{clusters}.geojson"),
        offshore_connection_points="ariadne-data/offshore_connection_points.csv",
    output:
        network=RESULTS
        + "networks/base_s_{clusters}_{opts}_{sector_opts}_{planning_horizons}_final.nc",
    resources:
        mem_mb=4000,
    log:
        RESULTS
        + "logs/modify_prenetwork_base_s_{clusters}_{opts}_{sector_opts}_{planning_horizons}.log",
    script:
        "scripts/pypsa-de/modify_prenetwork.py"


ruleorder: modify_industry_demand > build_industrial_production_per_country_tomorrow


rule modify_existing_heating:
    params:
        iiasa_reference_scenario=config_provider("iiasa_database", "reference_scenario"),
        leitmodelle=config_provider("iiasa_database", "leitmodelle"),
        fallback_reference_scenario=config_provider(
            "iiasa_database", "fallback_reference_scenario"
        ),
    input:
        ariadne=resources("ariadne_database.csv"),
        existing_heating="data/existing_infrastructure/existing_heating_raw.csv",
    output:
        existing_heating=resources("existing_heating.csv"),
    resources:
        mem_mb=1000,
    log:
        logs("modify_existing_heating.log"),
    script:
        "scripts/pypsa-de/modify_existing_heating.py"


rule retrieve_mastr:
    input:
        storage(
            "https://zenodo.org/records/8225106/files/bnetza_open_mastr_2023-08-08_B.zip",
            keep_local=True,
        ),
    params:
        "data/mastr",
    output:
        "data/mastr/bnetza_open_mastr_2023-08-08_B_biomass.csv",
        "data/mastr/bnetza_open_mastr_2023-08-08_B_combustion.csv",
    run:
        unpack_archive(input[0], params[0])


rule build_existing_chp_de:
    input:
        mastr_biomass="data/mastr/bnetza_open_mastr_2023-08-08_B_biomass.csv",
        mastr_combustion="data/mastr/bnetza_open_mastr_2023-08-08_B_combustion.csv",
        plz_mapping=storage(
            "https://raw.githubusercontent.com/WZBSocialScienceCenter/plz_geocoord/master/plz_geocoord.csv",
            keep_local=True,
        ),
        regions=resources("regions_onshore_base_s_{clusters}.geojson"),
    output:
        german_chp=resources("german_chp_{clusters}.csv"),
    log:
        logs("build_existing_chp_de_{clusters}.log"),
    script:
        "scripts/pypsa-de/build_existing_chp_de.py"


rule modify_industry_demand:
    params:
        db_name=config_provider("iiasa_database", "db_name"),
        reference_scenario=config_provider("iiasa_database", "reference_scenario"),
    input:
        ariadne=resources("ariadne_database.csv"),
        industrial_production_per_country_tomorrow=resources(
            "industrial_production_per_country_tomorrow_{planning_horizons}.csv"
        ),
    output:
        industrial_production_per_country_tomorrow=resources(
            "industrial_production_per_country_tomorrow_{planning_horizons}-modified.csv"
        ),
    resources:
        mem_mb=1000,
    log:
        logs("modify_industry_demand_{planning_horizons}.log"),
    script:
        "scripts/pypsa-de/modify_industry_demand.py"


rule build_wasserstoff_kernnetz:
    params:
        kernnetz=config_provider("wasserstoff_kernnetz"),
    input:
        wasserstoff_kernnetz_1=storage(
            "https://fnb-gas.de/wp-content/uploads/2024/07/2024_07_22_Anlage2_Leitungsmeldungen_weiterer_potenzieller_Wasserstoffnetzbetreiber.xlsx",
            keep_local=True,
        ),
        wasserstoff_kernnetz_2=storage(
            "https://fnb-gas.de/wp-content/uploads/2024/07/2024_07_22_Anlage3_FNB_Massnahmenliste_Neubau.xlsx",
            keep_local=True,
        ),
        wasserstoff_kernnetz_3=storage(
            "https://fnb-gas.de/wp-content/uploads/2024/07/2024_07_22_Anlage4_FNB_Massnahmenliste_Umstellung.xlsx",
            keep_local=True,
        ),
        gadm=storage(
            "https://geodata.ucdavis.edu/gadm/gadm4.1/json/gadm41_DEU_1.json.zip",
            keep_local=True,
        ),
        locations="ariadne-data/wasserstoff_kernnetz/locations_wasserstoff_kernnetz.csv",
        regions_onshore=resources("regions_onshore_base_s.geojson"),
        regions_offshore=resources("regions_offshore_base_s.geojson"),
    output:
        cleaned_wasserstoff_kernnetz=resources("wasserstoff_kernnetz.csv"),
    log:
        logs("build_wasserstoff_kernnetz.log"),
    script:
        "scripts/pypsa-de/build_wasserstoff_kernnetz.py"


rule cluster_wasserstoff_kernnetz:
    params:
        kernnetz=config_provider("wasserstoff_kernnetz"),
    input:
        cleaned_h2_network=resources("wasserstoff_kernnetz.csv"),
        regions_onshore=resources("regions_onshore_base_s_{clusters}.geojson"),
        regions_offshore=resources("regions_offshore_base_s_{clusters}.geojson"),
    output:
        clustered_h2_network=resources("wasserstoff_kernnetz_base_s_{clusters}.csv"),
    log:
        logs("cluster_wasserstoff_kernnetz_{clusters}.log"),
    script:
        "scripts/pypsa-de/cluster_wasserstoff_kernnetz.py"


rule download_ariadne_template:
    input:
        storage(
            "https://github.com/iiasa/ariadne-intern-workflow/raw/main/attachments/2025-01-27_template_Ariadne.xlsx",
            keep_local=True,
        ),
    output:
        resources("template_ariadne_database.xlsx"),
    run:
        move(input[0], output[0])


rule export_ariadne_variables:
    params:
        planning_horizons=config_provider("scenario", "planning_horizons"),
        hours=config_provider("clustering", "temporal", "resolution_sector"),
        costs=config_provider("costs"),
        config_industry=config_provider("industry"),
        energy_totals_year=config_provider("energy", "energy_totals_year"),
        co2_price_add_on_fossils=config_provider("co2_price_add_on_fossils"),
        co2_sequestration_cost=config_provider("sector", "co2_sequestration_cost"),
        post_discretization=config_provider("solving", "options", "post_discretization"),
        NEP_year=config_provider("costs", "NEP"),
        NEP_transmission=config_provider("costs", "transmission"),
        transmission_projects=config_provider("transmission_projects", "new_link_capacity"),
    input:
        template=resources("template_ariadne_database.xlsx"),
        industry_demands=expand(
            resources(
                "industrial_energy_demand_base_s_{clusters}_{planning_horizons}.csv"
            ),
            **config["scenario"],
            allow_missing=True,
        ),
        networks=expand(
            RESULTS
<<<<<<< HEAD
            + "postnetworks/base_s_{clusters}_l{ll}_{opts}_{sector_opts}_{planning_horizons}_lt.nc",
=======
            + "networks/base_s_{clusters}_{opts}_{sector_opts}_{planning_horizons}.nc",
>>>>>>> a0a054d1
            **config["scenario"],
            allow_missing=True,
        ),
        costs=expand(
            resources("costs_{planning_horizons}.csv"),
            **config["scenario"],
            allow_missing=True,
        ),
        industrial_production_per_country_tomorrow=expand(
            resources(
                "industrial_production_per_country_tomorrow_{planning_horizons}-modified.csv"
            ),
            **config["scenario"],
            allow_missing=True,
        ),
        industry_sector_ratios=expand(
            resources("industry_sector_ratios_{planning_horizons}.csv"),
            **config["scenario"],
            allow_missing=True,
        ),
        industrial_production=resources("industrial_production_per_country.csv"),
        energy_totals=resources("energy_totals.csv"),
    output:
        exported_variables=RESULTS + "ariadne/exported_variables.xlsx",
        exported_variables_full=RESULTS + "ariadne/exported_variables_full.xlsx",
    resources:
        mem_mb=16000,
    log:
        RESULTS + "logs/export_ariadne_variables.log",
    script:
        "scripts/pypsa-de/export_ariadne_variables.py"


rule plot_ariadne_variables:
    params:
        iiasa_scenario=config_provider("iiasa_database", "reference_scenario"),
        fallback_reference_scenario=config_provider(
            "iiasa_database", "fallback_reference_scenario"
        ),
    input:
        exported_variables_full=RESULTS + "ariadne/exported_variables_full.xlsx",
        ariadne_database=resources("ariadne_database.csv"),
    output:
        primary_energy=RESULTS + "ariadne/primary_energy.png",
        primary_energy_detailed=RESULTS + "ariadne/primary_energy_detailed.png",
        secondary_energy=RESULTS + "ariadne/secondary_energy.png",
        secondary_energy_detailed=RESULTS + "ariadne/secondary_energy_detailed.png",
        final_energy=RESULTS + "ariadne/final_energy.png",
        final_energy_detailed=RESULTS + "ariadne/final_energy_detailed.png",
        capacity=RESULTS + "ariadne/capacity.png",
        capacity_detailed=RESULTS + "ariadne/capacity_detailed.png",
        energy_demand_emissions=RESULTS + "ariadne/energy_demand_emissions.png",
        energy_supply_emissions=RESULTS + "ariadne/energy_supply_emissions.png",
        co2_emissions=RESULTS + "ariadne/co2_emissions.png",
        primary_energy_price=RESULTS + "ariadne/primary_energy_price.png",
        secondary_energy_price=RESULTS + "ariadne/secondary_energy_price.png",
        #final_energy_residential_price = RESULTS + "ariadne/final_energy_residential_price.png",
        final_energy_industry_price=RESULTS + "ariadne/final_energy_industry_price.png",
        final_energy_transportation_price=RESULTS
        + "ariadne/final_energy_transportation_price.png",
        final_energy_residential_commercial_price=RESULTS
        + "ariadne/final_energy_residential_commercial_price.png",
        all_prices=RESULTS + "ariadne/all_prices.png",
        policy_carbon=RESULTS + "ariadne/policy_carbon.png",
        # investment_energy_supply=RESULTS + "ariadne/investment_energy_supply.png",
        elec_val_2020=RESULTS + "ariadne/elec_val_2020.png",
        trade=RESULTS + "ariadne/trade.png",
        # NEP_plot=RESULTS + "ariadne/NEP_plot.png",
        # NEP_Trassen_plot=RESULTS + "ariadne/NEP_Trassen_plot.png",
        # transmission_investment_csv=RESULTS + "ariadne/transmission_investment.csv",
        # trassenlaenge_csv=RESULTS + "ariadne/trassenlaenge.csv",
        # Kernnetz_Investment_plot=RESULTS + "ariadne/Kernnetz_Investment_plot.png",
        # elec_trade=RESULTS + "ariadne/elec-trade-DE.pdf",
        # h2_trade=RESULTS + "ariadne/h2-trade-DE.pdf",
        # trade_balance=RESULTS + "ariadne/trade-balance-DE.pdf",
    log:
        RESULTS + "logs/plot_ariadne_variables.log",
    script:
        "scripts/pypsa-de/plot_ariadne_variables.py"


rule ariadne_all:
    input:
        expand(RESULTS + "graphs/costs.svg", run=config_provider("run", "name")),
        expand(
            RESULTS + "ariadne/capacity_detailed.png",
            run=config_provider("run", "name"),
        ),
        expand(
            RESULTS
            + "maps/base_s_{clusters}_{opts}_{sector_opts}-h2_network_incl_kernnetz_{planning_horizons}.pdf",
            run=config_provider("run", "name"),
            **config["scenario"],
            allow_missing=True,
        ),
        expand(
            RESULTS + "ariadne/report/elec_price_duration_curve.pdf",
            run=config_provider("run", "name"),
        ),
        expand(
            RESULTS + "ariadne/pricing/elec_pdc_{lt_st}.png",
            run=config_provider("run", "name"),
            **config["scenario"],
            allow_missing=True,
        ),
        expand(
            RESULTS + "postnetworks/base_s_{clusters}_l{ll}_{opts}_{sector_opts}_{planning_horizons}_st.nc",
            run=config_provider("run", "name"),
            **config["scenario"],
            allow_missing=True,
        ),
        exported_variables=expand(
            RESULTS + "ariadne/exported_variables_full.xlsx",
            run=config_provider("run", "name"),
        ),
    script:
        "scripts/pypsa-de/plot_ariadne_scenario_comparison.py"


rule build_scenarios:
    params:
        scenarios=config_provider("run", "name"),
        db_name=config_provider("iiasa_database", "db_name"),
        leitmodelle=config_provider("iiasa_database", "leitmodelle"),
    input:
        ariadne_database=resources("ariadne_database.csv"),
        scenario_yaml=config["run"]["scenarios"]["manual_file"],
    output:
        scenario_yaml=config["run"]["scenarios"]["file"],
    log:
        "logs/build_scenarios.log",
    script:
        "scripts/pypsa-de/build_scenarios.py"


rule plot_hydrogen_network_incl_kernnetz:
    params:
        plotting=config_provider("plotting"),
        foresight=config_provider("foresight"),
    input:
        network=RESULTS
<<<<<<< HEAD
        + "postnetworks/base_s_{clusters}_l{ll}_{opts}_{sector_opts}_{planning_horizons}_lt.nc",
=======
        + "networks/base_s_{clusters}_{opts}_{sector_opts}_{planning_horizons}.nc",
>>>>>>> a0a054d1
        regions=resources("regions_onshore_base_s_{clusters}.geojson"),
    output:
        map=RESULTS
        + "maps/base_s_{clusters}_{opts}_{sector_opts}-h2_network_incl_kernnetz_{planning_horizons}.pdf",
    threads: 2
    resources:
        mem_mb=10000,
    log:
        RESULTS
        + "logs/plot_hydrogen_network_incl_kernnetz/base_s_{clusters}_{opts}_{sector_opts}_{planning_horizons}.log",
    benchmark:
        (
            RESULTS
            + "benchmarks/plot_hydrogen_network_incl_kernnetz/base_s_{clusters}_{opts}_{sector_opts}_{planning_horizons}"
        )
    script:
        "scripts/pypsa-de/plot_hydrogen_network_incl_kernnetz.py"


rule plot_ariadne_report:
    params:
        planning_horizons=config_provider("scenario", "planning_horizons"),
        plotting=config_provider("plotting"),
        run=config_provider("run", "name"),
        foresight=config_provider("foresight"),
        costs=config_provider("costs"),
        post_discretization=config_provider("solving", "options", "post_discretization"),
        NEP_year=config_provider("costs", "NEP"),
        hours=config_provider("clustering", "temporal", "resolution_sector"),
        NEP_transmission=config_provider("costs", "transmission"),
        transmission_projects=config_provider("transmission_projects", "new_link_capacity"),
    input:
        networks=expand(
            RESULTS
<<<<<<< HEAD
            + "postnetworks/base_s_{clusters}_l{ll}_{opts}_{sector_opts}_{planning_horizons}_lt.nc",
=======
            + "networks/base_s_{clusters}_{opts}_{sector_opts}_{planning_horizons}.nc",
>>>>>>> a0a054d1
            **config["scenario"],
            allow_missing=True,
        ),
        regions_onshore_clustered=expand(
            resources("regions_onshore_base_s_{clusters}.geojson"),
            clusters=config["scenario"]["clusters"],
            allow_missing=True,
        ),
        rc="matplotlibrc",
        costs=expand(
            resources("costs_{planning_horizons}.csv"),
            **config["scenario"],
            allow_missing=True,
        ),
    output:
        elec_price_duration_curve=RESULTS
        + "ariadne/report/elec_price_duration_curve.pdf",
        elec_price_duration_hist=RESULTS + "ariadne/report/elec_price_duration_hist.pdf",
        backup_capacity=RESULTS + "ariadne/report/backup_capacity.pdf",
        backup_generation=RESULTS + "ariadne/report/backup_generation.pdf",
        elec_prices_spatial_de=RESULTS + "ariadne/report/elec_prices_spatial_de.pdf",
        results=directory(RESULTS + "ariadne/report"),
        elec_transmission=directory(RESULTS + "ariadne/report/elec_transmission"),
        h2_transmission=directory(RESULTS + "ariadne/report/h2_transmission"),
        co2_transmission=directory(RESULTS + "ariadne/report/co2_transmission"),
        elec_balances=directory(RESULTS + "ariadne/report/elec_balance_timeseries"),
        heat_balances=directory(RESULTS + "ariadne/report/heat_balance_timeseries"),
        nodal_balances=directory(RESULTS + "ariadne/report/balance_timeseries_2045"),
    resources:
        mem_mb=30000,
    log:
        RESULTS + "logs/plot_ariadne_report.log",
    script:
        "scripts/pypsa-de/plot_ariadne_report.py"


rule ariadne_report_only:
    input:
        expand(
            RESULTS + "ariadne/report/elec_price_duration_curve.pdf",
            run=config_provider("run", "name"),
        ),

rule pricing_analysis:
    params:
        planning_horizons=config_provider("scenario", "planning_horizons"),
        plotting=config_provider("plotting"),
        run=config_provider("run", "name"),
        NEP_year=config_provider("costs", "NEP"),
        hours=config_provider("clustering", "temporal", "resolution_sector"),
        transmission_projects=config_provider("transmission_projects", "new_link_capacity"),
        costs=config_provider("costs"),
        pricing=config_provider("pricing"),
    input:
        networks=lambda wildcards: expand(
            RESULTS + "postnetworks/base_s_{clusters}_l{ll}_{opts}_{sector_opts}_{planning_horizons}_{lt_st}.nc",
            lt_st=wildcards.lt_st,
            **{k: v for k, v in config["scenario"].items() if k != "lt_st"},
            allow_missing=True,
        ),
    output:
        price_setter_s=RESULTS + "ariadne/pricing/analysis_{lt_st}/price_setter_s.pkl",
        price_setter_d=RESULTS + "ariadne/pricing/analysis_{lt_st}/price_setter_d.pkl",
        pricing=directory(RESULTS + "ariadne/pricing/analysis_{lt_st}"),
    threads: 32
    resources:
        mem_mb=30000,
        runtime="30h",
    log:
        RESULTS + "logs/pricing_analysis_{lt_st}.log",
    script:
        "scripts/pypsa-de/pricing_analysis.py"

# rule pricing_analysis:
#     params:
#         planning_horizons=config_provider("scenario", "planning_horizons"),
#         plotting=config_provider("plotting"),
#         run=config_provider("run", "name"),
#         NEP_year=config_provider("costs", "NEP"),
#         hours=config_provider("clustering", "temporal", "resolution_sector"),
#         transmission_projects=config_provider("transmission_projects", "new_link_capacity"),
#         costs=config_provider("costs"),
#         pricing=config_provider("pricing"),
#     input:
#         networks=expand(
#             RESULTS
#             + "postnetworks/base_s_{clusters}_l{ll}_{opts}_{sector_opts}_{planning_horizons}_{lt_st}.nc",
#             **config["scenario"],
#             allow_missing=True,
#         ),
#     output:
#         price_setter_s=RESULTS + "ariadne/pricing/analysis_{lt_st}/price_setter_s.pkl",
#         price_setter_d=RESULTS + "ariadne/pricing/analysis_{lt_st}/price_setter_d.pkl",
#         pricing=directory(RESULTS + "ariadne/pricing/analysis_{lt_st}"),
#     threads: 32
#     resources:
#         mem_mb=30000,
#         runtime="30h",
#     log:
#         RESULTS + "logs/pricing_analysis_{lt_st}.log",
#     script:
#         "scripts/pypsa-de/pricing_analysis.py"

# rule pricing_plots:
#     params:
#         planning_horizons=config_provider("scenario", "planning_horizons"),
#         plotting=config_provider("plotting"),
#         run=config_provider("run", "name"),
#         NEP_year=config_provider("costs", "NEP"),
#         hours=config_provider("clustering", "temporal", "resolution_sector"),
#         transmission_projects=config_provider("transmission_projects", "new_link_capacity"),
#     input:
#         networks=expand(
#             RESULTS
#             + "postnetworks/base_s_{clusters}_l{ll}_{opts}_{sector_opts}_{planning_horizons}_{lt_st}.nc",
#             **config["scenario"],
#             allow_missing=True,
#         ),
#         price_setter_s=RESULTS + "ariadne/pricing/analysis_{lt_st}/price_setter_s.pkl",
#         price_setter_d=RESULTS + "ariadne/pricing/analysis_{lt_st}/price_setter_d.pkl",
#     output:
#         elec_pdc=RESULTS + "ariadne/pricing/elec_pdc_{lt_st}.png",
#         price_setting_dev=RESULTS + "ariadne/pricing/price_setting_development_{lt_st}.png",
#         pricing=directory(RESULTS + "ariadne/pricing/plots_{lt_st}"),
#         merit_order_3cases=directory(RESULTS + "ariadne/pricing/plots_{lt_st}/merit_order_3cases"),
#         merit_order_all=directory(RESULTS + "ariadne/pricing/plots_{lt_st}/merit_order"),
#         price_setter=directory(RESULTS + "ariadne/pricing/plots_{lt_st}/price_setter"),
#         price_taker=directory(RESULTS + "ariadne/pricing/plots_{lt_st}/price_taker"),
#         pdc_price_setter=directory(RESULTS + "ariadne/pricing/plots_{lt_st}/pdc_price_setter"),
#         pdc_price_taker=directory(RESULTS + "ariadne/pricing/plots_{lt_st}/pdc_price_taker"),
#     resources:
#         mem_mb=30000,
#         runtime="30h",
#     log:
#         RESULTS + "logs/pricing_plots_{lt_st}.log",
#     script:
#         "scripts/pypsa-de/pricing_plots.py"

rule pricing_plots:
    params:
        planning_horizons=config_provider("scenario", "planning_horizons"),
        plotting=config_provider("plotting"),
        run=config_provider("run", "name"),
        NEP_year=config_provider("costs", "NEP"),
        hours=config_provider("clustering", "temporal", "resolution_sector"),
        transmission_projects=config_provider("transmission_projects", "new_link_capacity"),
    input:
        networks=lambda wildcards: expand(
            RESULTS + "postnetworks/base_s_{clusters}_l{ll}_{opts}_{sector_opts}_{planning_horizons}_{lt_st}.nc",
            lt_st=wildcards.lt_st,
            **{k: v for k, v in config["scenario"].items() if k != "lt_st"},
            allow_missing=True,
        ),
        price_setter_s=lambda wildcards: RESULTS + f"ariadne/pricing/analysis_{wildcards.lt_st}/price_setter_s.pkl",
        price_setter_d=lambda wildcards: RESULTS + f"ariadne/pricing/analysis_{wildcards.lt_st}/price_setter_d.pkl",
    output:
        elec_pdc=RESULTS + "ariadne/pricing/elec_pdc_{lt_st}.png",
        price_setting_dev=RESULTS + "ariadne/pricing/price_setting_development_{lt_st}.png",
        pricing=directory(RESULTS + "ariadne/pricing/plots_{lt_st}"),
        merit_order_3cases=directory(RESULTS + "ariadne/pricing/plots_{lt_st}/merit_order_3cases"),
        merit_order_all=directory(RESULTS + "ariadne/pricing/plots_{lt_st}/merit_order"),
        price_setter=directory(RESULTS + "ariadne/pricing/plots_{lt_st}/price_setter"),
        price_taker=directory(RESULTS + "ariadne/pricing/plots_{lt_st}/price_taker"),
        pdc_price_setter=directory(RESULTS + "ariadne/pricing/plots_{lt_st}/pdc_price_setter"),
        pdc_price_taker=directory(RESULTS + "ariadne/pricing/plots_{lt_st}/pdc_price_taker"),
    resources:
        mem_mb=30000,
        runtime="30h",
    log:
        RESULTS + "logs/pricing_plots_{lt_st}.log",
    script:
        "scripts/pypsa-de/pricing_plots.py"<|MERGE_RESOLUTION|>--- conflicted
+++ resolved
@@ -530,11 +530,7 @@
         ),
         networks=expand(
             RESULTS
-<<<<<<< HEAD
-            + "postnetworks/base_s_{clusters}_l{ll}_{opts}_{sector_opts}_{planning_horizons}_lt.nc",
-=======
-            + "networks/base_s_{clusters}_{opts}_{sector_opts}_{planning_horizons}.nc",
->>>>>>> a0a054d1
+            + "networks/base_s_{clusters}_{opts}_{sector_opts}_{planning_horizons}_lt.nc",
             **config["scenario"],
             allow_missing=True,
         ),
@@ -646,6 +642,22 @@
             **config["scenario"],
             allow_missing=True,
         ),
+        expand(
+            RESULTS + "ariadne/report/elec_price_duration_curve.pdf",
+            run=config_provider("run", "name"),
+        ),
+        expand(
+            RESULTS + "ariadne/pricing/elec_pdc_{lt_st}.png",
+            run=config_provider("run", "name"),
+            **config["scenario"],
+            allow_missing=True,
+        ),
+        expand(
+            RESULTS + "networks/base_s_{clusters}_l{ll}_{opts}_{sector_opts}_{planning_horizons}_st.nc",
+            run=config_provider("run", "name"),
+            **config["scenario"],
+            allow_missing=True,
+        ),
         exported_variables=expand(
             RESULTS + "ariadne/exported_variables_full.xlsx",
             run=config_provider("run", "name"),
@@ -676,11 +688,7 @@
         foresight=config_provider("foresight"),
     input:
         network=RESULTS
-<<<<<<< HEAD
-        + "postnetworks/base_s_{clusters}_l{ll}_{opts}_{sector_opts}_{planning_horizons}_lt.nc",
-=======
-        + "networks/base_s_{clusters}_{opts}_{sector_opts}_{planning_horizons}.nc",
->>>>>>> a0a054d1
+        + "networks/base_s_{clusters}_{opts}_{sector_opts}_{planning_horizons}_lt.nc",
         regions=resources("regions_onshore_base_s_{clusters}.geojson"),
     output:
         map=RESULTS
@@ -715,11 +723,7 @@
     input:
         networks=expand(
             RESULTS
-<<<<<<< HEAD
-            + "postnetworks/base_s_{clusters}_l{ll}_{opts}_{sector_opts}_{planning_horizons}_lt.nc",
-=======
-            + "networks/base_s_{clusters}_{opts}_{sector_opts}_{planning_horizons}.nc",
->>>>>>> a0a054d1
+            + "networks/base_s_{clusters}_{opts}_{sector_opts}_{planning_horizons}_lt.nc",
             **config["scenario"],
             allow_missing=True,
         ),
