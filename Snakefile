--- conflicted
+++ resolved
@@ -346,101 +346,6 @@
         "scripts/pypsa-de/build_egon_data.py"
 
 
-rule prepare_district_heating_subnodes:
-    params:
-        district_heating=config_provider("sector", "district_heating"),
-        baseyear=config_provider("scenario", "planning_horizons", 0),
-    input:
-        heating_technologies_nuts3=resources("heating_technologies_nuts3.geojson"),
-        regions_onshore=resources("regions_onshore_base_s_{clusters}.geojson"),
-        fernwaermeatlas="data/fernwaermeatlas/fernwaermeatlas.xlsx",
-        cities="data/fernwaermeatlas/cities_geolocations.geojson",
-        lau_regions="data/lau_regions.zip",
-        census=storage(
-            "https://www.zensus2022.de/static/Zensus_Veroeffentlichung/Zensus2022_Heizungsart.zip",
-            keep_local=True,
-        ),
-        osm_land_cover=storage(
-            "https://heidata.uni-heidelberg.de/api/access/datafile/23053?format=original&gbrecs=true",
-            keep_local=True,
-        ),
-        natura=ancient("data/bundle/natura/natura.tiff"),
-        groundwater_depth=storage(
-            "http://thredds-gfnl.usc.es/thredds/fileServer/GLOBALWTDFTP/annualmeans/EURASIA_WTD_annualmean.nc",
-            keep_local=True,
-        ),
-    output:
-        district_heating_subnodes=resources(
-            "district_heating_subnodes_base_s_{clusters}.geojson"
-        ),
-        regions_onshore_extended=resources(
-            "regions_onshore_base-extended_s_{clusters}.geojson"
-        ),
-        regions_onshore_restricted=resources(
-            "regions_onshore_base-restricted_s_{clusters}.geojson"
-        ),
-    resources:
-        mem_mb=20000,
-    script:
-        "scripts/pypsa-de/prepare_district_heating_subnodes.py"
-
-
-baseyear_value = config["scenario"]["planning_horizons"][0]
-
-
-rule add_district_heating_subnodes:
-    params:
-        district_heating=config_provider("sector", "district_heating"),
-        baseyear=config_provider("scenario", "planning_horizons", 0),
-        sector=config_provider("sector"),
-        heat_pump_sources=config_provider(
-            "sector", "heat_pump_sources", "urban central"
-        ),
-        heat_utilisation_potentials=config_provider(
-            "sector", "district_heating", "heat_utilisation_potentials"
-        ),
-        direct_utilisation_heat_sources=config_provider(
-            "sector", "district_heating", "direct_utilisation_heat_sources"
-        ),
-        adjustments=config_provider("adjustments", "sector"),
-    input:
-        unpack(input_heat_source_power),
-        network=resources(
-            "networks/base_s_{clusters}_{opts}_{sector_opts}_{planning_horizons}.nc"
-        ),
-        subnodes=resources("district_heating_subnodes_base_s_{clusters}.geojson"),
-        nuts3=resources("nuts3_shapes.geojson"),
-        regions_onshore=resources("regions_onshore_base_s_{clusters}.geojson"),
-        fernwaermeatlas="data/fernwaermeatlas/fernwaermeatlas.xlsx",
-        cities="data/fernwaermeatlas/cities_geolocations.geojson",
-        cop_profiles=resources("cop_profiles_base_s_{clusters}_{planning_horizons}.nc"),
-        direct_heat_source_utilisation_profiles=resources(
-            "direct_heat_source_utilisation_profiles_base_s_{clusters}_{planning_horizons}.nc"
-        ),
-        existing_heating_distribution=resources(
-            f"existing_heating_distribution_base_s_{{clusters}}_{baseyear_value}.csv"
-        ),
-        lau_regions="data/lau_regions.zip",
-    output:
-        network=resources(
-            "networks/base-extended_s_{clusters}_{opts}_{sector_opts}_{planning_horizons}.nc"
-        ),
-        district_heating_subnodes=resources(
-            "district_heating_subnodes_base_s_{clusters}_{opts}_{sector_opts}_{planning_horizons}.geojson"
-        ),
-        existing_heating_distribution_extended=(
-            resources(
-                "existing_heating_distribution_base-extended_s_{clusters}_{opts}_{sector_opts}_{planning_horizons}.csv"
-            )
-            if baseyear_value != "{planning_horizons}"
-            else []
-        ),
-    resources:
-        mem_mb=10000,
-    script:
-        "scripts/pypsa-de/add_district_heating_subnodes.py"
-
-
 ruleorder: modify_district_heat_share > build_district_heat_share
 
 
@@ -466,21 +371,12 @@
 
 
 def get_reference_network(w):
-<<<<<<< HEAD
-    ref_scenario = config["run"]["scenarios"]["fix_foreign_investments"]["reference_scenario"]
-    if (
-        config_provider("run", "scenarios", "fix_foreign_investments", "enable")
-        and w.run != ref_scenario
-    ):
-        return f"results/{config["run"]["prefix"]}/{ref_scenario}/networks/base_s_{w.clusters}_{w.opts}_{w.sector_opts}_{w.planning_horizons}.nc"
-=======
     ref_scenario = config_provider("run", "scenarios", "fix_foreign_investments", "reference_scenario")(w)
     if (
         config_provider("run", "scenarios", "fix_foreign_investments", "enable")(w)
         and w.run != ref_scenario
     ):
         return f"results/{config_provider("run", "prefix")(w)}/{ref_scenario}/networks/base_s_{w.clusters}_{w.opts}_{w.sector_opts}_{w.planning_horizons}.nc"
->>>>>>> fe26655e
     else:
         return []
 
@@ -522,10 +418,7 @@
             "run", "scenarios", "fix_foreign_investments"
         ),
         reference_scenario=config_provider("run", "scenarios", "fix_foreign_investments", "reference_scenario"),
-<<<<<<< HEAD
-=======
         slack=config_provider("run", "scenarios", "fix_foreign_investments", "slack"),
->>>>>>> fe26655e
     input:
         costs_modifications="ariadne-data/costs_{planning_horizons}-modifications.csv",
         network=resources(
@@ -604,10 +497,6 @@
 
 
 rule build_existing_chp_de:
-    params:
-        district_heating_subnodes=config_provider(
-            "sector", "district_heating", "subnodes"
-        ),
     input:
         mastr_biomass="data/mastr/bnetza_open_mastr_2023-08-08_B_biomass.csv",
         mastr_combustion="data/mastr/bnetza_open_mastr_2023-08-08_B_combustion.csv",
@@ -616,13 +505,8 @@
             keep_local=True,
         ),
         regions=resources("regions_onshore_base_s_{clusters}.geojson"),
-        district_heating_subnodes=(
-            resources("district_heating_subnodes_base_s_{clusters}.geojson")
-            if config_provider("sector", "district_heating", "subnodes", "enable")
-            else []
-        ),
-    output:
-        german_chp=resources("german_chp_base_s_{clusters}.csv"),
+    output:
+        german_chp=resources("german_chp_{clusters}.csv"),
     log:
         logs("build_existing_chp_de_{clusters}.log"),
     script:
@@ -932,102 +816,4 @@
             RESULTS + "ariadne/report/elec_price_duration_curve.pdf",
             run=config_provider("run", "name"),
         ),
-
-rule plot_sysgf_summary:
-    params:
-        plotting=config_provider("plotting"),
-        run=config_provider("run", "prefix"),
-        scenarios=config_provider("run", "name"),
-        reference_scenario=config_provider("plotting", "sensitivities", "reference"),
-        sensitivity_runs=config_provider("plotting", "sensitivities", "runs"),
-        planning_horizons=config_provider("scenario", "planning_horizons"),
-    input:
-        # We don't need explicit network inputs as the script will find them based on the run name
-        # This is a dependency to make sure all networks are solved before plotting
-        networks=expand(
-            RESULTS
-            + "networks/base_s_{clusters}_{opts}_{sector_opts}_{planning_horizons}.nc",
-            run=config["run"]["name"],
-            **config["scenario"],
-            allow_missing=False,
-        ),
-    output:
-        sysgf_summary="results/" + config["run"]["prefix"] + "/sysgf/summary_metrics.csv",
-    resources:
-        mem_mb=10000,
-    log:
-        "results/" + config["run"]["prefix"] + "/sysgf/logs/plot_sysgf_summary.log",
-    script:
-        "scripts/pypsa-de/plot_sysgf_summary.py"
-        
-rule sysgf_all:
-    input:
-        expand(
-            "results/" + config["run"]["prefix"] + "/sysgf/summary_metrics.csv",
-        ),
-        expand(RESULTS + "graphs/costs.svg", run=config["run"]["name"]),
-        expand(
-            resources("maps/power-network-s-{clusters}.pdf"),
-            run=config["run"]["name"],
-            **config["scenario"],
-        ),
-        expand(
-            RESULTS
-            + "maps/base_s_{clusters}_{opts}_{sector_opts}-costs-all_{planning_horizons}.pdf",
-            run=config["run"]["name"],
-            **config["scenario"],
-        ),
-        lambda w: expand(
-            (
-                RESULTS
-                + "maps/base_s_{clusters}_{opts}_{sector_opts}-h2_network_{planning_horizons}.pdf"
-                if config_provider("sector", "H2_network")(w)
-                else []
-            ),
-            run=config["run"]["name"],
-            **config["scenario"],
-        ),
-        lambda w: expand(
-            (
-                RESULTS
-                + "maps/base_s_{clusters}_{opts}_{sector_opts}-ch4_network_{planning_horizons}.pdf"
-                if config_provider("sector", "gas_network")(w)
-                else []
-            ),
-            run=config["run"]["name"],
-            **config["scenario"],
-        ),
-        lambda w: expand(
-            (
-                RESULTS + "csvs/cumulative_costs.csv"
-                if config_provider("foresight")(w) == "myopic"
-                else []
-            ),
-            run=config["run"]["name"],
-        ),
-        lambda w: expand(
-            (
-                RESULTS
-                + "maps/base_s_{clusters}_{opts}_{sector_opts}_{planning_horizons}-balance_map_{carrier}.pdf"
-            ),
-            **config["scenario"],
-            run=config["run"]["name"],
-            carrier=config_provider("plotting", "balance_map", "bus_carriers")(w),
-        ),
-        directory(
-            expand(
-                RESULTS
-                + "graphics/balance_timeseries/s_{clusters}_{opts}_{sector_opts}_{planning_horizons}",
-                run=config["run"]["name"],
-                **config["scenario"],
-            ),
-        ),
-        directory(
-            expand(
-                RESULTS
-                + "graphics/heatmap_timeseries/s_{clusters}_{opts}_{sector_opts}_{planning_horizons}",
-                run=config["run"]["name"],
-                **config["scenario"],
-            ),
-        ),
-    default_target: False+        