# SPDX-FileCopyrightText: : 2017-2023 The PyPSA-Eur Authors
#
# SPDX-License-Identifier: MIT

from os.path import normpath, exists
from shutil import copyfile, move, rmtree

from snakemake.remote.HTTP import RemoteProvider as HTTPRemoteProvider

HTTP = HTTPRemoteProvider()

from snakemake.utils import min_version

min_version("7.7")


if not exists("config/config.yaml"):
    copyfile("config/config.default.yaml", "config/config.yaml")


configfile: "config/config.yaml"


COSTS = f"data/costs_{config['costs']['year']}.csv"
ATLITE_NPROCESSES = config["atlite"].get("nprocesses", 4)

run = config.get("run", {})
RDIR = run["name"] + "/" if run.get("name") else ""
CDIR = RDIR if not run.get("shared_cutouts") else ""

LOGS = "logs/" + RDIR
BENCHMARKS = "benchmarks/" + RDIR
RESOURCES = "resources/" + RDIR if not run.get("shared_resources") else "resources/"
RESULTS = "results/" + RDIR


localrules:
    purge,


wildcard_constraints:
    simpl="[a-zA-Z0-9]*",
    clusters="[0-9]+(m|c)?|all",
    ll="(v|c)([0-9\.]+|opt)",
    opts="[-+a-zA-Z0-9\.]*",
    sector_opts="[-+a-zA-Z0-9\.\s]*",


include: "rules/common.smk"
include: "rules/collect.smk"
include: "rules/retrieve.smk"
include: "rules/build_electricity.smk"
include: "rules/build_sector.smk"
include: "rules/solve_electricity.smk"
include: "rules/postprocess.smk"
include: "rules/validate.smk"


if config["foresight"] == "overnight":

    include: "rules/solve_overnight.smk"


if config["foresight"] == "myopic":

    include: "rules/solve_myopic.smk"


<<<<<<< HEAD
if config["foresight"] == "perfect":

    include: "rules/solve_perfect.smk"
=======
rule all:
    input:
        RESULTS + "graphs/costs.pdf",
    default_target: True
>>>>>>> dccef102


rule purge:
    run:
        import builtins

        do_purge = builtins.input(
            "Do you really want to delete all generated resources, \nresults and docs (downloads are kept)? [y/N] "
        )
        if do_purge == "y":
            rmtree("resources/", ignore_errors=True)
            rmtree("results/", ignore_errors=True)
            rmtree("doc/_build", ignore_errors=True)
            print("Purging generated resources, results and docs. Downloads are kept.")
        else:
            raise Exception(f"Input {do_purge}. Aborting purge.")


rule dag:
    message:
        "Creating DAG of workflow."
    output:
        dot=RESOURCES + "dag.dot",
        pdf=RESOURCES + "dag.pdf",
        png=RESOURCES + "dag.png",
    conda:
        "envs/environment.yaml"
    shell:
        """
        snakemake --rulegraph all | sed -n "/digraph/,\$p" > {output.dot}
        dot -Tpdf -o {output.pdf} {output.dot}
        dot -Tpng -o {output.png} {output.dot}
        """


rule doc:
    message:
        "Build documentation."
    output:
        directory("doc/_build"),
    shell:
        "make -C doc html"


rule sync:
    params:
        cluster=f"{config['remote']['ssh']}:{config['remote']['path']}",
    shell:
        """
        rsync -uvarh --ignore-missing-args --files-from=.sync-send . {params.cluster}
        rsync -uvarh --no-g {params.cluster}/results . || echo "No results directory, skipping rsync"
        rsync -uvarh --no-g {params.cluster}/logs . || echo "No logs directory, skipping rsync"
        """<|MERGE_RESOLUTION|>--- conflicted
+++ resolved
@@ -66,16 +66,16 @@
     include: "rules/solve_myopic.smk"
 
 
-<<<<<<< HEAD
+
 if config["foresight"] == "perfect":
 
     include: "rules/solve_perfect.smk"
-=======
+
 rule all:
     input:
         RESULTS + "graphs/costs.pdf",
     default_target: True
->>>>>>> dccef102
+
 
 
 rule purge:
