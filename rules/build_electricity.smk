--- conflicted
+++ resolved
@@ -180,13 +180,7 @@
 rule build_ship_raster:
     input:
         ship_density="data/shipdensity_global.zip",
-<<<<<<< HEAD
         cutout=lambda w: input_cutout(w),
-=======
-        cutout=lambda w: CDIR.joinpath(
-            config_provider("atlite", "default_cutout")(w) + ".nc"
-        ).as_posix(),
->>>>>>> eacba860
     output:
         resources("shipdensity_raster.tif"),
     log:
@@ -225,15 +219,9 @@
             if w.technology in ("onwind", "solar", "solar-hsat")
             else resources("regions_offshore_base_s_{clusters}.geojson")
         ),
-<<<<<<< HEAD
         cutout=lambda w: input_cutout(
             w, config_provider("renewable", w.technology, "cutout")(w)
         ),
-=======
-        cutout=lambda w: CDIR.joinpath(
-            config_provider("renewable", w.technology, "cutout")(w) + ".nc"
-        ).as_posix(),
->>>>>>> eacba860
     output:
         availability_matrix=resources(
             "availability_matrix_MD-UA_{clusters}_{technology}.nc"
@@ -301,15 +289,9 @@
             if w.technology in ("onwind", "solar", "solar-hsat")
             else resources("regions_offshore_base_s_{clusters}.geojson")
         ),
-<<<<<<< HEAD
         cutout=lambda w: input_cutout(
             w, config_provider("renewable", w.technology, "cutout")(w)
         ),
-=======
-        cutout=lambda w: CDIR.joinpath(
-            config_provider("renewable", w.technology, "cutout")(w) + ".nc"
-        ).as_posix(),
->>>>>>> eacba860
     output:
         resources("availability_matrix_{clusters}_{technology}.nc"),
     log:
@@ -333,7 +315,6 @@
     input:
         availability_matrix=resources("availability_matrix_{clusters}_{technology}.nc"),
         offshore_shapes=resources("offshore_shapes.geojson"),
-<<<<<<< HEAD
         distance_regions=resources("regions_onshore_base_s_{clusters}.geojson"),
         resource_regions=lambda w: (
             resources("regions_onshore_base_s_{clusters}.geojson")
@@ -343,12 +324,6 @@
         cutout=lambda w: input_cutout(
             w, config_provider("renewable", w.technology, "cutout")(w)
         ),
-=======
-        regions=resources("regions_onshore_base_s_{clusters}.geojson"),
-        cutout=lambda w: CDIR.joinpath(
-            config_provider("renewable", w.technology, "cutout")(w) + ".nc"
-        ).as_posix(),
->>>>>>> eacba860
     output:
         profile=resources("profile_{clusters}_{technology}.nc"),
         class_regions=resources("regions_by_class_{clusters}_{technology}.geojson"),
@@ -397,17 +372,10 @@
         country_shapes=resources("country_shapes.geojson"),
         eia_hydro_generation="data/eia_hydro_annual_generation.csv",
         eia_hydro_capacity="data/eia_hydro_annual_capacity.csv",
-<<<<<<< HEAD
         era5_runoff="data/bundle/era5-runoff-per-country.csv",
         cutout=lambda w: input_cutout(
             w, config_provider("renewable", "hydro", "cutout")(w)
         ),
-=======
-        era5_runoff="data/era5-annual-runoff-per-country.csv",
-        cutout=lambda w: CDIR.joinpath(
-            config_provider("renewable", "hydro", "cutout")(w) + ".nc"
-        ).as_posix(),
->>>>>>> eacba860
     output:
         profile=resources("profile_hydro.nc"),
     log:
@@ -428,15 +396,9 @@
         drop_leap_day=config_provider("enable", "drop_leap_day"),
     input:
         base_network=resources("networks/base.nc"),
-<<<<<<< HEAD
         cutout=lambda w: input_cutout(
             w, config_provider("lines", "dynamic_line_rating", "cutout")(w)
         ),
-=======
-        cutout=lambda w: CDIR.joinpath(
-            config_provider("lines", "dynamic_line_rating", "cutout")(w) + ".nc"
-        ).as_posix(),
->>>>>>> eacba860
     output:
         output=resources("dlr.nc"),
     log:
@@ -563,13 +525,7 @@
         drop_leap_day=config_provider("enable", "drop_leap_day"),
         features=config_provider("clustering", "cluster_network", "hac_features"),
     input:
-<<<<<<< HEAD
         cutout=lambda w: input_cutout(w),
-=======
-        cutout=lambda w: CDIR.joinpath(
-            config_provider("atlite", "default_cutout")(w) + ".nc"
-        ).as_posix(),
->>>>>>> eacba860
         regions=resources("regions_onshore_base_s.geojson"),
     output:
         resources("hac_features.nc"),
