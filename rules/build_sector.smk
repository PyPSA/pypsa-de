--- conflicted
+++ resolved
@@ -1110,16 +1110,13 @@
         heat_pump_sources=config_provider("sector", "heat_pump_sources"),
         heat_systems=config_provider("sector", "heat_systems"),
         energy_totals_year=config_provider("energy", "energy_totals_year"),
-<<<<<<< HEAD
         constraints = config_provider("solving" , "constraints"),
-=======
         direct_utilisation_heat_sources=config_provider(
             "sector", "district_heating", "direct_utilisation_heat_sources"
         ),
         limited_heat_sources=config_provider(
             "sector", "district_heating", "limited_heat_sources"
         ),
->>>>>>> a0a054d1
     input:
         unpack(input_profile_offwind),
         unpack(input_heat_source_power),
