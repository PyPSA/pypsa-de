# SPDX-FileCopyrightText: Contributors to PyPSA-Eur <https://github.com/pypsa/pypsa-eur>
#
# SPDX-License-Identifier: MIT


rule build_population_layouts:
    input:
        nuts3_shapes=resources("nuts3_shapes.geojson"),
        urban_percent="data/worldbank/API_SP.URB.TOTL.IN.ZS_DS2_en_csv_v2.csv",
        cutout=lambda w: input_cutout(w),
    output:
        pop_layout_total=resources("pop_layout_total.nc"),
        pop_layout_urban=resources("pop_layout_urban.nc"),
        pop_layout_rural=resources("pop_layout_rural.nc"),
    log:
        logs("build_population_layouts.log"),
    resources:
        mem_mb=20000,
    benchmark:
        benchmarks("build_population_layouts")
    threads: 8
    conda:
        "../envs/environment.yaml"
    script:
        "../scripts/build_population_layouts.py"


rule build_clustered_population_layouts:
    input:
        pop_layout_total=resources("pop_layout_total.nc"),
        pop_layout_urban=resources("pop_layout_urban.nc"),
        pop_layout_rural=resources("pop_layout_rural.nc"),
        regions_onshore=resources("regions_onshore_base_s_{clusters}.geojson"),
        cutout=lambda w: input_cutout(w),
    output:
        clustered_pop_layout=resources("pop_layout_base_s_{clusters}.csv"),
    log:
        logs("build_clustered_population_layouts_s_{clusters}.log"),
    resources:
        mem_mb=10000,
    benchmark:
        benchmarks("build_clustered_population_layouts/s_{clusters}")
    conda:
        "../envs/environment.yaml"
    script:
        "../scripts/build_clustered_population_layouts.py"


rule build_clustered_solar_rooftop_potentials:
    input:
        pop_layout=resources("pop_layout_total.nc"),
        class_regions=resources("regions_by_class_{clusters}_solar.geojson"),
        cutout=lambda w: input_cutout(w),
    output:
        potentials=resources("solar_rooftop_potentials_s_{clusters}.csv"),
    log:
        logs("build_clustered_solar_rooftop_potentials_s_{clusters}.log"),
    resources:
        mem_mb=10000,
    benchmark:
        benchmarks("build_clustered_solar_rooftop_potentials/s_{clusters}")
    conda:
        "../envs/environment.yaml"
    script:
        "../scripts/build_clustered_solar_rooftop_potentials.py"


rule build_simplified_population_layouts:
    input:
        pop_layout_total=resources("pop_layout_total.nc"),
        pop_layout_urban=resources("pop_layout_urban.nc"),
        pop_layout_rural=resources("pop_layout_rural.nc"),
        regions_onshore=resources("regions_onshore_base_s.geojson"),
        cutout=lambda w: input_cutout(w),
    output:
        clustered_pop_layout=resources("pop_layout_base_s.csv"),
    resources:
        mem_mb=10000,
    log:
        logs("build_simplified_population_layouts_s"),
    benchmark:
        benchmarks("build_simplified_population_layouts/s")
    conda:
        "../envs/environment.yaml"
    script:
        "../scripts/build_clustered_population_layouts.py"


rule build_gas_network:
    input:
        gas_network="data/gas_network/scigrid-gas/data/IGGIELGN_PipeSegments.geojson",
    output:
        cleaned_gas_network=resources("gas_network.csv"),
    resources:
        mem_mb=4000,
    log:
        logs("build_gas_network.log"),
    benchmark:
        benchmarks("build_gas_network")
    conda:
        "../envs/environment.yaml"
    script:
        "../scripts/build_gas_network.py"


rule build_gas_input_locations:
    input:
        gem="data/gem/Europe-Gas-Tracker-2024-05.xlsx",
        entry="data/gas_network/scigrid-gas/data/IGGIELGN_BorderPoints.geojson",
        storage="data/gas_network/scigrid-gas/data/IGGIELGN_Storages.geojson",
        regions_onshore=resources("regions_onshore_base_s_{clusters}.geojson"),
        regions_offshore=resources("regions_offshore_base_s_{clusters}.geojson"),
    output:
        gas_input_nodes=resources("gas_input_locations_s_{clusters}.geojson"),
        gas_input_nodes_simplified=resources(
            "gas_input_locations_s_{clusters}_simplified.csv"
        ),
    resources:
        mem_mb=2000,
    log:
        logs("build_gas_input_locations_s_{clusters}.log"),
    benchmark:
        benchmarks("build_gas_input_locations/s_{clusters}")
    conda:
        "../envs/environment.yaml"
    script:
        "../scripts/build_gas_input_locations.py"


rule cluster_gas_network:
    input:
        cleaned_gas_network=resources("gas_network.csv"),
        regions_onshore=resources("regions_onshore_base_s_{clusters}.geojson"),
        regions_offshore=resources("regions_offshore_base_s_{clusters}.geojson"),
    output:
        clustered_gas_network=resources("gas_network_base_s_{clusters}.csv"),
    resources:
        mem_mb=4000,
    log:
        logs("cluster_gas_network_{clusters}.log"),
    benchmark:
        benchmarks("cluster_gas_network/s_{clusters}")
    conda:
        "../envs/environment.yaml"
    script:
        "../scripts/cluster_gas_network.py"


rule build_daily_heat_demand:
    params:
        snapshots=config_provider("snapshots"),
        drop_leap_day=config_provider("enable", "drop_leap_day"),
    input:
        pop_layout=resources("pop_layout_total.nc"),
        regions_onshore=resources("regions_onshore_base_s_{clusters}.geojson"),
        cutout=lambda w: input_cutout(
            w, config_provider("sector", "heat_demand_cutout")(w)
        ),
    output:
        heat_demand=resources("daily_heat_demand_total_base_s_{clusters}.nc"),
    resources:
        mem_mb=20000,
    threads: 8
    log:
        logs("build_daily_heat_demand_total_s_{clusters}.loc"),
    benchmark:
        benchmarks("build_daily_heat_demand/total_s_{clusters}")
    conda:
        "../envs/environment.yaml"
    script:
        "../scripts/build_daily_heat_demand.py"


rule build_hourly_heat_demand:
    params:
        snapshots=config_provider("snapshots"),
        drop_leap_day=config_provider("enable", "drop_leap_day"),
    input:
        heat_profile="data/heat_load_profile_BDEW.csv",
        heat_demand=resources("daily_heat_demand_total_base_s_{clusters}.nc"),
    output:
        heat_demand=resources("hourly_heat_demand_total_base_s_{clusters}.nc"),
    resources:
        mem_mb=2000,
    threads: 8
    log:
        logs("build_hourly_heat_demand_total_s_{clusters}.loc"),
    benchmark:
        benchmarks("build_hourly_heat_demand/total_s_{clusters}")
    conda:
        "../envs/environment.yaml"
    script:
        "../scripts/build_hourly_heat_demand.py"


rule build_temperature_profiles:
    params:
        snapshots=config_provider("snapshots"),
        drop_leap_day=config_provider("enable", "drop_leap_day"),
    input:
        pop_layout=resources("pop_layout_total.nc"),
        regions_onshore=lambda w: (
            resources("regions_onshore_base-extended_s_{clusters}.geojson")
            if config_provider("sector", "district_heating", "subnodes", "enable")(w)
            else resources("regions_onshore_base_s_{clusters}.geojson")
        ),
        cutout=lambda w: input_cutout(
            w, config_provider("sector", "heat_demand_cutout")(w)
        ),
    output:
        temp_soil=resources("temp_soil_total_base_s_{clusters}.nc"),
        temp_air=resources("temp_air_total_base_s_{clusters}.nc"),
    resources:
        mem_mb=20000,
    threads: 8
    log:
        logs("build_temperature_profiles_total_s_{clusters}.log"),
    benchmark:
        benchmarks("build_temperature_profiles/total_{clusters}")
    conda:
        "../envs/environment.yaml"
    script:
        "../scripts/build_temperature_profiles.py"


rule build_central_heating_temperature_profiles:
    params:
        max_forward_temperature_central_heating_baseyear=config_provider(
            "sector",
            "district_heating",
            "supply_temperature_approximation",
            "max_forward_temperature_baseyear",
        ),
        min_forward_temperature_central_heating_baseyear=config_provider(
            "sector",
            "district_heating",
            "supply_temperature_approximation",
            "min_forward_temperature_baseyear",
        ),
        return_temperature_central_heating_baseyear=config_provider(
            "sector",
            "district_heating",
            "supply_temperature_approximation",
            "return_temperature_baseyear",
        ),
        snapshots=config_provider("snapshots"),
        drop_leap_day=config_provider("enable", "drop_leap_day"),
        lower_threshold_ambient_temperature=config_provider(
            "sector",
            "district_heating",
            "supply_temperature_approximation",
            "lower_threshold_ambient_temperature",
        ),
        upper_threshold_ambient_temperature=config_provider(
            "sector",
            "district_heating",
            "supply_temperature_approximation",
            "upper_threshold_ambient_temperature",
        ),
        rolling_window_ambient_temperature=config_provider(
            "sector",
            "district_heating",
            "supply_temperature_approximation",
            "rolling_window_ambient_temperature",
        ),
        relative_annual_temperature_reduction=config_provider(
            "sector",
            "district_heating",
            "supply_temperature_approximation",
            "relative_annual_temperature_reduction",
        ),
        energy_totals_year=config_provider("energy", "energy_totals_year"),
    input:
        temp_air_total=resources("temp_air_total_base_s_{clusters}.nc"),
        regions_onshore=lambda w: (
            resources("regions_onshore_base-extended_s_{clusters}.geojson")
            if config_provider("sector", "district_heating", "subnodes", "enable")(w)
            else resources("regions_onshore_base_s_{clusters}.geojson")
        ),
    output:
        central_heating_forward_temperature_profiles=resources(
            "central_heating_forward_temperature_profiles_base_s_{clusters}_{planning_horizons}.nc"
        ),
        central_heating_return_temperature_profiles=resources(
            "central_heating_return_temperature_profiles_base_s_{clusters}_{planning_horizons}.nc"
        ),
    resources:
        mem_mb=20000,
    log:
        logs(
            "build_central_heating_temperature_profiles_s_{clusters}_{planning_horizons}.log"
        ),
    benchmark:
        benchmarks(
            "build_central_heating_temperature_profiles/s_{clusters}_{planning_horizons}"
        )
    conda:
        "../envs/environment.yaml"
    script:
        "../scripts/build_central_heating_temperature_profiles/run.py"


rule build_geothermal_heat_potential:
    params:
        drop_leap_day=config_provider("enable", "drop_leap_day"),
        countries=config_provider("countries"),
        constant_temperature_celsius=config_provider(
            "sector",
            "district_heating",
            "limited_heat_sources",
            "geothermal",
            "constant_temperature_celsius",
        ),
        ignore_missing_regions=config_provider(
            "sector",
            "district_heating",
            "limited_heat_sources",
            "geothermal",
            "ignore_missing_regions",
        ),
    input:
        isi_heat_potentials="data/isi_heat_utilisation_potentials.xlsx",
        regions_onshore=lambda w: (
            resources("regions_onshore_base-restricted_s_{clusters}.geojson")
            if config_provider("sector", "district_heating", "subnodes", "enable")(w)
            else resources("regions_onshore_base_s_{clusters}.geojson")
        ),
        lau_regions="data/lau_regions.zip",
    output:
        heat_source_power=resources(
            "heat_source_power_geothermal_base_s_{clusters}.csv"
        ),
    resources:
        mem_mb=2000,
    log:
        logs("build_heat_source_potentials_geothermal_s_{clusters}.log"),
    benchmark:
        benchmarks("build_heat_source_potentials/geothermal_s_{clusters}")
    conda:
        "../envs/environment.yaml"
    script:
        "../scripts/build_geothermal_heat_potential.py"


rule build_ates_potentials:
    params:
        max_top_temperature=config_provider(
            "sector",
            "district_heating",
            "ates",
            "max_top_temperature",
        ),
        min_bottom_temperature=config_provider(
            "sector",
            "district_heating",
            "ates",
            "min_bottom_temperature",
        ),
        suitable_aquifer_types=config_provider(
            "sector",
            "district_heating",
            "ates",
            "suitable_aquifer_types",
        ),
        aquifer_volumetric_heat_capacity=config_provider(
            "sector",
            "district_heating",
            "ates",
            "aquifer_volumetric_heat_capacity",
        ),
        fraction_of_aquifer_area_available=config_provider(
            "sector",
            "district_heating",
            "ates",
            "fraction_of_aquifer_area_available",
        ),
        effective_screen_length=config_provider(
            "sector",
            "district_heating",
            "ates",
            "effective_screen_length",
        ),
        dh_area_buffer=config_provider(
            "sector",
            "district_heating",
            "ates",
            "dh_area_buffer",
        ),
        ignore_missing_regions=config_provider(
            "sector",
            "district_heating",
            "ates",
            "ignore_missing_regions",
        ),
        countries=config_provider("countries"),
    input:
        aquifer_shapes_shp="data/bgr/ihme1500_aquif_ec4060_v12_poly.shp",
        aquifer_shapes_shx="data/bgr/ihme1500_aquif_ec4060_v12_poly.shx",
        aquifer_shapes_dbf="data/bgr/ihme1500_aquif_ec4060_v12_poly.dbf",
        aquifer_shapes_cpg="data/bgr/ihme1500_aquif_ec4060_v12_poly.cpg",
        aquifer_shapes_prj="data/bgr/ihme1500_aquif_ec4060_v12_poly.prj",
        aquifer_shapes_sbn="data/bgr/ihme1500_aquif_ec4060_v12_poly.sbn",
        aquifer_shapes_sbx="data/bgr/ihme1500_aquif_ec4060_v12_poly.sbx",
        dh_areas="data/dh_areas.gpkg",
        regions_onshore=resources("regions_onshore_base_s_{clusters}.geojson"),
        central_heating_forward_temperature_profiles=resources(
            "central_heating_forward_temperature_profiles_base_s_{clusters}_{planning_horizons}.nc"
        ),
        central_heating_return_temperature_profiles=resources(
            "central_heating_return_temperature_profiles_base_s_{clusters}_{planning_horizons}.nc"
        ),
    output:
        ates_potentials=resources(
            "ates_potentials_base_s_{clusters}_{planning_horizons}.csv"
        ),
    resources:
        mem_mb=2000,
    log:
        logs("build_ates_potentials_s_{clusters}_{planning_horizons}.log"),
    benchmark:
        benchmarks("build_ates_potentials_geothermal_s_{clusters}_{planning_horizons}")
    conda:
        "../envs/environment.yaml"
    script:
        "../scripts/build_ates_potentials.py"


rule build_cop_profiles:
    params:
        heat_pump_sink_T_decentral_heating=config_provider(
            "sector", "heat_pump_sink_T_individual_heating"
        ),
        heat_source_cooling_central_heating=config_provider(
            "sector", "district_heating", "heat_source_cooling"
        ),
        heat_pump_cop_approximation_central_heating=config_provider(
            "sector", "district_heating", "heat_pump_cop_approximation"
        ),
        heat_pump_sources=config_provider("sector", "heat_pump_sources"),
        limited_heat_sources=config_provider(
            "sector", "district_heating", "limited_heat_sources"
        ),
        snapshots=config_provider("snapshots"),
    input:
        central_heating_forward_temperature_profiles=resources(
            "central_heating_forward_temperature_profiles_base_s_{clusters}_{planning_horizons}.nc"
        ),
        central_heating_return_temperature_profiles=resources(
            "central_heating_return_temperature_profiles_base_s_{clusters}_{planning_horizons}.nc"
        ),
        temp_soil_total=resources("temp_soil_total_base_s_{clusters}.nc"),
        temp_air_total=resources("temp_air_total_base_s_{clusters}.nc"),
<<<<<<< HEAD
        temp_ptes_total=resources(
            "ptes_top_temperature_profiles_s_{clusters}_{planning_horizons}.nc"
        ),
        regions_onshore=resources("regions_onshore_base_s_{clusters}.geojson"),
=======
        regions_onshore=lambda w: (
            resources("regions_onshore_base-extended_s_{clusters}.geojson")
            if config_provider("sector", "district_heating", "subnodes", "enable")(w)
            else resources("regions_onshore_base_s_{clusters}.geojson")
        ),
>>>>>>> f9d8f523
    output:
        cop_profiles=resources("cop_profiles_base_s_{clusters}_{planning_horizons}.nc"),
    resources:
        mem_mb=20000,
    log:
        logs("build_cop_profiles_s_{clusters}_{planning_horizons}.log"),
    benchmark:
        benchmarks("build_cop_profiles/s_{clusters}_{planning_horizons}")
    conda:
        "../envs/environment.yaml"
    script:
        "../scripts/build_cop_profiles/run.py"


rule build_ptes_operations:
    params:
        max_ptes_top_temperature=config_provider(
            "sector",
            "district_heating",
            "ptes",
            "max_top_temperature",
        ),
        min_ptes_bottom_temperature=config_provider(
            "sector",
            "district_heating",
            "ptes",
            "min_bottom_temperature",
        ),
        # enable_supplemental_heating=config_provider(
        #     "sector",
        #     "district_heating",
        #     "ptes",
        #     "supplemental_heating",
        #     "enable",
        # ),
        # enable_dynamic_capacity=config_provider(
        #     "sector",
        #     "district_heating",
        #     "ptes",
        #     "dynamic_capacity",
        # ),
        snapshots=config_provider("snapshots"),
    input:
        central_heating_forward_temperature_profiles=resources(
            "central_heating_forward_temperature_profiles_base_s_{clusters}_{planning_horizons}.nc"
        ),
        central_heating_return_temperature_profiles=resources(
            "central_heating_return_temperature_profiles_base_s_{clusters}_{planning_horizons}.nc"
        ),
        regions_onshore=resources("regions_onshore_base_s_{clusters}.geojson"),
    output:
        ptes_direct_utilisation_profiles=resources(
            "ptes_direct_utilisation_profiles_s_{clusters}_{planning_horizons}.nc"
        ),
        ptes_top_temperature_profiles=resources(
            "ptes_top_temperature_profiles_s_{clusters}_{planning_horizons}.nc"
        ),
        ptes_e_max_pu_profiles=resources(
            "ptes_e_max_pu_profiles_base_s_{clusters}_{planning_horizons}.nc"
        ),
    resources:
        mem_mb=2000,
    log:
        logs("build_ptes_operations_s_{clusters}_{planning_horizons}.log"),
    benchmark:
        benchmarks("build_ptes_operations_s_{clusters}_{planning_horizons}")
    conda:
        "../envs/environment.yaml"
    script:
        "../scripts/build_ptes_operations/run.py"


rule build_direct_heat_source_utilisation_profiles:
    params:
        direct_utilisation_heat_sources=config_provider(
            "sector", "district_heating", "direct_utilisation_heat_sources"
        ),
        limited_heat_sources=config_provider(
            "sector", "district_heating", "limited_heat_sources"
        ),
        snapshots=config_provider("snapshots"),
    input:
        central_heating_forward_temperature_profiles=resources(
            "central_heating_forward_temperature_profiles_base_s_{clusters}_{planning_horizons}.nc"
        ),
    output:
        direct_heat_source_utilisation_profiles=resources(
            "direct_heat_source_utilisation_profiles_base_s_{clusters}_{planning_horizons}.nc"
        ),
    resources:
        mem_mb=20000,
    log:
        logs(
            "build_direct_heat_source_utilisation_profiles_s_{clusters}_{planning_horizons}.log"
        ),
    benchmark:
        benchmarks(
            "build_direct_heat_source_utilisation_profiles/s_{clusters}_{planning_horizons}"
        )
    conda:
        "../envs/environment.yaml"
    script:
        "../scripts/build_direct_heat_source_utilisation_profiles.py"


def solar_thermal_cutout(wildcards):
    c = config_provider("solar_thermal", "cutout")(wildcards)
    if c == "default":
        return CDIR.joinpath(
            config_provider("atlite", "default_cutout")(wildcards) + ".nc"
        ).as_posix()
    else:
        return CDIR.joinpath(c + ".nc").as_posix()


rule build_solar_thermal_profiles:
    params:
        snapshots=config_provider("snapshots"),
        drop_leap_day=config_provider("enable", "drop_leap_day"),
        solar_thermal=config_provider("solar_thermal"),
    input:
        pop_layout=resources("pop_layout_total.nc"),
        regions_onshore=resources("regions_onshore_base_s_{clusters}.geojson"),
        cutout=lambda w: input_cutout(w, config_provider("solar_thermal", "cutout")(w)),
    output:
        solar_thermal=resources("solar_thermal_total_base_s_{clusters}.nc"),
    resources:
        mem_mb=20000,
    threads: 16
    log:
        logs("build_solar_thermal_profiles_total_s_{clusters}.log"),
    benchmark:
        benchmarks("build_solar_thermal_profiles/total_{clusters}")
    conda:
        "../envs/environment.yaml"
    script:
        "../scripts/build_solar_thermal_profiles.py"


rule build_energy_totals:
    params:
        countries=config_provider("countries"),
        energy=config_provider("energy"),
    input:
        nuts3_shapes=resources("nuts3_shapes.geojson"),
        co2="data/bundle/eea/UNFCCC_v23.csv",
        swiss="data/switzerland-new_format-all_years.csv",
        swiss_transport="data/gr-e-11.03.02.01.01-cc.csv",
        idees="data/jrc-idees-2021",
        district_heat_share="data/district_heat_share.csv",
        eurostat="data/eurostat/Balances-April2023",
        eurostat_households="data/eurostat/eurostat-household_energy_balances-february_2024.csv",
    output:
        transformation_output_coke=resources("transformation_output_coke.csv"),
        energy_name=resources("energy_totals.csv"),
        co2_name=resources("co2_totals.csv"),
        transport_name=resources("transport_data.csv"),
        district_heat_share=resources("district_heat_share.csv"),
        heating_efficiencies=resources("heating_efficiencies.csv"),
    threads: 16
    resources:
        mem_mb=10000,
    log:
        logs("build_energy_totals.log"),
    benchmark:
        benchmarks("build_energy_totals")
    conda:
        "../envs/environment.yaml"
    script:
        "../scripts/build_energy_totals.py"


rule build_heat_totals:
    input:
        hdd="data/bundle/era5-HDD-per-country.csv",
        energy_totals=resources("energy_totals.csv"),
    output:
        heat_totals=resources("heat_totals.csv"),
    threads: 1
    resources:
        mem_mb=2000,
    log:
        logs("build_heat_totals.log"),
    benchmark:
        benchmarks("build_heat_totals")
    conda:
        "../envs/environment.yaml"
    script:
        "../scripts/build_heat_totals.py"


rule build_biomass_potentials:
    params:
        biomass=config_provider("biomass"),
    input:
        enspreso_biomass="data/ENSPRESO_BIOMASS.xlsx",
        eurostat="data/eurostat/Balances-April2023",
        nuts2="data/nuts/NUTS_RG_03M_2013_4326_LEVL_2.geojson",
        regions_onshore=resources("regions_onshore_base_s_{clusters}.geojson"),
        nuts3_population=ancient("data/bundle/nama_10r_3popgdp.tsv.gz"),
        swiss_cantons=ancient("data/ch_cantons.csv"),
        swiss_population=ancient("data/bundle/je-e-21.03.02.xls"),
        country_shapes=resources("country_shapes.geojson"),
    output:
        biomass_potentials_all=resources(
            "biomass_potentials_all_{clusters}_{planning_horizons}.csv"
        ),
        biomass_potentials=resources(
            "biomass_potentials_s_{clusters}_{planning_horizons}.csv"
        ),
    threads: 8
    resources:
        mem_mb=2000,
    log:
        logs("build_biomass_potentials_s_{clusters}_{planning_horizons}.log"),
    benchmark:
        benchmarks("build_biomass_potentials_s_{clusters}_{planning_horizons}")
    conda:
        "../envs/environment.yaml"
    script:
        "../scripts/build_biomass_potentials.py"


rule build_biomass_transport_costs:
    input:
        sc1="data/biomass_transport_costs_supplychain1.csv",
        sc2="data/biomass_transport_costs_supplychain2.csv",
    output:
        biomass_transport_costs=resources("biomass_transport_costs.csv"),
    threads: 1
    resources:
        mem_mb=1000,
    log:
        logs("build_biomass_transport_costs.log"),
    benchmark:
        benchmarks("build_biomass_transport_costs")
    conda:
        "../envs/environment.yaml"
    script:
        "../scripts/build_biomass_transport_costs.py"


rule build_co2_sequestration_potentials:
    input:
        storage_table="data/CO2JRC_OpenFormats/CO2Stop_DataInterrogationSystem/Hydrocarbon_Storage_Units.csv",
        storage_map="data/CO2JRC_OpenFormats/CO2Stop_Polygons Data/StorageUnits_March13.kml",
        traps_table1="data/CO2JRC_OpenFormats/CO2Stop_DataInterrogationSystem/Hydrocarbon_Traps.csv",
        traps_table2="data/CO2JRC_OpenFormats/CO2Stop_DataInterrogationSystem/Hydrocarbon_Traps_Temp.csv",
        traps_table3="data/CO2JRC_OpenFormats/CO2Stop_DataInterrogationSystem/Hydrocarbon_Traps1.csv",
        traps_map="data/CO2JRC_OpenFormats/CO2Stop_Polygons Data/DaughterUnits_March13.kml",
    output:
        resources("co2_sequestration_potentials.geojson"),
    threads: 1
    resources:
        mem_mb=4000,
    log:
        logs("build_co2_sequestration_potentials.log"),
    benchmark:
        benchmarks("build_co2_sequestration_potentials")
    conda:
        "../envs/environment.yaml"
    script:
        "../scripts/build_co2_sequestration_potentials.py"


rule build_clustered_co2_sequestration_potentials:
    params:
        sequestration_potential=config_provider(
            "sector", "regional_co2_sequestration_potential"
        ),
    input:
        sequestration_potential=resources("co2_sequestration_potentials.geojson"),
        regions_onshore=resources("regions_onshore_base_s_{clusters}.geojson"),
        regions_offshore=resources("regions_offshore_base_s_{clusters}.geojson"),
    output:
        sequestration_potential=resources(
            "co2_sequestration_potential_base_s_{clusters}.csv"
        ),
    threads: 1
    resources:
        mem_mb=4000,
    log:
        logs("build_clustered_co2_sequestration_potentials_{clusters}.log"),
    benchmark:
        benchmarks("build_clustered_co2_sequestration_potentials_{clusters}")
    conda:
        "../envs/environment.yaml"
    script:
        "../scripts/build_clustered_co2_sequestration_potentials.py"


rule build_salt_cavern_potentials:
    input:
        salt_caverns="data/bundle/h2_salt_caverns_GWh_per_sqkm.geojson",
        regions_onshore=resources("regions_onshore_base_s_{clusters}.geojson"),
        regions_offshore=resources("regions_offshore_base_s_{clusters}.geojson"),
    output:
        h2_cavern_potential=resources("salt_cavern_potentials_s_{clusters}.csv"),
    threads: 1
    resources:
        mem_mb=2000,
    log:
        logs("build_salt_cavern_potentials_s_{clusters}.log"),
    benchmark:
        benchmarks("build_salt_cavern_potentials_s_{clusters}")
    conda:
        "../envs/environment.yaml"
    script:
        "../scripts/build_salt_cavern_potentials.py"


rule build_ammonia_production:
    input:
        usgs="data/myb1-2022-nitro-ert.xlsx",
    output:
        ammonia_production=resources("ammonia_production.csv"),
    threads: 1
    resources:
        mem_mb=1000,
    log:
        logs("build_ammonia_production.log"),
    benchmark:
        benchmarks("build_ammonia_production")
    conda:
        "../envs/environment.yaml"
    script:
        "../scripts/build_ammonia_production.py"


rule build_industry_sector_ratios:
    params:
        industry=config_provider("industry"),
        ammonia=config_provider("sector", "ammonia", default=False),
    input:
        ammonia_production=resources("ammonia_production.csv"),
        idees="data/jrc-idees-2021",
    output:
        industry_sector_ratios=resources("industry_sector_ratios.csv"),
    threads: 1
    resources:
        mem_mb=1000,
    log:
        logs("build_industry_sector_ratios.log"),
    benchmark:
        benchmarks("build_industry_sector_ratios")
    conda:
        "../envs/environment.yaml"
    script:
        "../scripts/build_industry_sector_ratios.py"


rule build_industry_sector_ratios_intermediate:
    params:
        industry=config_provider("industry"),
    input:
        industry_sector_ratios=resources("industry_sector_ratios.csv"),
        industrial_energy_demand_per_country_today=resources(
            "industrial_energy_demand_per_country_today.csv"
        ),
        industrial_production_per_country=resources(
            "industrial_production_per_country.csv"
        ),
    output:
        industry_sector_ratios=resources(
            "industry_sector_ratios_{planning_horizons}.csv"
        ),
    threads: 1
    resources:
        mem_mb=1000,
    log:
        logs("build_industry_sector_ratios_{planning_horizons}.log"),
    benchmark:
        benchmarks("build_industry_sector_ratios_{planning_horizons}")
    conda:
        "../envs/environment.yaml"
    script:
        "../scripts/build_industry_sector_ratios_intermediate.py"


rule build_industrial_production_per_country:
    params:
        industry=config_provider("industry"),
        countries=config_provider("countries"),
    input:
        ch_industrial_production="data/ch_industrial_production_per_subsector.csv",
        ammonia_production=resources("ammonia_production.csv"),
        jrc="data/jrc-idees-2021",
        eurostat="data/eurostat/Balances-April2023",
    output:
        industrial_production_per_country=resources(
            "industrial_production_per_country.csv"
        ),
    threads: 8
    resources:
        mem_mb=1000,
    log:
        logs("build_industrial_production_per_country.log"),
    benchmark:
        benchmarks("build_industrial_production_per_country")
    conda:
        "../envs/environment.yaml"
    script:
        "../scripts/build_industrial_production_per_country.py"


rule build_industrial_production_per_country_tomorrow:
    params:
        industry=config_provider("industry"),
    input:
        industrial_production_per_country=resources(
            "industrial_production_per_country.csv"
        ),
    output:
        industrial_production_per_country_tomorrow=resources(
            "industrial_production_per_country_tomorrow_{planning_horizons}.csv"
        ),
    threads: 1
    resources:
        mem_mb=1000,
    log:
        logs("build_industrial_production_per_country_tomorrow_{planning_horizons}.log"),
    benchmark:
        (
            benchmarks(
                "build_industrial_production_per_country_tomorrow_{planning_horizons}"
            )
        )
    conda:
        "../envs/environment.yaml"
    script:
        "../scripts/build_industrial_production_per_country_tomorrow.py"


rule build_industrial_distribution_key:
    params:
        hotmaps_locate_missing=config_provider(
            "industry", "hotmaps_locate_missing", default=False
        ),
        countries=config_provider("countries"),
    input:
        regions_onshore=resources("regions_onshore_base_s_{clusters}.geojson"),
        clustered_pop_layout=resources("pop_layout_base_s_{clusters}.csv"),
        hotmaps="data/Industrial_Database.csv",
        gem_gspt="data/gem/Global-Steel-Plant-Tracker-April-2024-Standard-Copy-V1.xlsx",
        ammonia="data/ammonia_plants.csv",
        cement_supplement="data/cement-plants-noneu.csv",
        refineries_supplement="data/refineries-noneu.csv",
    output:
        industrial_distribution_key=resources(
            "industrial_distribution_key_base_s_{clusters}.csv"
        ),
    threads: 1
    resources:
        mem_mb=1000,
    log:
        logs("build_industrial_distribution_key_{clusters}.log"),
    benchmark:
        benchmarks("build_industrial_distribution_key/s_{clusters}")
    conda:
        "../envs/environment.yaml"
    script:
        "../scripts/build_industrial_distribution_key.py"


rule build_industrial_production_per_node:
    input:
        industrial_distribution_key=resources(
            "industrial_distribution_key_base_s_{clusters}.csv"
        ),
        industrial_production_per_country_tomorrow=resources(
            "industrial_production_per_country_tomorrow_{planning_horizons}-modified.csv"
        ),
    output:
        industrial_production_per_node=resources(
            "industrial_production_base_s_{clusters}_{planning_horizons}.csv"
        ),
    threads: 1
    resources:
        mem_mb=1000,
    log:
        logs("build_industrial_production_per_node_{clusters}_{planning_horizons}.log"),
    benchmark:
        (
            benchmarks(
                "build_industrial_production_per_node/s_{clusters}_{planning_horizons}"
            )
        )
    conda:
        "../envs/environment.yaml"
    script:
        "../scripts/build_industrial_production_per_node.py"


rule build_industrial_energy_demand_per_node:
    input:
        industry_sector_ratios=resources(
            "industry_sector_ratios_{planning_horizons}.csv"
        ),
        industrial_production_per_node=resources(
            "industrial_production_base_s_{clusters}_{planning_horizons}.csv"
        ),
        industrial_energy_demand_per_node_today=resources(
            "industrial_energy_demand_today_base_s_{clusters}.csv"
        ),
    output:
        industrial_energy_demand_per_node=resources(
            "industrial_energy_demand_base_s_{clusters}_{planning_horizons}.csv"
        ),
    threads: 1
    resources:
        mem_mb=1000,
    log:
        logs(
            "build_industrial_energy_demand_per_node_{clusters}_{planning_horizons}.log"
        ),
    benchmark:
        (
            benchmarks(
                "build_industrial_energy_demand_per_node/s_{clusters}_{planning_horizons}"
            )
        )
    conda:
        "../envs/environment.yaml"
    script:
        "../scripts/build_industrial_energy_demand_per_node.py"


rule build_industrial_energy_demand_per_country_today:
    params:
        countries=config_provider("countries"),
        industry=config_provider("industry"),
        ammonia=config_provider("sector", "ammonia", default=False),
    input:
        transformation_output_coke=resources("transformation_output_coke.csv"),
        jrc="data/jrc-idees-2021",
        industrial_production_per_country=resources(
            "industrial_production_per_country.csv"
        ),
    output:
        industrial_energy_demand_per_country_today=resources(
            "industrial_energy_demand_per_country_today.csv"
        ),
    threads: 8
    resources:
        mem_mb=1000,
    log:
        logs("build_industrial_energy_demand_per_country_today.log"),
    benchmark:
        benchmarks("build_industrial_energy_demand_per_country_today")
    conda:
        "../envs/environment.yaml"
    script:
        "../scripts/build_industrial_energy_demand_per_country_today.py"


rule build_industrial_energy_demand_per_node_today:
    input:
        industrial_distribution_key=resources(
            "industrial_distribution_key_base_s_{clusters}.csv"
        ),
        industrial_energy_demand_per_country_today=resources(
            "industrial_energy_demand_per_country_today.csv"
        ),
    output:
        industrial_energy_demand_per_node_today=resources(
            "industrial_energy_demand_today_base_s_{clusters}.csv"
        ),
    threads: 1
    resources:
        mem_mb=1000,
    log:
        logs("build_industrial_energy_demand_per_node_today_{clusters}.log"),
    benchmark:
        benchmarks("build_industrial_energy_demand_per_node_today/s_{clusters}")
    conda:
        "../envs/environment.yaml"
    script:
        "../scripts/build_industrial_energy_demand_per_node_today.py"


rule build_retro_cost:
    params:
        retrofitting=config_provider("sector", "retrofitting"),
        countries=config_provider("countries"),
    input:
        building_stock="data/retro/data_building_stock.csv",
        data_tabula="data/bundle/retro/tabula-calculator-calcsetbuilding.csv",
        air_temperature=resources("temp_air_total_base_s_{clusters}.nc"),
        u_values_PL="data/retro/u_values_poland.csv",
        tax_w="data/retro/electricity_taxes_eu.csv",
        construction_index="data/retro/comparative_level_investment.csv",
        floor_area_missing="data/retro/floor_area_missing.csv",
        clustered_pop_layout=resources("pop_layout_base_s_{clusters}.csv"),
        cost_germany="data/retro/retro_cost_germany.csv",
        window_assumptions="data/retro/window_assumptions.csv",
    output:
        retro_cost=resources("retro_cost_base_s_{clusters}.csv"),
        floor_area=resources("floor_area_base_s_{clusters}.csv"),
    resources:
        mem_mb=1000,
    log:
        logs("build_retro_cost_{clusters}.log"),
    benchmark:
        benchmarks("build_retro_cost/s_{clusters}")
    conda:
        "../envs/environment.yaml"
    script:
        "../scripts/build_retro_cost.py"


rule build_population_weighted_energy_totals:
    params:
        snapshots=config_provider("snapshots"),
        drop_leap_day=config_provider("enable", "drop_leap_day"),
    input:
        energy_totals=resources("{kind}_totals.csv"),
        clustered_pop_layout=resources("pop_layout_base_s_{clusters}.csv"),
    output:
        resources("pop_weighted_{kind}_totals_s_{clusters}.csv"),
    threads: 1
    resources:
        mem_mb=2000,
    log:
        logs("build_population_weighted_{kind}_totals_{clusters}.log"),
    benchmark:
        benchmarks("build_population_weighted_{kind}_totals_{clusters}")
    conda:
        "../envs/environment.yaml"
    script:
        "../scripts/build_population_weighted_energy_totals.py"


rule build_shipping_demand:
    input:
        ports="data/attributed_ports.json",
        scope=resources("europe_shape.geojson"),
        regions=resources("regions_onshore_base_s_{clusters}.geojson"),
        demand=resources("energy_totals.csv"),
    params:
        energy_totals_year=config_provider("energy", "energy_totals_year"),
    output:
        resources("shipping_demand_s_{clusters}.csv"),
    threads: 1
    resources:
        mem_mb=2000,
    log:
        logs("build_shipping_demand_s_{clusters}.log"),
    benchmark:
        benchmarks("build_shipping_demand/s_{clusters}")
    conda:
        "../envs/environment.yaml"
    script:
        "../scripts/build_shipping_demand.py"


rule build_transport_demand:
    params:
        snapshots=config_provider("snapshots"),
        drop_leap_day=config_provider("enable", "drop_leap_day"),
        sector=config_provider("sector"),
        energy_totals_year=config_provider("energy", "energy_totals_year"),
    input:
        clustered_pop_layout=resources("pop_layout_base_s_{clusters}.csv"),
        pop_weighted_energy_totals=resources(
            "pop_weighted_energy_totals_s_{clusters}.csv"
        ),
        transport_data=resources("transport_data.csv"),
        traffic_data_KFZ="data/bundle/emobility/KFZ__count",
        traffic_data_Pkw="data/bundle/emobility/Pkw__count",
        temp_air_total=resources("temp_air_total_base_s_{clusters}.nc"),
    output:
        transport_demand=resources("transport_demand_s_{clusters}.csv"),
        transport_data=resources("transport_data_s_{clusters}.csv"),
        avail_profile=resources("avail_profile_s_{clusters}.csv"),
        dsm_profile=resources("dsm_profile_s_{clusters}.csv"),
    threads: 1
    resources:
        mem_mb=2000,
    log:
        logs("build_transport_demand_s_{clusters}.log"),
    benchmark:
        benchmarks("build_transport_demand/s_{clusters}")
    conda:
        "../envs/environment.yaml"
    script:
        "../scripts/build_transport_demand.py"


rule build_district_heat_share:
    params:
        sector=config_provider("sector"),
        energy_totals_year=config_provider("energy", "energy_totals_year"),
    input:
        district_heat_share=resources("district_heat_share.csv"),
        clustered_pop_layout=resources("pop_layout_base_s_{clusters}.csv"),
    output:
        district_heat_share=resources(
            "district_heat_share_base_s_{clusters}_{planning_horizons}.csv"
        ),
    threads: 1
    resources:
        mem_mb=1000,
    log:
        logs("build_district_heat_share_{clusters}_{planning_horizons}.log"),
    benchmark:
        benchmarks("build_district_heat_share_{clusters}_{planning_horizons}")
    conda:
        "../envs/environment.yaml"
    script:
        "../scripts/build_district_heat_share.py"


rule build_existing_heating_distribution:
    params:
        baseyear=config_provider("scenario", "planning_horizons", 0),
        sector=config_provider("sector"),
        existing_capacities=config_provider("existing_capacities"),
    input:
        existing_heating=resources("existing_heating.csv"),
        clustered_pop_layout=resources("pop_layout_base_s_{clusters}.csv"),
        clustered_pop_energy_layout=resources(
            "pop_weighted_energy_totals_s_{clusters}.csv"
        ),
        district_heat_share=resources(
            "district_heat_share_base_s_{clusters}_{planning_horizons}.csv"
        ),
    output:
        existing_heating_distribution=resources(
            "existing_heating_distribution_base_s_{clusters}_{planning_horizons}.csv"
        ),
    wildcard_constraints:
        planning_horizons=config["scenario"]["planning_horizons"][0],  #only applies to baseyear
    threads: 1
    resources:
        mem_mb=2000,
    log:
        logs(
            "build_existing_heating_distribution_base_s_{clusters}_{planning_horizons}.log"
        ),
    benchmark:
        benchmarks(
            "build_existing_heating_distribution/base_s_{clusters}_{planning_horizons}"
        )
    conda:
        "../envs/environment.yaml"
    script:
        "../scripts/build_existing_heating_distribution.py"


rule time_aggregation:
    params:
        time_resolution=config_provider("clustering", "temporal", "resolution_sector"),
        drop_leap_day=config_provider("enable", "drop_leap_day"),
        solver_name=config_provider("solving", "solver", "name"),
    input:
        network=resources("networks/base_s_{clusters}_elec_{opts}.nc"),
        hourly_heat_demand_total=lambda w: (
            resources("hourly_heat_demand_total_base_s_{clusters}.nc")
            if config_provider("sector", "heating")(w)
            else []
        ),
        solar_thermal_total=lambda w: (
            resources("solar_thermal_total_base_s_{clusters}.nc")
            if config_provider("sector", "solar_thermal")(w)
            else []
        ),
    output:
        snapshot_weightings=resources(
            "snapshot_weightings_base_s_{clusters}_elec_{opts}_{sector_opts}.csv"
        ),
    threads: 1
    resources:
        mem_mb=5000,
    log:
        logs("time_aggregation_base_s_{clusters}_elec_{opts}_{sector_opts}.log"),
    benchmark:
        benchmarks("time_aggregation_base_s_{clusters}_elec_{opts}_{sector_opts}")
    conda:
        "../envs/environment.yaml"
    script:
        "../scripts/time_aggregation.py"


def input_profile_offwind(w):
    return {
        f"profile_{tech}": resources("profile_{clusters}_" + tech + ".nc")
        for tech in ["offwind-ac", "offwind-dc", "offwind-float"]
        if (tech in config_provider("electricity", "renewable_carriers")(w))
    }


rule build_egs_potentials:
    params:
        snapshots=config_provider("snapshots"),
        drop_leap_day=config_provider("enable", "drop_leap_day"),
        sector=config_provider("sector"),
        costs=config_provider("costs"),
    input:
        egs_cost="data/egs_costs.json",
        regions=resources("regions_onshore_base_s_{clusters}.geojson"),
        air_temperature=(
            resources("temp_air_total_base_s_{clusters}.nc")
            if config_provider("sector", "enhanced_geothermal", "var_cf")
            else []
        ),
    output:
        egs_potentials=resources("egs_potentials_{clusters}.csv"),
        egs_overlap=resources("egs_overlap_{clusters}.csv"),
        egs_capacity_factors=resources("egs_capacity_factors_{clusters}.csv"),
    threads: 1
    resources:
        mem_mb=2000,
    log:
        logs("build_egs_potentials_{clusters}.log"),
    benchmark:
        benchmarks("build_egs_potentials_{clusters}")
    conda:
        "../envs/environment.yaml"
    script:
        "../scripts/build_egs_potentials.py"


def input_heat_source_power(w):

    return {
        heat_source_name: resources(
            "heat_source_power_" + heat_source_name + "_base_s_{clusters}.csv"
        )
        for heat_source_name in config_provider(
            "sector", "heat_pump_sources", "urban central"
        )(w)
        if heat_source_name
        in config_provider("sector", "district_heating", "limited_heat_sources")(
            w
        ).keys()
    }


rule prepare_sector_network:
    params:
        time_resolution=config_provider("clustering", "temporal", "resolution_sector"),
        co2_budget=config_provider("co2_budget"),
        conventional_carriers=config_provider(
            "existing_capacities", "conventional_carriers"
        ),
        foresight=config_provider("foresight"),
        costs=config_provider("costs"),
        sector=config_provider("sector"),
        industry=config_provider("industry"),
        renewable=config_provider("renewable"),
        lines=config_provider("lines"),
        pypsa_eur=config_provider("pypsa_eur"),
        length_factor=config_provider("lines", "length_factor"),
        planning_horizons=config_provider("scenario", "planning_horizons"),
        countries=config_provider("countries"),
        adjustments=config_provider("adjustments", "sector"),
        emissions_scope=config_provider("energy", "emissions"),
        biomass=config_provider("biomass"),
        RDIR=RDIR,
        heat_pump_sources=config_provider("sector", "heat_pump_sources"),
        heat_systems=config_provider("sector", "heat_systems"),
        energy_totals_year=config_provider("energy", "energy_totals_year"),
        direct_utilisation_heat_sources=config_provider(
            "sector", "district_heating", "direct_utilisation_heat_sources"
        ),
        limited_heat_sources=config_provider(
            "sector", "district_heating", "limited_heat_sources"
        ),
        temperature_limited_stores=config_provider(
            "sector", "district_heating", "temperature_limited_stores"
        ),
    input:
        unpack(input_profile_offwind),
        unpack(input_heat_source_power),
        **rules.cluster_gas_network.output,
        **rules.build_gas_input_locations.output,
        snapshot_weightings=resources(
            "snapshot_weightings_base_s_{clusters}_elec_{opts}_{sector_opts}.csv"
        ),
        retro_cost=lambda w: (
            resources("retro_cost_base_s_{clusters}.csv")
            if config_provider("sector", "retrofitting", "retro_endogen")(w)
            else []
        ),
        floor_area=lambda w: (
            resources("floor_area_base_s_{clusters}.csv")
            if config_provider("sector", "retrofitting", "retro_endogen")(w)
            else []
        ),
        biomass_transport_costs=lambda w: (
            resources("biomass_transport_costs.csv")
            if config_provider("sector", "biomass_transport")(w)
            or config_provider("sector", "biomass_spatial")(w)
            else []
        ),
        sequestration_potential=lambda w: (
            resources("co2_sequestration_potential_base_s_{clusters}.csv")
            if config_provider(
                "sector", "regional_co2_sequestration_potential", "enable"
            )(w)
            else []
        ),
        network=resources("networks/base_s_{clusters}_elec_{opts}.nc"),
        eurostat="data/eurostat/Balances-April2023",
        pop_weighted_energy_totals=resources(
            "pop_weighted_energy_totals_s_{clusters}.csv"
        ),
        pop_weighted_heat_totals=resources("pop_weighted_heat_totals_s_{clusters}.csv"),
        shipping_demand=resources("shipping_demand_s_{clusters}.csv"),
        transport_demand=resources("transport_demand_s_{clusters}.csv"),
        transport_data=resources("transport_data_s_{clusters}.csv"),
        avail_profile=resources("avail_profile_s_{clusters}.csv"),
        dsm_profile=resources("dsm_profile_s_{clusters}.csv"),
        co2_totals_name=resources("co2_totals.csv"),
        co2="data/bundle/eea/UNFCCC_v23.csv",
        biomass_potentials=resources(
            "biomass_potentials_s_{clusters}_{planning_horizons}.csv"
        ),
        costs=lambda w: (
            resources("costs_{}.csv".format(config_provider("costs", "year")(w)))
            if config_provider("foresight")(w) == "overnight"
            else resources("costs_{planning_horizons}.csv")
        ),
        h2_cavern=resources("salt_cavern_potentials_s_{clusters}.csv"),
        busmap_s=resources("busmap_base_s.csv"),
        busmap=resources("busmap_base_s_{clusters}.csv"),
        clustered_pop_layout=resources("pop_layout_base_s_{clusters}.csv"),
        industrial_demand=resources(
            "industrial_energy_demand_base_s_{clusters}_{planning_horizons}.csv"
        ),
        hourly_heat_demand_total=resources(
            "hourly_heat_demand_total_base_s_{clusters}.nc"
        ),
        industrial_production=resources(
            "industrial_production_base_s_{clusters}_{planning_horizons}.csv"
        ),
        district_heat_share=resources(
            "district_heat_share_base_s_{clusters}_{planning_horizons}-modified.csv"
        ),
        heating_efficiencies=resources("heating_efficiencies.csv"),
        temp_soil_total=resources("temp_soil_total_base_s_{clusters}.nc"),
        temp_air_total=resources("temp_air_total_base_s_{clusters}.nc"),
        cop_profiles=resources("cop_profiles_base_s_{clusters}_{planning_horizons}.nc"),
        ptes_e_max_pu_profiles=lambda w: (
            resources(
                "ptes_e_max_pu_profiles_base_s_{clusters}_{planning_horizons}.nc"
            )
            if config_provider(
                "sector", "district_heating", "ptes", "dynamic_capacity"
            )(w)
            else []
        ),
        ptes_direct_utilisation_profiles=lambda w: (
            resources(
                "ptes_direct_utilisation_profiles_s_{clusters}_{planning_horizons}.nc"
            )
            if config_provider(
                "sector", "district_heating", "ptes", "supplemental_heating", "enable"
            )(w)
            else []
        ),
        solar_thermal_total=lambda w: (
            resources("solar_thermal_total_base_s_{clusters}.nc")
            if config_provider("sector", "solar_thermal")(w)
            else []
        ),
        solar_rooftop_potentials=lambda w: (
            resources("solar_rooftop_potentials_s_{clusters}.csv")
            if "solar" in config_provider("electricity", "renewable_carriers")(w)
            else []
        ),
        egs_potentials=lambda w: (
            resources("egs_potentials_{clusters}.csv")
            if config_provider("sector", "enhanced_geothermal", "enable")(w)
            else []
        ),
        egs_overlap=lambda w: (
            resources("egs_overlap_{clusters}.csv")
            if config_provider("sector", "enhanced_geothermal", "enable")(w)
            else []
        ),
        egs_capacity_factors=lambda w: (
            resources("egs_capacity_factors_{clusters}.csv")
            if config_provider("sector", "enhanced_geothermal", "enable")(w)
            else []
        ),
        direct_heat_source_utilisation_profiles=resources(
            "direct_heat_source_utilisation_profiles_base_s_{clusters}_{planning_horizons}.nc"
        ),
        ates_potentials=lambda w: (
            resources("ates_potentials_base_s_{clusters}_{planning_horizons}.csv")
            if config_provider("sector", "district_heating", "ates", "enable")(w)
            else []
        ),
    output:
        resources(
            "networks/base_s_{clusters}_{opts}_{sector_opts}_{planning_horizons}.nc"
        ),
    threads: 1
    resources:
        mem_mb=2000,
    log:
        logs(
            "prepare_sector_network_base_s_{clusters}_{opts}_{sector_opts}_{planning_horizons}.log"
        ),
    benchmark:
        benchmarks(
            "prepare_sector_network/base_s_{clusters}_{opts}_{sector_opts}_{planning_horizons}"
        )
    conda:
        "../envs/environment.yaml"
    script:
        "../scripts/prepare_sector_network.py"<|MERGE_RESOLUTION|>--- conflicted
+++ resolved
@@ -450,18 +450,14 @@
         ),
         temp_soil_total=resources("temp_soil_total_base_s_{clusters}.nc"),
         temp_air_total=resources("temp_air_total_base_s_{clusters}.nc"),
-<<<<<<< HEAD
         temp_ptes_total=resources(
             "ptes_top_temperature_profiles_s_{clusters}_{planning_horizons}.nc"
         ),
-        regions_onshore=resources("regions_onshore_base_s_{clusters}.geojson"),
-=======
         regions_onshore=lambda w: (
             resources("regions_onshore_base-extended_s_{clusters}.geojson")
             if config_provider("sector", "district_heating", "subnodes", "enable")(w)
             else resources("regions_onshore_base_s_{clusters}.geojson")
         ),
->>>>>>> f9d8f523
     output:
         cop_profiles=resources("cop_profiles_base_s_{clusters}_{planning_horizons}.nc"),
     resources:
