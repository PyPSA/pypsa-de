# SPDX-FileCopyrightText: Contributors to PyPSA-Eur <https://github.com/pypsa/pypsa-eur>
#
# SPDX-License-Identifier: MIT


rule build_population_layouts:
    input:
        nuts3_shapes=resources("nuts3_shapes.geojson"),
        urban_percent="data/worldbank/API_SP.URB.TOTL.IN.ZS_DS2_en_csv_v2.csv",
        cutout=lambda w: CDIR + config_provider("atlite", "default_cutout")(w) + ".nc",
    output:
        pop_layout_total=resources("pop_layout_total.nc"),
        pop_layout_urban=resources("pop_layout_urban.nc"),
        pop_layout_rural=resources("pop_layout_rural.nc"),
    log:
        logs("build_population_layouts.log"),
    resources:
        mem_mb=20000,
    benchmark:
        benchmarks("build_population_layouts")
    threads: 8
    conda:
        "../envs/environment.yaml"
    script:
        "../scripts/build_population_layouts.py"


rule build_clustered_population_layouts:
    input:
        pop_layout_total=resources("pop_layout_total.nc"),
        pop_layout_urban=resources("pop_layout_urban.nc"),
        pop_layout_rural=resources("pop_layout_rural.nc"),
        regions_onshore=resources("regions_onshore_base_s_{clusters}.geojson"),
        cutout=lambda w: CDIR + config_provider("atlite", "default_cutout")(w) + ".nc",
    output:
        clustered_pop_layout=resources("pop_layout_base_s_{clusters}.csv"),
    log:
        logs("build_clustered_population_layouts_s_{clusters}.log"),
    resources:
        mem_mb=10000,
    benchmark:
        benchmarks("build_clustered_population_layouts/s_{clusters}")
    conda:
        "../envs/environment.yaml"
    script:
        "../scripts/build_clustered_population_layouts.py"


rule build_simplified_population_layouts:
    input:
        pop_layout_total=resources("pop_layout_total.nc"),
        pop_layout_urban=resources("pop_layout_urban.nc"),
        pop_layout_rural=resources("pop_layout_rural.nc"),
        regions_onshore=resources("regions_onshore_base_s.geojson"),
        cutout=lambda w: CDIR + config_provider("atlite", "default_cutout")(w) + ".nc",
    output:
        clustered_pop_layout=resources("pop_layout_base_s.csv"),
    resources:
        mem_mb=10000,
    log:
        logs("build_simplified_population_layouts_s"),
    benchmark:
        benchmarks("build_simplified_population_layouts/s")
    conda:
        "../envs/environment.yaml"
    script:
        "../scripts/build_clustered_population_layouts.py"


rule build_gas_network:
    input:
        gas_network="data/gas_network/scigrid-gas/data/IGGIELGN_PipeSegments.geojson",
    output:
        cleaned_gas_network=resources("gas_network.csv"),
    resources:
        mem_mb=4000,
    log:
        logs("build_gas_network.log"),
    benchmark:
        benchmarks("build_gas_network")
    conda:
        "../envs/environment.yaml"
    script:
        "../scripts/build_gas_network.py"


rule build_gas_input_locations:
    input:
        gem="data/gem/Europe-Gas-Tracker-2024-05.xlsx",
        entry="data/gas_network/scigrid-gas/data/IGGIELGN_BorderPoints.geojson",
        storage="data/gas_network/scigrid-gas/data/IGGIELGN_Storages.geojson",
        regions_onshore=resources("regions_onshore_base_s_{clusters}.geojson"),
        regions_offshore=resources("regions_offshore_base_s_{clusters}.geojson"),
    output:
        gas_input_nodes=resources("gas_input_locations_s_{clusters}.geojson"),
        gas_input_nodes_simplified=resources(
            "gas_input_locations_s_{clusters}_simplified.csv"
        ),
    resources:
        mem_mb=2000,
    log:
        logs("build_gas_input_locations_s_{clusters}.log"),
    benchmark:
        benchmarks("build_gas_input_locations/s_{clusters}")
    conda:
        "../envs/environment.yaml"
    script:
        "../scripts/build_gas_input_locations.py"


rule cluster_gas_network:
    input:
        cleaned_gas_network=resources("gas_network.csv"),
        regions_onshore=resources("regions_onshore_base_s_{clusters}.geojson"),
        regions_offshore=resources("regions_offshore_base_s_{clusters}.geojson"),
    output:
        clustered_gas_network=resources("gas_network_base_s_{clusters}.csv"),
    resources:
        mem_mb=4000,
    log:
        logs("cluster_gas_network_{clusters}.log"),
    benchmark:
        benchmarks("cluster_gas_network/s_{clusters}")
    conda:
        "../envs/environment.yaml"
    script:
        "../scripts/cluster_gas_network.py"


def heat_demand_cutout(wildcards):
    c = config_provider("sector", "heat_demand_cutout")(wildcards)
    if c == "default":
        return CDIR + config_provider("atlite", "default_cutout")(wildcards) + ".nc"
    else:
        return CDIR + c + ".nc"


rule build_daily_heat_demand:
    params:
        snapshots=config_provider("snapshots"),
        drop_leap_day=config_provider("enable", "drop_leap_day"),
    input:
        pop_layout=resources("pop_layout_total.nc"),
        regions_onshore=resources("regions_onshore_base_s_{clusters}.geojson"),
        cutout=heat_demand_cutout,
    output:
        heat_demand=resources("daily_heat_demand_total_base_s_{clusters}.nc"),
    resources:
        mem_mb=20000,
    threads: 8
    log:
        logs("build_daily_heat_demand_total_s_{clusters}.loc"),
    benchmark:
        benchmarks("build_daily_heat_demand/total_s_{clusters}")
    conda:
        "../envs/environment.yaml"
    script:
        "../scripts/build_daily_heat_demand.py"


rule build_hourly_heat_demand:
    params:
        snapshots=config_provider("snapshots"),
        drop_leap_day=config_provider("enable", "drop_leap_day"),
    input:
        heat_profile="data/heat_load_profile_BDEW.csv",
        heat_demand=resources("daily_heat_demand_total_base_s_{clusters}.nc"),
    output:
        heat_demand=resources("hourly_heat_demand_total_base_s_{clusters}.nc"),
    resources:
        mem_mb=2000,
    threads: 8
    log:
        logs("build_hourly_heat_demand_total_s_{clusters}.loc"),
    benchmark:
        benchmarks("build_hourly_heat_demand/total_s_{clusters}")
    conda:
        "../envs/environment.yaml"
    script:
        "../scripts/build_hourly_heat_demand.py"


rule build_temperature_profiles:
    params:
        snapshots=config_provider("snapshots"),
        drop_leap_day=config_provider("enable", "drop_leap_day"),
    input:
        pop_layout=resources("pop_layout_total.nc"),
        regions_onshore=resources("regions_onshore_base-extended_s_{clusters}.geojson") if  config["sector"][
    "district_heating"
].get("add_subnodes", True) else resources("regions_onshore_base_s_{clusters}.geojson"),
        cutout=heat_demand_cutout,
    output:
        temp_soil=resources("temp_soil_total_base_s_{clusters}.nc"),
        temp_air=resources("temp_air_total_base_s_{clusters}.nc"),
    resources:
        mem_mb=20000,
    threads: 8
    log:
        logs("build_temperature_profiles_total_s_{clusters}.log"),
    benchmark:
        benchmarks("build_temperature_profiles/total_{clusters}")
    conda:
        "../envs/environment.yaml"
    script:
        "../scripts/build_temperature_profiles.py"


rule build_central_heating_temperature_profiles:
    params:
        max_forward_temperature_central_heating_baseyear=config_provider(
            "sector",
            "district_heating",
            "supply_temperature_approximation",
            "max_forward_temperature_baseyear",
        ),
        min_forward_temperature_central_heating_baseyear=config_provider(
            "sector",
            "district_heating",
            "supply_temperature_approximation",
            "min_forward_temperature_baseyear",
        ),
        return_temperature_central_heating_baseyear=config_provider(
            "sector",
            "district_heating",
            "supply_temperature_approximation",
            "return_temperature_baseyear",
        ),
        snapshots=config_provider("snapshots"),
        lower_threshold_ambient_temperature=config_provider(
            "sector",
            "district_heating",
            "supply_temperature_approximation",
            "lower_threshold_ambient_temperature",
        ),
        upper_threshold_ambient_temperature=config_provider(
            "sector",
            "district_heating",
            "supply_temperature_approximation",
            "upper_threshold_ambient_temperature",
        ),
        rolling_window_ambient_temperature=config_provider(
            "sector",
            "district_heating",
            "supply_temperature_approximation",
            "rolling_window_ambient_temperature",
        ),
        relative_annual_temperature_reduction=config_provider(
            "sector",
            "district_heating",
            "supply_temperature_approximation",
            "relative_annual_temperature_reduction",
        ),
        energy_totals_year=config_provider("energy", "energy_totals_year"),
    input:
        temp_air_total=resources("temp_air_total_base_s_{clusters}.nc"),
        regions_onshore=resources("regions_onshore_base-extended_s_{clusters}.geojson") if  config["sector"][
    "district_heating"
].get("add_subnodes", True) else resources("regions_onshore_base_s_{clusters}.geojson"),
    output:
        central_heating_forward_temperature_profiles=resources(
            "central_heating_forward_temperature_profiles_base_s_{clusters}_{planning_horizons}.nc"
        ),
        central_heating_return_temperature_profiles=resources(
            "central_heating_return_temperature_profiles_base_s_{clusters}_{planning_horizons}.nc"
        ),
    resources:
        mem_mb=20000,
    log:
        logs(
            "build_central_heating_temperature_profiles_s_{clusters}_{planning_horizons}.log"
        ),
    benchmark:
        benchmarks(
            "build_central_heating_temperature_profiles/s_{clusters}_{planning_horizons}"
        )
    conda:
        "../envs/environment.yaml"
    script:
        "../scripts/build_central_heating_temperature_profiles/run.py"


<<<<<<< HEAD
rule build_heat_source_potentials:
    params:
        heat_utilisation_potentials=config_provider(
            "sector", "district_heating", "heat_utilisation_potentials"
        ),
    input:
        utilisation_potential="data/heat_source_utilisation_potentials/{heat_source}.gpkg",
        regions_onshore=resources("regions_onshore_base-restricted_s_{clusters}.geojson") if  config["sector"][
    "district_heating"
].get("add_subnodes", True) else resources("regions_onshore_base_s_{clusters}.geojson"),
    output:
        resources("heat_source_potential_{heat_source}_base_s_{clusters}.csv"),
    resources:
        mem_mb=2000,
    log:
        logs("build_heat_source_potentials_{heat_source}_s_{clusters}.log"),
    benchmark:
        benchmarks("build_heat_source_potentials/{heat_source}_s_{clusters}")
    conda:
        "../envs/environment.yaml"
    script:
        "../scripts/build_heat_source_potentials/run.py"
=======
rule build_geothermal_heat_potential:
    params:
        drop_leap_day=config_provider("enable", "drop_leap_day"),
        countries=config_provider("countries"),
        constant_temperature_celsius=config_provider(
            "sector",
            "district_heating",
            "limited_heat_sources",
            "geothermal",
            "constant_temperature_celsius",
        ),
    input:
        isi_heat_potentials="data/isi_heat_utilisation_potentials.xlsx",
        regions_onshore=resources("regions_onshore_base_s_{clusters}.geojson"),
        lau_regions="data/lau_regions.zip",
    output:
        heat_source_power=resources(
            "heat_source_power_geothermal_base_s_{clusters}.csv"
        ),
    resources:
        mem_mb=2000,
    log:
        logs("build_heat_source_potentials_geothermal_s_{clusters}.log"),
    benchmark:
        benchmarks("build_heat_source_potentials/geothermal_s_{clusters}")
    conda:
        "../envs/environment.yaml"
    script:
        "../scripts/build_geothermal_heat_potential.py"
>>>>>>> 250043ce


rule build_cop_profiles:
    params:
        heat_pump_sink_T_decentral_heating=config_provider(
            "sector", "heat_pump_sink_T_individual_heating"
        ),
        heat_source_cooling_central_heating=config_provider(
            "sector", "district_heating", "heat_source_cooling"
        ),
        heat_pump_cop_approximation_central_heating=config_provider(
            "sector", "district_heating", "heat_pump_cop_approximation"
        ),
        heat_pump_sources=config_provider("sector", "heat_pump_sources"),
<<<<<<< HEAD
        heat_utilisation_potentials=config_provider(
            "sector", "district_heating", "heat_utilisation_potentials"
=======
        limited_heat_sources=config_provider(
            "sector", "district_heating", "limited_heat_sources"
>>>>>>> 250043ce
        ),
        snapshots=config_provider("snapshots"),
    input:
        central_heating_forward_temperature_profiles=resources(
            "central_heating_forward_temperature_profiles_base_s_{clusters}_{planning_horizons}.nc"
        ),
        central_heating_return_temperature_profiles=resources(
            "central_heating_return_temperature_profiles_base_s_{clusters}_{planning_horizons}.nc"
        ),
        temp_soil_total=resources("temp_soil_total_base_s_{clusters}.nc"),
        temp_air_total=resources("temp_air_total_base_s_{clusters}.nc"),
        regions_onshore=resources("regions_onshore_base_s_{clusters}.geojson") if  config["sector"][
    "district_heating"
].get("add_subnodes", True) else resources("regions_onshore_base_s_{clusters}.geojson"),
    output:
        cop_profiles=resources("cop_profiles_base_s_{clusters}_{planning_horizons}.nc"),
    resources:
        mem_mb=20000,
    log:
        logs("build_cop_profiles_s_{clusters}_{planning_horizons}.log"),
    benchmark:
        benchmarks("build_cop_profiles/s_{clusters}_{planning_horizons}")
    conda:
        "../envs/environment.yaml"
    script:
        "../scripts/build_cop_profiles/run.py"


rule build_direct_heat_source_utilisation_profiles:
    params:
        direct_utilisation_heat_sources=config_provider(
            "sector", "district_heating", "direct_utilisation_heat_sources"
        ),
<<<<<<< HEAD
        heat_utilisation_potentials=config_provider(
            "sector", "district_heating", "heat_utilisation_potentials"
=======
        limited_heat_sources=config_provider(
            "sector", "district_heating", "limited_heat_sources"
>>>>>>> 250043ce
        ),
        snapshots=config_provider("snapshots"),
    input:
        central_heating_forward_temperature_profiles=resources(
            "central_heating_forward_temperature_profiles_base_s_{clusters}_{planning_horizons}.nc"
        ),
    output:
        direct_heat_source_utilisation_profiles=resources(
            "direct_heat_source_utilisation_profiles_base_s_{clusters}_{planning_horizons}.nc"
        ),
    resources:
        mem_mb=20000,
    log:
        logs(
            "build_direct_heat_source_utilisation_profiles_s_{clusters}_{planning_horizons}.log"
        ),
    benchmark:
        benchmarks(
            "build_direct_heat_source_utilisation_profiles/s_{clusters}_{planning_horizons}"
        )
    conda:
        "../envs/environment.yaml"
    script:
        "../scripts/build_direct_heat_source_utilisation_profiles.py"


def solar_thermal_cutout(wildcards):
    c = config_provider("solar_thermal", "cutout")(wildcards)
    if c == "default":
        return CDIR + config_provider("atlite", "default_cutout")(wildcards) + ".nc"
    else:
        return CDIR + c + ".nc"


rule build_solar_thermal_profiles:
    params:
        snapshots=config_provider("snapshots"),
        drop_leap_day=config_provider("enable", "drop_leap_day"),
        solar_thermal=config_provider("solar_thermal"),
    input:
        pop_layout=resources("pop_layout_total.nc"),
        regions_onshore=resources("regions_onshore_base_s_{clusters}.geojson"),
        cutout=solar_thermal_cutout,
    output:
        solar_thermal=resources("solar_thermal_total_base_s_{clusters}.nc"),
    resources:
        mem_mb=20000,
    threads: 16
    log:
        logs("build_solar_thermal_profiles_total_s_{clusters}.log"),
    benchmark:
        benchmarks("build_solar_thermal_profiles/total_{clusters}")
    conda:
        "../envs/environment.yaml"
    script:
        "../scripts/build_solar_thermal_profiles.py"


rule build_energy_totals:
    params:
        countries=config_provider("countries"),
        energy=config_provider("energy"),
    input:
        nuts3_shapes=resources("nuts3_shapes.geojson"),
        co2="data/bundle/eea/UNFCCC_v23.csv",
        swiss="data/switzerland-new_format-all_years.csv",
        swiss_transport="data/gr-e-11.03.02.01.01-cc.csv",
        idees="data/jrc-idees-2021",
        district_heat_share="data/district_heat_share.csv",
        eurostat="data/eurostat/Balances-April2023",
        eurostat_households="data/eurostat/eurostat-household_energy_balances-february_2024.csv",
    output:
        transformation_output_coke=resources("transformation_output_coke.csv"),
        energy_name=resources("energy_totals.csv"),
        co2_name=resources("co2_totals.csv"),
        transport_name=resources("transport_data.csv"),
        district_heat_share=resources("district_heat_share.csv"),
        heating_efficiencies=resources("heating_efficiencies.csv"),
    threads: 16
    resources:
        mem_mb=10000,
    log:
        logs("build_energy_totals.log"),
    benchmark:
        benchmarks("build_energy_totals")
    conda:
        "../envs/environment.yaml"
    script:
        "../scripts/build_energy_totals.py"


rule build_heat_totals:
    input:
        hdd="data/era5-annual-HDD-per-country.csv",
        energy_totals=resources("energy_totals.csv"),
    output:
        heat_totals=resources("heat_totals.csv"),
    threads: 1
    resources:
        mem_mb=2000,
    log:
        logs("build_heat_totals.log"),
    benchmark:
        benchmarks("build_heat_totals")
    conda:
        "../envs/environment.yaml"
    script:
        "../scripts/build_heat_totals.py"


rule build_biomass_potentials:
    params:
        biomass=config_provider("biomass"),
    input:
        enspreso_biomass="data/ENSPRESO_BIOMASS.xlsx",
        eurostat="data/eurostat/Balances-April2023",
        nuts2="data/nuts/NUTS_RG_03M_2013_4326_LEVL_2.geojson",
        regions_onshore=resources("regions_onshore_base_s_{clusters}.geojson"),
        nuts3_population=ancient("data/bundle/nama_10r_3popgdp.tsv.gz"),
        swiss_cantons=ancient("data/ch_cantons.csv"),
        swiss_population=ancient("data/bundle/je-e-21.03.02.xls"),
        country_shapes=resources("country_shapes.geojson"),
    output:
        biomass_potentials_all=resources(
            "biomass_potentials_all_{clusters}_{planning_horizons}.csv"
        ),
        biomass_potentials=resources(
            "biomass_potentials_s_{clusters}_{planning_horizons}.csv"
        ),
    threads: 8
    resources:
        mem_mb=2000,
    log:
        logs("build_biomass_potentials_s_{clusters}_{planning_horizons}.log"),
    benchmark:
        benchmarks("build_biomass_potentials_s_{clusters}_{planning_horizons}")
    conda:
        "../envs/environment.yaml"
    script:
        "../scripts/build_biomass_potentials.py"


rule build_biomass_transport_costs:
    input:
        sc1="data/biomass_transport_costs_supplychain1.csv",
        sc2="data/biomass_transport_costs_supplychain2.csv",
    output:
        biomass_transport_costs=resources("biomass_transport_costs.csv"),
    threads: 1
    resources:
        mem_mb=1000,
    log:
        logs("build_biomass_transport_costs.log"),
    benchmark:
        benchmarks("build_biomass_transport_costs")
    conda:
        "../envs/environment.yaml"
    script:
        "../scripts/build_biomass_transport_costs.py"


rule build_sequestration_potentials:
    params:
        sequestration_potential=config_provider(
            "sector", "regional_co2_sequestration_potential"
        ),
    input:
        sequestration_potential="data/complete_map_2020_unit_Mt.geojson",
        regions_onshore=resources("regions_onshore_base_s_{clusters}.geojson"),
        regions_offshore=resources("regions_offshore_base_s_{clusters}.geojson"),
    output:
        sequestration_potential=resources(
            "co2_sequestration_potential_base_s_{clusters}.csv"
        ),
    threads: 1
    resources:
        mem_mb=4000,
    log:
        logs("build_sequestration_potentials_{clusters}.log"),
    benchmark:
        benchmarks("build_sequestration_potentials_{clusters}")
    conda:
        "../envs/environment.yaml"
    script:
        "../scripts/build_sequestration_potentials.py"


rule build_salt_cavern_potentials:
    input:
        salt_caverns="data/bundle/h2_salt_caverns_GWh_per_sqkm.geojson",
        regions_onshore=resources("regions_onshore_base_s_{clusters}.geojson"),
        regions_offshore=resources("regions_offshore_base_s_{clusters}.geojson"),
    output:
        h2_cavern_potential=resources("salt_cavern_potentials_s_{clusters}.csv"),
    threads: 1
    resources:
        mem_mb=2000,
    log:
        logs("build_salt_cavern_potentials_s_{clusters}.log"),
    benchmark:
        benchmarks("build_salt_cavern_potentials_s_{clusters}")
    conda:
        "../envs/environment.yaml"
    script:
        "../scripts/build_salt_cavern_potentials.py"


rule build_ammonia_production:
    input:
        usgs="data/myb1-2022-nitro-ert.xlsx",
    output:
        ammonia_production=resources("ammonia_production.csv"),
    threads: 1
    resources:
        mem_mb=1000,
    log:
        logs("build_ammonia_production.log"),
    benchmark:
        benchmarks("build_ammonia_production")
    conda:
        "../envs/environment.yaml"
    script:
        "../scripts/build_ammonia_production.py"


rule build_industry_sector_ratios:
    params:
        industry=config_provider("industry"),
        ammonia=config_provider("sector", "ammonia", default=False),
    input:
        ammonia_production=resources("ammonia_production.csv"),
        idees="data/jrc-idees-2021",
    output:
        industry_sector_ratios=resources("industry_sector_ratios.csv"),
    threads: 1
    resources:
        mem_mb=1000,
    log:
        logs("build_industry_sector_ratios.log"),
    benchmark:
        benchmarks("build_industry_sector_ratios")
    conda:
        "../envs/environment.yaml"
    script:
        "../scripts/build_industry_sector_ratios.py"


rule build_industry_sector_ratios_intermediate:
    params:
        industry=config_provider("industry"),
    input:
        industry_sector_ratios=resources("industry_sector_ratios.csv"),
        industrial_energy_demand_per_country_today=resources(
            "industrial_energy_demand_per_country_today.csv"
        ),
        industrial_production_per_country=resources(
            "industrial_production_per_country.csv"
        ),
    output:
        industry_sector_ratios=resources(
            "industry_sector_ratios_{planning_horizons}.csv"
        ),
    threads: 1
    resources:
        mem_mb=1000,
    log:
        logs("build_industry_sector_ratios_{planning_horizons}.log"),
    benchmark:
        benchmarks("build_industry_sector_ratios_{planning_horizons}")
    conda:
        "../envs/environment.yaml"
    script:
        "../scripts/build_industry_sector_ratios_intermediate.py"


rule build_industrial_production_per_country:
    params:
        industry=config_provider("industry"),
        countries=config_provider("countries"),
    input:
        ch_industrial_production="data/ch_industrial_production_per_subsector.csv",
        ammonia_production=resources("ammonia_production.csv"),
        jrc="data/jrc-idees-2021",
        eurostat="data/eurostat/Balances-April2023",
    output:
        industrial_production_per_country=resources(
            "industrial_production_per_country.csv"
        ),
    threads: 8
    resources:
        mem_mb=1000,
    log:
        logs("build_industrial_production_per_country.log"),
    benchmark:
        benchmarks("build_industrial_production_per_country")
    conda:
        "../envs/environment.yaml"
    script:
        "../scripts/build_industrial_production_per_country.py"


rule build_industrial_production_per_country_tomorrow:
    params:
        industry=config_provider("industry"),
    input:
        industrial_production_per_country=resources(
            "industrial_production_per_country.csv"
        ),
    output:
        industrial_production_per_country_tomorrow=resources(
            "industrial_production_per_country_tomorrow_{planning_horizons}.csv"
        ),
    threads: 1
    resources:
        mem_mb=1000,
    log:
        logs("build_industrial_production_per_country_tomorrow_{planning_horizons}.log"),
    benchmark:
        (
            benchmarks(
                "build_industrial_production_per_country_tomorrow_{planning_horizons}"
            )
        )
    conda:
        "../envs/environment.yaml"
    script:
        "../scripts/build_industrial_production_per_country_tomorrow.py"


rule build_industrial_distribution_key:
    params:
        hotmaps_locate_missing=config_provider(
            "industry", "hotmaps_locate_missing", default=False
        ),
        countries=config_provider("countries"),
    input:
        regions_onshore=resources("regions_onshore_base_s_{clusters}.geojson"),
        clustered_pop_layout=resources("pop_layout_base_s_{clusters}.csv"),
        hotmaps="data/Industrial_Database.csv",
        gem_gspt="data/gem/Global-Steel-Plant-Tracker-April-2024-Standard-Copy-V1.xlsx",
        ammonia="data/ammonia_plants.csv",
        cement_supplement="data/cement-plants-noneu.csv",
        refineries_supplement="data/refineries-noneu.csv",
    output:
        industrial_distribution_key=resources(
            "industrial_distribution_key_base_s_{clusters}.csv"
        ),
    threads: 1
    resources:
        mem_mb=1000,
    log:
        logs("build_industrial_distribution_key_{clusters}.log"),
    benchmark:
        benchmarks("build_industrial_distribution_key/s_{clusters}")
    conda:
        "../envs/environment.yaml"
    script:
        "../scripts/build_industrial_distribution_key.py"


rule build_industrial_production_per_node:
    input:
        industrial_distribution_key=resources(
            "industrial_distribution_key_base_s_{clusters}.csv"
        ),
        industrial_production_per_country_tomorrow=resources(
            "industrial_production_per_country_tomorrow_{planning_horizons}-modified.csv"
        ),
    output:
        industrial_production_per_node=resources(
            "industrial_production_base_s_{clusters}_{planning_horizons}.csv"
        ),
    threads: 1
    resources:
        mem_mb=1000,
    log:
        logs("build_industrial_production_per_node_{clusters}_{planning_horizons}.log"),
    benchmark:
        (
            benchmarks(
                "build_industrial_production_per_node/s_{clusters}_{planning_horizons}"
            )
        )
    conda:
        "../envs/environment.yaml"
    script:
        "../scripts/build_industrial_production_per_node.py"


rule build_industrial_energy_demand_per_node:
    input:
        industry_sector_ratios=resources(
            "industry_sector_ratios_{planning_horizons}.csv"
        ),
        industrial_production_per_node=resources(
            "industrial_production_base_s_{clusters}_{planning_horizons}.csv"
        ),
        industrial_energy_demand_per_node_today=resources(
            "industrial_energy_demand_today_base_s_{clusters}.csv"
        ),
    output:
        industrial_energy_demand_per_node=resources(
            "industrial_energy_demand_base_s_{clusters}_{planning_horizons}.csv"
        ),
    threads: 1
    resources:
        mem_mb=1000,
    log:
        logs(
            "build_industrial_energy_demand_per_node_{clusters}_{planning_horizons}.log"
        ),
    benchmark:
        (
            benchmarks(
                "build_industrial_energy_demand_per_node/s_{clusters}_{planning_horizons}"
            )
        )
    conda:
        "../envs/environment.yaml"
    script:
        "../scripts/build_industrial_energy_demand_per_node.py"


rule build_industrial_energy_demand_per_country_today:
    params:
        countries=config_provider("countries"),
        industry=config_provider("industry"),
        ammonia=config_provider("sector", "ammonia", default=False),
    input:
        transformation_output_coke=resources("transformation_output_coke.csv"),
        jrc="data/jrc-idees-2021",
        industrial_production_per_country=resources(
            "industrial_production_per_country.csv"
        ),
    output:
        industrial_energy_demand_per_country_today=resources(
            "industrial_energy_demand_per_country_today.csv"
        ),
    threads: 8
    resources:
        mem_mb=1000,
    log:
        logs("build_industrial_energy_demand_per_country_today.log"),
    benchmark:
        benchmarks("build_industrial_energy_demand_per_country_today")
    conda:
        "../envs/environment.yaml"
    script:
        "../scripts/build_industrial_energy_demand_per_country_today.py"


rule build_industrial_energy_demand_per_node_today:
    input:
        industrial_distribution_key=resources(
            "industrial_distribution_key_base_s_{clusters}.csv"
        ),
        industrial_energy_demand_per_country_today=resources(
            "industrial_energy_demand_per_country_today.csv"
        ),
    output:
        industrial_energy_demand_per_node_today=resources(
            "industrial_energy_demand_today_base_s_{clusters}.csv"
        ),
    threads: 1
    resources:
        mem_mb=1000,
    log:
        logs("build_industrial_energy_demand_per_node_today_{clusters}.log"),
    benchmark:
        benchmarks("build_industrial_energy_demand_per_node_today/s_{clusters}")
    conda:
        "../envs/environment.yaml"
    script:
        "../scripts/build_industrial_energy_demand_per_node_today.py"


rule build_retro_cost:
    params:
        retrofitting=config_provider("sector", "retrofitting"),
        countries=config_provider("countries"),
    input:
        building_stock="data/retro/data_building_stock.csv",
        data_tabula="data/bundle/retro/tabula-calculator-calcsetbuilding.csv",
        air_temperature=resources("temp_air_total_base_s_{clusters}.nc"),
        u_values_PL="data/retro/u_values_poland.csv",
        tax_w="data/retro/electricity_taxes_eu.csv",
        construction_index="data/retro/comparative_level_investment.csv",
        floor_area_missing="data/retro/floor_area_missing.csv",
        clustered_pop_layout=resources("pop_layout_base_s_{clusters}.csv"),
        cost_germany="data/retro/retro_cost_germany.csv",
        window_assumptions="data/retro/window_assumptions.csv",
    output:
        retro_cost=resources("retro_cost_base_s_{clusters}.csv"),
        floor_area=resources("floor_area_base_s_{clusters}.csv"),
    resources:
        mem_mb=1000,
    log:
        logs("build_retro_cost_{clusters}.log"),
    benchmark:
        benchmarks("build_retro_cost/s_{clusters}")
    conda:
        "../envs/environment.yaml"
    script:
        "../scripts/build_retro_cost.py"


rule build_population_weighted_energy_totals:
    params:
        snapshots=config_provider("snapshots"),
    input:
        energy_totals=resources("{kind}_totals.csv"),
        clustered_pop_layout=resources("pop_layout_base_s_{clusters}.csv"),
    output:
        resources("pop_weighted_{kind}_totals_s_{clusters}.csv"),
    threads: 1
    resources:
        mem_mb=2000,
    log:
        logs("build_population_weighted_{kind}_totals_{clusters}.log"),
    benchmark:
        benchmarks("build_population_weighted_{kind}_totals_{clusters}")
    conda:
        "../envs/environment.yaml"
    script:
        "../scripts/build_population_weighted_energy_totals.py"


rule build_shipping_demand:
    input:
        ports="data/attributed_ports.json",
        scope=resources("europe_shape.geojson"),
        regions=resources("regions_onshore_base_s_{clusters}.geojson"),
        demand=resources("energy_totals.csv"),
    params:
        energy_totals_year=config_provider("energy", "energy_totals_year"),
    output:
        resources("shipping_demand_s_{clusters}.csv"),
    threads: 1
    resources:
        mem_mb=2000,
    log:
        logs("build_shipping_demand_s_{clusters}.log"),
    benchmark:
        benchmarks("build_shipping_demand/s_{clusters}")
    conda:
        "../envs/environment.yaml"
    script:
        "../scripts/build_shipping_demand.py"


rule build_transport_demand:
    params:
        snapshots=config_provider("snapshots"),
        drop_leap_day=config_provider("enable", "drop_leap_day"),
        sector=config_provider("sector"),
        energy_totals_year=config_provider("energy", "energy_totals_year"),
    input:
        clustered_pop_layout=resources("pop_layout_base_s_{clusters}.csv"),
        pop_weighted_energy_totals=resources(
            "pop_weighted_energy_totals_s_{clusters}.csv"
        ),
        transport_data=resources("transport_data.csv"),
        traffic_data_KFZ="data/bundle/emobility/KFZ__count",
        traffic_data_Pkw="data/bundle/emobility/Pkw__count",
        temp_air_total=resources("temp_air_total_base_s_{clusters}.nc"),
    output:
        transport_demand=resources("transport_demand_s_{clusters}.csv"),
        transport_data=resources("transport_data_s_{clusters}.csv"),
        avail_profile=resources("avail_profile_s_{clusters}.csv"),
        dsm_profile=resources("dsm_profile_s_{clusters}.csv"),
    threads: 1
    resources:
        mem_mb=2000,
    log:
        logs("build_transport_demand_s_{clusters}.log"),
    benchmark:
        benchmarks("build_transport_demand/s_{clusters}")
    conda:
        "../envs/environment.yaml"
    script:
        "../scripts/build_transport_demand.py"


rule build_district_heat_share:
    params:
        sector=config_provider("sector"),
        energy_totals_year=config_provider("energy", "energy_totals_year"),
    input:
        district_heat_share=resources("district_heat_share.csv"),
        clustered_pop_layout=resources("pop_layout_base_s_{clusters}.csv"),
    output:
        district_heat_share=resources(
            "district_heat_share_base_s_{clusters}_{planning_horizons}.csv"
        ),
    threads: 1
    resources:
        mem_mb=1000,
    log:
        logs("build_district_heat_share_{clusters}_{planning_horizons}.log"),
    benchmark:
        benchmarks("build_district_heat_share_{clusters}_{planning_horizons}")
    conda:
        "../envs/environment.yaml"
    script:
        "../scripts/build_district_heat_share.py"


rule build_existing_heating_distribution:
    params:
        baseyear=config_provider("scenario", "planning_horizons", 0),
        sector=config_provider("sector"),
        existing_capacities=config_provider("existing_capacities"),
    input:
        existing_heating=resources("existing_heating.csv"),
        clustered_pop_layout=resources("pop_layout_base_s_{clusters}.csv"),
        clustered_pop_energy_layout=resources(
            "pop_weighted_energy_totals_s_{clusters}.csv"
        ),
        district_heat_share=resources(
            "district_heat_share_base_s_{clusters}_{planning_horizons}.csv"
        ),
    output:
        existing_heating_distribution=resources(
            "existing_heating_distribution_base_s_{clusters}_{planning_horizons}.csv"
        ),
    wildcard_constraints:
        planning_horizons=config["scenario"]["planning_horizons"][0],  #only applies to baseyear
    threads: 1
    resources:
        mem_mb=2000,
    log:
        logs(
            "build_existing_heating_distribution_base_s_{clusters}_{planning_horizons}.log"
        ),
    benchmark:
        benchmarks(
            "build_existing_heating_distribution/base_s_{clusters}_{planning_horizons}"
        )
    conda:
        "../envs/environment.yaml"
    script:
        "../scripts/build_existing_heating_distribution.py"


rule time_aggregation:
    params:
        time_resolution=config_provider("clustering", "temporal", "resolution_sector"),
        drop_leap_day=config_provider("enable", "drop_leap_day"),
        solver_name=config_provider("solving", "solver", "name"),
    input:
        network=resources("networks/base_s_{clusters}_elec_{opts}.nc"),
        hourly_heat_demand_total=lambda w: (
            resources("hourly_heat_demand_total_base_s_{clusters}.nc")
            if config_provider("sector", "heating")(w)
            else []
        ),
        solar_thermal_total=lambda w: (
            resources("solar_thermal_total_base_s_{clusters}.nc")
            if config_provider("sector", "solar_thermal")(w)
            else []
        ),
    output:
        snapshot_weightings=resources(
            "snapshot_weightings_base_s_{clusters}_elec_{opts}_{sector_opts}.csv"
        ),
    threads: 1
    resources:
        mem_mb=5000,
    log:
        logs("time_aggregation_base_s_{clusters}_elec_{opts}_{sector_opts}.log"),
    benchmark:
        benchmarks("time_aggregation_base_s_{clusters}_elec_{opts}_{sector_opts}")
    conda:
        "../envs/environment.yaml"
    script:
        "../scripts/time_aggregation.py"


def input_profile_offwind(w):
    return {
        f"profile_{tech}": resources("profile_{clusters}_" + tech + ".nc")
        for tech in ["offwind-ac", "offwind-dc", "offwind-float"]
        if (tech in config_provider("electricity", "renewable_carriers")(w))
    }


rule build_egs_potentials:
    params:
        snapshots=config_provider("snapshots"),
        sector=config_provider("sector"),
        costs=config_provider("costs"),
    input:
        egs_cost="data/egs_costs.json",
        regions=resources("regions_onshore_base_s_{clusters}.geojson"),
        air_temperature=(
            resources("temp_air_total_base_s_{clusters}.nc")
            if config_provider("sector", "enhanced_geothermal", "var_cf")
            else []
        ),
    output:
        egs_potentials=resources("egs_potentials_{clusters}.csv"),
        egs_overlap=resources("egs_overlap_{clusters}.csv"),
        egs_capacity_factors=resources("egs_capacity_factors_{clusters}.csv"),
    threads: 1
    resources:
        mem_mb=2000,
    log:
        logs("build_egs_potentials_{clusters}.log"),
    benchmark:
        benchmarks("build_egs_potentials_{clusters}")
    conda:
        "../envs/environment.yaml"
    script:
        "../scripts/build_egs_potentials.py"


<<<<<<< HEAD
def input_heat_source_potentials(w):

    return {
        heat_source_name: resources(
            "heat_source_potential_" + heat_source_name + "_base_s_{clusters}.csv"
        )
        for heat_source_name in config_provider(
            "sector", "district_heating", "heat_utilisation_potentials"
        )(w).keys()
        if heat_source_name
        in config_provider("sector", "heat_pump_sources", "urban central")(w)
=======
def input_heat_source_power(w):

    return {
        heat_source_name: resources(
            "heat_source_power_" + heat_source_name + "_base_s_{clusters}.csv"
        )
        for heat_source_name in config_provider(
            "sector", "heat_pump_sources", "urban central"
        )(w)
        if heat_source_name
        in config_provider("sector", "district_heating", "limited_heat_sources")(
            w
        ).keys()
>>>>>>> 250043ce
    }


rule prepare_sector_network:
    params:
        time_resolution=config_provider("clustering", "temporal", "resolution_sector"),
        co2_budget=config_provider("co2_budget"),
        conventional_carriers=config_provider(
            "existing_capacities", "conventional_carriers"
        ),
        foresight=config_provider("foresight"),
        costs=config_provider("costs"),
        sector=config_provider("sector"),
        industry=config_provider("industry"),
        renewable=config_provider("renewable"),
        lines=config_provider("lines"),
        pypsa_eur=config_provider("pypsa_eur"),
        length_factor=config_provider("lines", "length_factor"),
        planning_horizons=config_provider("scenario", "planning_horizons"),
        countries=config_provider("countries"),
        adjustments=config_provider("adjustments", "sector"),
        emissions_scope=config_provider("energy", "emissions"),
        biomass=config_provider("biomass"),
        RDIR=RDIR,
        heat_pump_sources=config_provider("sector", "heat_pump_sources"),
        heat_systems=config_provider("sector", "heat_systems"),
        energy_totals_year=config_provider("energy", "energy_totals_year"),
<<<<<<< HEAD
        heat_utilisation_potentials=config_provider(
            "sector", "district_heating", "heat_utilisation_potentials"
        ),
        direct_utilisation_heat_sources=config_provider(
            "sector", "district_heating", "direct_utilisation_heat_sources"
        ),
    input:
        unpack(input_profile_offwind),
        unpack(input_heat_source_potentials),
=======
        direct_utilisation_heat_sources=config_provider(
            "sector", "district_heating", "direct_utilisation_heat_sources"
        ),
        limited_heat_sources=config_provider(
            "sector", "district_heating", "limited_heat_sources"
        ),
    input:
        unpack(input_profile_offwind),
        unpack(input_heat_source_power),
>>>>>>> 250043ce
        **rules.cluster_gas_network.output,
        **rules.build_gas_input_locations.output,
        snapshot_weightings=resources(
            "snapshot_weightings_base_s_{clusters}_elec_{opts}_{sector_opts}.csv"
        ),
        retro_cost=lambda w: (
            resources("retro_cost_base_s_{clusters}.csv")
            if config_provider("sector", "retrofitting", "retro_endogen")(w)
            else []
        ),
        floor_area=lambda w: (
            resources("floor_area_base_s_{clusters}.csv")
            if config_provider("sector", "retrofitting", "retro_endogen")(w)
            else []
        ),
        biomass_transport_costs=lambda w: (
            resources("biomass_transport_costs.csv")
            if config_provider("sector", "biomass_transport")(w)
            or config_provider("sector", "biomass_spatial")(w)
            else []
        ),
        sequestration_potential=lambda w: (
            resources("co2_sequestration_potential_base_s_{clusters}.csv")
            if config_provider(
                "sector", "regional_co2_sequestration_potential", "enable"
            )(w)
            else []
        ),
        network=resources("networks/base_s_{clusters}_elec_{opts}.nc"),
        eurostat="data/eurostat/Balances-April2023",
        pop_weighted_energy_totals=resources(
            "pop_weighted_energy_totals_s_{clusters}.csv"
        ),
        pop_weighted_heat_totals=resources("pop_weighted_heat_totals_s_{clusters}.csv"),
        shipping_demand=resources("shipping_demand_s_{clusters}.csv"),
        transport_demand=resources("transport_demand_s_{clusters}.csv"),
        transport_data=resources("transport_data_s_{clusters}.csv"),
        avail_profile=resources("avail_profile_s_{clusters}.csv"),
        dsm_profile=resources("dsm_profile_s_{clusters}.csv"),
        co2_totals_name=resources("co2_totals.csv"),
        co2="data/bundle/eea/UNFCCC_v23.csv",
        biomass_potentials=resources(
            "biomass_potentials_s_{clusters}_{planning_horizons}.csv"
        ),
        costs=lambda w: (
            resources("costs_{}.csv".format(config_provider("costs", "year")(w)))
            if config_provider("foresight")(w) == "overnight"
            else resources("costs_{planning_horizons}.csv")
        ),
        h2_cavern=resources("salt_cavern_potentials_s_{clusters}.csv"),
        busmap_s=resources("busmap_base_s.csv"),
        busmap=resources("busmap_base_s_{clusters}.csv"),
        clustered_pop_layout=resources("pop_layout_base_s_{clusters}.csv"),
        industrial_demand=resources(
            "industrial_energy_demand_base_s_{clusters}_{planning_horizons}.csv"
        ),
        hourly_heat_demand_total=resources(
            "hourly_heat_demand_total_base_s_{clusters}.nc"
        ),
        industrial_production=resources(
            "industrial_production_base_s_{clusters}_{planning_horizons}.csv"
        ),
        district_heat_share=resources(
            "district_heat_share_base_s_{clusters}_{planning_horizons}-modified.csv"
        ),
        heating_efficiencies=resources("heating_efficiencies.csv"),
        temp_soil_total=resources("temp_soil_total_base_s_{clusters}.nc"),
        temp_air_total=resources("temp_air_total_base_s_{clusters}.nc"),
        cop_profiles=resources("cop_profiles_base_s_{clusters}_{planning_horizons}.nc"),
        solar_thermal_total=lambda w: (
            resources("solar_thermal_total_base_s_{clusters}.nc")
            if config_provider("sector", "solar_thermal")(w)
            else []
        ),
        egs_potentials=lambda w: (
            resources("egs_potentials_{clusters}.csv")
            if config_provider("sector", "enhanced_geothermal", "enable")(w)
            else []
        ),
        egs_overlap=lambda w: (
            resources("egs_overlap_{clusters}.csv")
            if config_provider("sector", "enhanced_geothermal", "enable")(w)
            else []
        ),
        egs_capacity_factors=lambda w: (
            resources("egs_capacity_factors_{clusters}.csv")
            if config_provider("sector", "enhanced_geothermal", "enable")(w)
            else []
        ),
        direct_heat_source_utilisation_profiles=resources(
            "direct_heat_source_utilisation_profiles_base_s_{clusters}_{planning_horizons}.nc"
        ),
    output:
        resources(
            "networks/base_s_{clusters}_{opts}_{sector_opts}_{planning_horizons}.nc"
        ),
    threads: 1
    resources:
        mem_mb=2000,
    log:
        logs(
            "prepare_sector_network_base_s_{clusters}_{opts}_{sector_opts}_{planning_horizons}.log"
        ),
    benchmark:
        benchmarks(
            "prepare_sector_network/base_s_{clusters}_{opts}_{sector_opts}_{planning_horizons}"
        )
    conda:
        "../envs/environment.yaml"
    script:
        "../scripts/prepare_sector_network.py"<|MERGE_RESOLUTION|>--- conflicted
+++ resolved
@@ -280,30 +280,6 @@
         "../scripts/build_central_heating_temperature_profiles/run.py"
 
 
-<<<<<<< HEAD
-rule build_heat_source_potentials:
-    params:
-        heat_utilisation_potentials=config_provider(
-            "sector", "district_heating", "heat_utilisation_potentials"
-        ),
-    input:
-        utilisation_potential="data/heat_source_utilisation_potentials/{heat_source}.gpkg",
-        regions_onshore=resources("regions_onshore_base-restricted_s_{clusters}.geojson") if  config["sector"][
-    "district_heating"
-].get("add_subnodes", True) else resources("regions_onshore_base_s_{clusters}.geojson"),
-    output:
-        resources("heat_source_potential_{heat_source}_base_s_{clusters}.csv"),
-    resources:
-        mem_mb=2000,
-    log:
-        logs("build_heat_source_potentials_{heat_source}_s_{clusters}.log"),
-    benchmark:
-        benchmarks("build_heat_source_potentials/{heat_source}_s_{clusters}")
-    conda:
-        "../envs/environment.yaml"
-    script:
-        "../scripts/build_heat_source_potentials/run.py"
-=======
 rule build_geothermal_heat_potential:
     params:
         drop_leap_day=config_provider("enable", "drop_leap_day"),
@@ -333,7 +309,6 @@
         "../envs/environment.yaml"
     script:
         "../scripts/build_geothermal_heat_potential.py"
->>>>>>> 250043ce
 
 
 rule build_cop_profiles:
@@ -348,13 +323,8 @@
             "sector", "district_heating", "heat_pump_cop_approximation"
         ),
         heat_pump_sources=config_provider("sector", "heat_pump_sources"),
-<<<<<<< HEAD
-        heat_utilisation_potentials=config_provider(
-            "sector", "district_heating", "heat_utilisation_potentials"
-=======
         limited_heat_sources=config_provider(
             "sector", "district_heating", "limited_heat_sources"
->>>>>>> 250043ce
         ),
         snapshots=config_provider("snapshots"),
     input:
@@ -388,13 +358,8 @@
         direct_utilisation_heat_sources=config_provider(
             "sector", "district_heating", "direct_utilisation_heat_sources"
         ),
-<<<<<<< HEAD
-        heat_utilisation_potentials=config_provider(
-            "sector", "district_heating", "heat_utilisation_potentials"
-=======
         limited_heat_sources=config_provider(
             "sector", "district_heating", "limited_heat_sources"
->>>>>>> 250043ce
         ),
         snapshots=config_provider("snapshots"),
     input:
@@ -1111,19 +1076,6 @@
         "../scripts/build_egs_potentials.py"
 
 
-<<<<<<< HEAD
-def input_heat_source_potentials(w):
-
-    return {
-        heat_source_name: resources(
-            "heat_source_potential_" + heat_source_name + "_base_s_{clusters}.csv"
-        )
-        for heat_source_name in config_provider(
-            "sector", "district_heating", "heat_utilisation_potentials"
-        )(w).keys()
-        if heat_source_name
-        in config_provider("sector", "heat_pump_sources", "urban central")(w)
-=======
 def input_heat_source_power(w):
 
     return {
@@ -1137,7 +1089,6 @@
         in config_provider("sector", "district_heating", "limited_heat_sources")(
             w
         ).keys()
->>>>>>> 250043ce
     }
 
 
@@ -1165,27 +1116,15 @@
         heat_pump_sources=config_provider("sector", "heat_pump_sources"),
         heat_systems=config_provider("sector", "heat_systems"),
         energy_totals_year=config_provider("energy", "energy_totals_year"),
-<<<<<<< HEAD
-        heat_utilisation_potentials=config_provider(
-            "sector", "district_heating", "heat_utilisation_potentials"
-        ),
         direct_utilisation_heat_sources=config_provider(
             "sector", "district_heating", "direct_utilisation_heat_sources"
         ),
-    input:
-        unpack(input_profile_offwind),
-        unpack(input_heat_source_potentials),
-=======
-        direct_utilisation_heat_sources=config_provider(
-            "sector", "district_heating", "direct_utilisation_heat_sources"
-        ),
         limited_heat_sources=config_provider(
             "sector", "district_heating", "limited_heat_sources"
         ),
     input:
         unpack(input_profile_offwind),
         unpack(input_heat_source_power),
->>>>>>> 250043ce
         **rules.cluster_gas_network.output,
         **rules.build_gas_input_locations.output,
         snapshot_weightings=resources(
