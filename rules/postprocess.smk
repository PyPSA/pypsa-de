# SPDX-FileCopyrightText: Contributors to PyPSA-Eur <https://github.com/pypsa/pypsa-eur>
#
# SPDX-License-Identifier: MIT


if config["foresight"] != "perfect":

    rule plot_power_network_clustered:
        params:
            plotting=config_provider("plotting"),
        input:
            network=resources("networks/base_s_{clusters}.nc"),
            regions_onshore=resources("regions_onshore_base_s_{clusters}.geojson"),
        output:
            map=resources("maps/power-network-s-{clusters}.pdf"),
        threads: 1
        resources:
            mem_mb=4000,
        benchmark:
            benchmarks("plot_power_network_clustered/base_s_{clusters}")
        conda:
            "../envs/environment.yaml"
        script:
            "../scripts/plot_power_network_clustered.py"

    rule plot_power_network:
        params:
            plotting=config_provider("plotting"),
            transmission_limit=config_provider("electricity", "transmission_limit"),
        input:
            network=RESULTS
<<<<<<< HEAD
            + "postnetworks/base_s_{clusters}_l{ll}_{opts}_{sector_opts}_{planning_horizons}_lt.nc",
=======
            + "networks/base_s_{clusters}_{opts}_{sector_opts}_{planning_horizons}.nc",
>>>>>>> a0a054d1
            regions=resources("regions_onshore_base_s_{clusters}.geojson"),
        output:
            map=RESULTS
            + "maps/base_s_{clusters}_{opts}_{sector_opts}-costs-all_{planning_horizons}.pdf",
        threads: 2
        resources:
            mem_mb=10000,
        log:
            RESULTS
            + "logs/plot_power_network/base_s_{clusters}_{opts}_{sector_opts}_{planning_horizons}.log",
        benchmark:
            (
                RESULTS
                + "benchmarks/plot_power_network/base_s_{clusters}_{opts}_{sector_opts}_{planning_horizons}"
            )
        conda:
            "../envs/environment.yaml"
        script:
            "../scripts/plot_power_network.py"

    rule plot_hydrogen_network:
        params:
            plotting=config_provider("plotting"),
            foresight=config_provider("foresight"),
        input:
            network=RESULTS
<<<<<<< HEAD
            + "postnetworks/base_s_{clusters}_l{ll}_{opts}_{sector_opts}_{planning_horizons}_lt.nc",
=======
            + "networks/base_s_{clusters}_{opts}_{sector_opts}_{planning_horizons}.nc",
>>>>>>> a0a054d1
            regions=resources("regions_onshore_base_s_{clusters}.geojson"),
        output:
            map=RESULTS
            + "maps/base_s_{clusters}_{opts}_{sector_opts}-h2_network_{planning_horizons}.pdf",
        threads: 2
        resources:
            mem_mb=10000,
        log:
            RESULTS
            + "logs/plot_hydrogen_network/base_s_{clusters}_{opts}_{sector_opts}_{planning_horizons}.log",
        benchmark:
            (
                RESULTS
                + "benchmarks/plot_hydrogen_network/base_s_{clusters}_{opts}_{sector_opts}_{planning_horizons}"
            )
        conda:
            "../envs/environment.yaml"
        script:
            "../scripts/plot_hydrogen_network.py"

    rule plot_gas_network:
        params:
            plotting=config_provider("plotting"),
        input:
            network=RESULTS
<<<<<<< HEAD
            + "postnetworks/base_s_{clusters}_l{ll}_{opts}_{sector_opts}_{planning_horizons}_lt.nc",
=======
            + "networks/base_s_{clusters}_{opts}_{sector_opts}_{planning_horizons}.nc",
>>>>>>> a0a054d1
            regions=resources("regions_onshore_base_s_{clusters}.geojson"),
        output:
            map=RESULTS
            + "maps/base_s_{clusters}_{opts}_{sector_opts}-ch4_network_{planning_horizons}.pdf",
        threads: 2
        resources:
            mem_mb=10000,
        log:
            RESULTS
            + "logs/plot_gas_network/base_s_{clusters}_{opts}_{sector_opts}_{planning_horizons}.log",
        benchmark:
            (
                RESULTS
                + "benchmarks/plot_gas_network/base_s_{clusters}_{opts}_{sector_opts}_{planning_horizons}"
            )
        conda:
            "../envs/environment.yaml"
        script:
            "../scripts/plot_gas_network.py"


if config["foresight"] == "perfect":

    def output_map_year(w):
        return {
            f"map_{year}": RESULTS
            + "maps/base_s_{clusters}_{opts}_{sector_opts}-costs-all_"
            + f"{year}.pdf"
            for year in config_provider("scenario", "planning_horizons")(w)
        }

    rule plot_power_network_perfect:
        params:
            plotting=config_provider("plotting"),
        input:
            network=RESULTS
            + "networks/base_s_{clusters}_{opts}_{sector_opts}_brownfield_all_years.nc",
            regions=resources("regions_onshore_base_s_{clusters}.geojson"),
        output:
            unpack(output_map_year),
        threads: 2
        resources:
            mem_mb=10000,
        conda:
            "../envs/environment.yaml"
        script:
            "../scripts/plot_power_network_perfect.py"


rule copy_config:
    params:
        RDIR=RDIR,
        config=lambda wildcards: (
            scenario_config(wildcards.run) if "run" in wildcards else config
        ),
    output:
        RESULTS + "config.yaml",
    threads: 1
    resources:
        mem_mb=1000,
    conda:
        "../envs/environment.yaml"
    script:
        "../scripts/copy_config.py"


rule make_summary:
    params:
        foresight=config_provider("foresight"),
        costs=config_provider("costs"),
        snapshots=config_provider("snapshots"),
        drop_leap_day=config_provider("enable", "drop_leap_day"),
        scenario=config_provider("scenario"),
        RDIR=RDIR,
    input:
        networks=expand(
            RESULTS
<<<<<<< HEAD
            + "postnetworks/base_s_{clusters}_l{ll}_{opts}_{sector_opts}_{planning_horizons}_lt.nc",
=======
            + "networks/base_s_{clusters}_{opts}_{sector_opts}_{planning_horizons}.nc",
>>>>>>> a0a054d1
            **config["scenario"],
            allow_missing=True,
        ),
        costs=lambda w: (
            resources("costs_{}.csv".format(config_provider("costs", "year")(w)))
            if config_provider("foresight")(w) == "overnight"
            else resources(
                "costs_{}.csv".format(
                    config_provider("scenario", "planning_horizons", 0)(w)
                )
            )
        ),
        ac_plot=expand(
            resources("maps/power-network-s-{clusters}.pdf"),
            **config["scenario"],
            allow_missing=True,
        ),
        costs_plot=expand(
            RESULTS
            + "maps/base_s_{clusters}_{opts}_{sector_opts}-costs-all_{planning_horizons}.pdf",
            **config["scenario"],
            allow_missing=True,
        ),
        h2_plot=lambda w: expand(
            (
                RESULTS
                + "maps/base_s_{clusters}_{opts}_{sector_opts}-h2_network_{planning_horizons}.pdf"
                if config_provider("sector", "H2_network")(w)
                else []
            ),
            **config["scenario"],
            allow_missing=True,
        ),
        ch4_plot=lambda w: expand(
            (
                RESULTS
                + "maps/base_s_{clusters}_{opts}_{sector_opts}-ch4_network_{planning_horizons}.pdf"
                if config_provider("sector", "gas_network")(w)
                else []
            ),
            **config["scenario"],
            allow_missing=True,
        ),
    output:
        nodal_costs=RESULTS + "csvs/nodal_costs.csv",
        nodal_capacities=RESULTS + "csvs/nodal_capacities.csv",
        nodal_cfs=RESULTS + "csvs/nodal_cfs.csv",
        cfs=RESULTS + "csvs/cfs.csv",
        costs=RESULTS + "csvs/costs.csv",
        capacities=RESULTS + "csvs/capacities.csv",
        curtailment=RESULTS + "csvs/curtailment.csv",
        energy=RESULTS + "csvs/energy.csv",
        supply=RESULTS + "csvs/supply.csv",
        supply_energy=RESULTS + "csvs/supply_energy.csv",
        nodal_supply_energy=RESULTS + "csvs/nodal_supply_energy.csv",
        prices=RESULTS + "csvs/prices.csv",
        weighted_prices=RESULTS + "csvs/weighted_prices.csv",
        market_values=RESULTS + "csvs/market_values.csv",
        price_statistics=RESULTS + "csvs/price_statistics.csv",
        metrics=RESULTS + "csvs/metrics.csv",
    threads: 2
    resources:
        mem_mb=10000,
    log:
        RESULTS + "logs/make_summary.log",
    conda:
        "../envs/environment.yaml"
    script:
        "../scripts/make_summary.py"


rule plot_summary:
    params:
        countries=config_provider("countries"),
        planning_horizons=config_provider("scenario", "planning_horizons"),
        emissions_scope=config_provider("energy", "emissions"),
        plotting=config_provider("plotting"),
        foresight=config_provider("foresight"),
        co2_budget=config_provider("co2_budget"),
        sector=config_provider("sector"),
        RDIR=RDIR,
    input:
        costs=RESULTS + "csvs/costs.csv",
        energy=RESULTS + "csvs/energy.csv",
        balances=RESULTS + "csvs/supply_energy.csv",
        eurostat="data/eurostat/Balances-April2023",
        co2="data/bundle/eea/UNFCCC_v23.csv",
    output:
        costs=RESULTS + "graphs/costs.svg",
        energy=RESULTS + "graphs/energy.svg",
        balances=RESULTS + "graphs/balances-energy.svg",
    threads: 2
    resources:
        mem_mb=10000,
    log:
        RESULTS + "logs/plot_summary.log",
    conda:
        "../envs/environment.yaml"
    script:
        "../scripts/plot_summary.py"


STATISTICS_BARPLOTS = [
    "capacity_factor",
    "installed_capacity",
    "optimal_capacity",
    "capital_expenditure",
    "operational_expenditure",
    "curtailment",
    "supply",
    "withdrawal",
    "market_value",
]

STATISTICS = {
    "capacity_factor": ("-", "p.u."),
    "installed_capacity": (1e3, "GW"),
    "optimal_capacity": (1e3, "GW"),
    "capex": (1e9, "bn €"),
    "opex": (1e9, "bn €"),
    "total_cost": ("1e9", "bn €"),
    "curtailment": (1e3, "GWh"),
    "supply": (1e6, "TWh"),
    "withdrawal": (1e6, "TWh"),
    "energy_balance": (1e6, "TWh"),
    "market_value": ("-", "€/MWh"),
}


rule write_statistics:
    params:
        statistics=STATISTICS,
    input:
        network=RESULTS
<<<<<<< HEAD
        + "postnetworks/base_s_{clusters}_l{ll}_{opts}_{sector_opts}_{planning_horizons}_lt.nc",
=======
        + "networks/base_s_{clusters}_{opts}_{sector_opts}_{planning_horizons}.nc",
>>>>>>> a0a054d1
    output:
        **{
            f"{csv}": RESULTS
            + "statistics/csv/base_s_{clusters}_{opts}_{sector_opts}_{planning_horizons}/country_{country}/{carrier}_"
            + f"{csv}.csv"
            for carrier in config["plotting"].get("carriers", "all")
            for csv in STATISTICS
        },
        csv_touch=RESULTS
        + "statistics/csv/base_s_{clusters}_{opts}_{sector_opts}_{planning_horizons}/country_{country}/.statistics_{carrier}_csv",
    log:
        RESULTS
        + "logs/write_statistics/base_s_{clusters}_{opts}_{sector_opts}_{planning_horizons}_country-{country}_carrier-{carrier}.log",
    script:
        "../scripts/write_statistics.py"


rule plot_statistics_single:
    params:
        plotting=config["plotting"],
        statistics=STATISTICS,
    input:
        **{
            f"{csv}": RESULTS
            + "statistics/csv/base_s_{clusters}_{opts}_{sector_opts}_{planning_horizons}/country_{country}/{carrier}_"
            + f"{csv}.csv"
            for carrier in config["plotting"].get("carriers", "all")
            for csv in STATISTICS
        },
    output:
        **{
            f"{plot}": RESULTS
            + "statistics/figures/single/base_s_{clusters}_{opts}_{sector_opts}_{planning_horizons}/country_{country}/{carrier}_"
            + f"{plot}.pdf"
            for carrier in config["plotting"].get("carriers", "all")
            for plot in STATISTICS
        },
        barplots_touch=RESULTS
        + "statistics/figures/single/base_s_{clusters}_{opts}_{sector_opts}_{planning_horizons}/country_{country}/.statistics_{carrier}_plots",
    log:
        RESULTS
        + "logs/plot_statistics_single/base_s_{clusters}_{opts}_{sector_opts}_{planning_horizons}_country-{country}_carrier-{carrier}.log",
    script:
        "../scripts/plot_statistics_single.py"


rule plot_statistics_comparison:
    params:
        plotting=config["plotting"],
        statistics=STATISTICS,
    input:
        expand(
            RESULTS
            + "statistics/csv/base_s_{clusters}_{opts}_{sector_opts}_{planning_horizons}/country_{country}/{carrier}_{csv}.csv",
            **config["scenario"],
            csv=STATISTICS,
            allow_missing=True,
        ),
    output:
        **{
            f"{plot}": RESULTS
            + "statistics/figures/comparison/country_{country}/{carrier}_"
            + f"{plot}.pdf"
            for carrier in config["plotting"].get("carriers", "all")
            for plot in STATISTICS
        },
        barplots_touch=RESULTS
        + "statistics/figures/comparison/country_{country}/.statistics_{carrier}_plots",
    log:
        RESULTS
        + "logs/plot_statistics_comparison/country-{country}_carrier-{carrier}.log",
    script:
        "../scripts/plot_statistics_comparison.py"


rule plot_base_statistics:
    params:
        plotting=config_provider("plotting"),
        barplots=STATISTICS_BARPLOTS,
    input:
        network=RESULTS + "networks/base_s_{clusters}_elec_{opts}.nc",
    output:
        **{
            f"{plot}_bar": RESULTS
            + f"figures/statistics_{plot}_bar_base_s_{{clusters}}_elec_{{opts}}.pdf"
            for plot in STATISTICS_BARPLOTS
        },
        barplots_touch=RESULTS
        + "figures/.statistics_plots_base_s_{clusters}_elec_{opts}",
    script:
        "../scripts/plot_statistics.py"<|MERGE_RESOLUTION|>--- conflicted
+++ resolved
@@ -29,11 +29,7 @@
             transmission_limit=config_provider("electricity", "transmission_limit"),
         input:
             network=RESULTS
-<<<<<<< HEAD
-            + "postnetworks/base_s_{clusters}_l{ll}_{opts}_{sector_opts}_{planning_horizons}_lt.nc",
-=======
-            + "networks/base_s_{clusters}_{opts}_{sector_opts}_{planning_horizons}.nc",
->>>>>>> a0a054d1
+            + "networks/base_s_{clusters}_{opts}_{sector_opts}_{planning_horizons}_lt.nc",
             regions=resources("regions_onshore_base_s_{clusters}.geojson"),
         output:
             map=RESULTS
@@ -60,11 +56,7 @@
             foresight=config_provider("foresight"),
         input:
             network=RESULTS
-<<<<<<< HEAD
-            + "postnetworks/base_s_{clusters}_l{ll}_{opts}_{sector_opts}_{planning_horizons}_lt.nc",
-=======
-            + "networks/base_s_{clusters}_{opts}_{sector_opts}_{planning_horizons}.nc",
->>>>>>> a0a054d1
+            + "networks/base_s_{clusters}_{opts}_{sector_opts}_{planning_horizons}_lt.nc",
             regions=resources("regions_onshore_base_s_{clusters}.geojson"),
         output:
             map=RESULTS
@@ -90,11 +82,7 @@
             plotting=config_provider("plotting"),
         input:
             network=RESULTS
-<<<<<<< HEAD
-            + "postnetworks/base_s_{clusters}_l{ll}_{opts}_{sector_opts}_{planning_horizons}_lt.nc",
-=======
-            + "networks/base_s_{clusters}_{opts}_{sector_opts}_{planning_horizons}.nc",
->>>>>>> a0a054d1
+            + "networks/base_s_{clusters}_{opts}_{sector_opts}_{planning_horizons}_lt.nc",
             regions=resources("regions_onshore_base_s_{clusters}.geojson"),
         output:
             map=RESULTS
@@ -172,11 +160,7 @@
     input:
         networks=expand(
             RESULTS
-<<<<<<< HEAD
-            + "postnetworks/base_s_{clusters}_l{ll}_{opts}_{sector_opts}_{planning_horizons}_lt.nc",
-=======
-            + "networks/base_s_{clusters}_{opts}_{sector_opts}_{planning_horizons}.nc",
->>>>>>> a0a054d1
+            + "networks/base_s_{clusters}_{opts}_{sector_opts}_{planning_horizons}_lt.nc",
             **config["scenario"],
             allow_missing=True,
         ),
@@ -311,11 +295,7 @@
         statistics=STATISTICS,
     input:
         network=RESULTS
-<<<<<<< HEAD
-        + "postnetworks/base_s_{clusters}_l{ll}_{opts}_{sector_opts}_{planning_horizons}_lt.nc",
-=======
-        + "networks/base_s_{clusters}_{opts}_{sector_opts}_{planning_horizons}.nc",
->>>>>>> a0a054d1
+        + "networks/base_s_{clusters}_{opts}_{sector_opts}_{planning_horizons}_lt.nc",
     output:
         **{
             f"{csv}": RESULTS
