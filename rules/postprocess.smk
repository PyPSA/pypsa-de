--- conflicted
+++ resolved
@@ -43,15 +43,8 @@
         resources:
             mem_mb=10000,
         log:
-<<<<<<< HEAD
-            (
-                LOGS
-                + "plot_power_network/elec_s{simpl}_{clusters}_l{ll}_{opts}_{sector_opts}_{planning_horizons}.log"
-            ),
-=======
             RESULTS
             + "logs/plot_power_network/elec_s{simpl}_{clusters}_l{ll}_{opts}_{sector_opts}_{planning_horizons}.log",
->>>>>>> 1a3181de
         benchmark:
             (
                 RESULTS
@@ -77,15 +70,8 @@
         resources:
             mem_mb=10000,
         log:
-<<<<<<< HEAD
-            (
-                LOGS
-                + "plot_hydrogen_network/elec_s{simpl}_{clusters}_l{ll}_{opts}_{sector_opts}_{planning_horizons}.log"
-            ),
-=======
             RESULTS
             + "logs/plot_hydrogen_network/elec_s{simpl}_{clusters}_l{ll}_{opts}_{sector_opts}_{planning_horizons}.log",
->>>>>>> 1a3181de
         benchmark:
             (
                 RESULTS
@@ -110,15 +96,8 @@
         resources:
             mem_mb=10000,
         log:
-<<<<<<< HEAD
-            (
-                LOGS
-                + "plot_gas_network/elec_s{simpl}_{clusters}_l{ll}_{opts}_{sector_opts}_{planning_horizons}.log"
-            ),
-=======
             RESULTS
             + "logs/plot_gas_network/elec_s{simpl}_{clusters}_l{ll}_{opts}_{sector_opts}_{planning_horizons}.log",
->>>>>>> 1a3181de
         benchmark:
             (
                 RESULTS
