# SPDX-FileCopyrightText: Contributors to PyPSA-Eur <https://github.com/pypsa/pypsa-eur>
#
# SPDX-License-Identifier: MIT

import requests
from datetime import datetime, timedelta
from shutil import move, unpack_archive
from shutil import copy as shcopy
from zipfile import ZipFile

if config["enable"].get("retrieve", "auto") == "auto":
    config["enable"]["retrieve"] = has_internet_access()

if config["enable"]["retrieve"] is False:
    print("Datafile downloads disabled in config[retrieve] or no internet access.")


if config["enable"]["retrieve"] and config["enable"].get("retrieve_databundle", True):
    datafiles = [
        "je-e-21.03.02.xls",
        "nama_10r_3popgdp.tsv.gz",
        "corine/g250_clc06_V18_5.tif",
        "eea/UNFCCC_v23.csv",
        "emobility/KFZ__count",
        "emobility/Pkw__count",
        "h2_salt_caverns_GWh_per_sqkm.geojson",
        "natura/natura.tiff",
        "gebco/GEBCO_2014_2D.nc",
        "GDP_per_capita_PPP_1990_2015_v2.nc",
        "ppp_2019_1km_Aggregated.tif",
    ]

    rule retrieve_databundle:
        output:
            expand("data/bundle/{file}", file=datafiles),
        log:
            "logs/retrieve_databundle.log",
        benchmark:
            "benchmarks/retrieve_databundle"
        resources:
            mem_mb=1000,
        retries: 2
        conda:
            "../envs/environment.yaml"
        script:
            "../scripts/retrieve_databundle.py"

    rule retrieve_eurostat_data:
        output:
            directory("data/eurostat/Balances-April2023"),
        log:
            "logs/retrieve_eurostat_data.log",
        retries: 2
        conda:
            "../envs/environment.yaml"
        script:
            "../scripts/retrieve_eurostat_data.py"

    rule retrieve_jrc_idees:
        output:
            directory("data/jrc-idees-2021"),
        log:
            "logs/retrieve_jrc_idees.log",
        retries: 2
        script:
            "../scripts/retrieve_jrc_idees.py"

    rule retrieve_eurostat_household_data:
        output:
            "data/eurostat/eurostat-household_energy_balances-february_2024.csv",
        log:
            "logs/retrieve_eurostat_household_data.log",
        retries: 2
        conda:
            "../envs/environment.yaml"
        script:
            "../scripts/retrieve_eurostat_household_data.py"


if config["enable"]["retrieve"]:

    rule retrieve_nuts_2013_shapes:
        input:
            shapes=storage(
                "https://gisco-services.ec.europa.eu/distribution/v2/nuts/download/ref-nuts-2013-03m.geojson.zip"
            ),
        output:
            shapes_level_3="data/nuts/NUTS_RG_03M_2013_4326_LEVL_3.geojson",
            shapes_level_2="data/nuts/NUTS_RG_03M_2013_4326_LEVL_2.geojson",
        params:
            zip_file="data/nuts/ref-nuts-2013-03m.geojson.zip",
        run:
            os.rename(input.shapes, params.zip_file)
            with ZipFile(params.zip_file, "r") as zip_ref:
                for level in ["LEVL_3", "LEVL_2"]:
                    filename = f"NUTS_RG_03M_2013_4326_{level}.geojson"
                    zip_ref.extract(filename, Path(output.shapes_level_3).parent)
                    extracted_file = Path(output.shapes_level_3).parent / filename
                    extracted_file.rename(
                        getattr(output, f"shapes_level_{level[-1]}")
                    )
            os.remove(params.zip_file)



if config["enable"]["retrieve"]:

    rule retrieve_nuts_2021_shapes:
        input:
            shapes=storage(
                "https://gisco-services.ec.europa.eu/distribution/v2/nuts/download/ref-nuts-2021-01m.geojson.zip"
            ),
        output:
            shapes_level_3="data/nuts/NUTS_RG_01M_2021_4326_LEVL_3.geojson",
            shapes_level_2="data/nuts/NUTS_RG_01M_2021_4326_LEVL_2.geojson",
            shapes_level_1="data/nuts/NUTS_RG_01M_2021_4326_LEVL_1.geojson",
            shapes_level_0="data/nuts/NUTS_RG_01M_2021_4326_LEVL_0.geojson",
        params:
            zip_file="data/nuts/ref-nuts-2021-01m.geojson.zip",
        run:
            os.rename(input.shapes, params.zip_file)
            with ZipFile(params.zip_file, "r") as zip_ref:
                for level in ["LEVL_3", "LEVL_2", "LEVL_1", "LEVL_0"]:
                    filename = f"NUTS_RG_01M_2021_4326_{level}.geojson"
                    zip_ref.extract(filename, Path(output.shapes_level_0).parent)
                    extracted_file = Path(output.shapes_level_0).parent / filename
                    extracted_file.rename(
                        getattr(output, f"shapes_level_{level[-1]}")
                    )
            os.remove(params.zip_file)



if config["enable"]["retrieve"] and config["enable"].get("retrieve_cutout", True):

    rule retrieve_cutout:
        input:
            storage(
                "https://zenodo.org/records/14936211/files/{cutout}.nc",
            ),
        output:
            CDIR + "{cutout}.nc",
        log:
            "logs/" + CDIR + "retrieve_cutout_{cutout}.log",
        resources:
            mem_mb=5000,
        retries: 2
        run:
            move(input[0], output[0])
            validate_checksum(output[0], input[0])


if config["enable"]["retrieve"] and config["enable"].get("retrieve_cost_data", True):

    rule retrieve_cost_data:
        params:
            version=config_provider("costs", "version"),
        output:
            resources("costs_{year}.csv"),
        log:
            logs("retrieve_cost_data_{year}.log"),
        resources:
            mem_mb=1000,
        retries: 2
        conda:
            "../envs/environment.yaml"
        script:
            "../scripts/retrieve_cost_data.py"


if config["enable"]["retrieve"]:
    datafiles = [
        "IGGIELGN_LNGs.geojson",
        "IGGIELGN_BorderPoints.geojson",
        "IGGIELGN_Productions.geojson",
        "IGGIELGN_Storages.geojson",
        "IGGIELGN_PipeSegments.geojson",
    ]

    rule retrieve_gas_infrastructure_data:
        output:
            expand("data/gas_network/scigrid-gas/data/{files}", files=datafiles),
        log:
            "logs/retrieve_gas_infrastructure_data.log",
        retries: 2
        conda:
            "../envs/environment.yaml"
        script:
            "../scripts/retrieve_gas_infrastructure_data.py"


if config["enable"]["retrieve"]:

    rule retrieve_electricity_demand:
        params:
            versions=["2019-06-05", "2020-10-06"],
        output:
            "data/electricity_demand_raw.csv",
        log:
            "logs/retrieve_electricity_demand.log",
        resources:
            mem_mb=5000,
        retries: 2
        conda:
            "../envs/environment.yaml"
        script:
            "../scripts/retrieve_electricity_demand.py"


if config["enable"]["retrieve"]:

    rule retrieve_synthetic_electricity_demand:
        input:
            storage(
                "https://zenodo.org/records/10820928/files/demand_hourly.csv",
            ),
        output:
            "data/load_synthetic_raw.csv",
        log:
            "logs/retrieve_synthetic_electricity_demand.log",
        resources:
            mem_mb=5000,
        retries: 2
        run:
            move(input[0], output[0])


if config["enable"]["retrieve"]:

    rule retrieve_ship_raster:
        input:
            storage(
                "https://zenodo.org/records/13757228/files/shipdensity_global.zip",
                keep_local=True,
            ),
        output:
            "data/shipdensity_global.zip",
        log:
            "logs/retrieve_ship_raster.log",
        resources:
            mem_mb=5000,
        retries: 2
        run:
            move(input[0], output[0])
            validate_checksum(output[0], input[0])


if config["enable"]["retrieve"]:

    rule retrieve_jrc_enspreso_biomass:
        input:
            storage(
                "https://zenodo.org/records/10356004/files/ENSPRESO_BIOMASS.xlsx",
                keep_local=True,
            ),
        output:
            "data/ENSPRESO_BIOMASS.xlsx",
        retries: 1
        run:
            move(input[0], output[0])


if config["enable"]["retrieve"]:

    rule retrieve_hotmaps_industrial_sites:
        input:
            storage(
                "https://gitlab.com/hotmaps/industrial_sites/industrial_sites_Industrial_Database/-/raw/master/data/Industrial_Database.csv",
                keep_local=True,
            ),
        output:
            "data/Industrial_Database.csv",
        retries: 1
        run:
            move(input[0], output[0])


if config["enable"]["retrieve"]:

    rule retrieve_usgs_ammonia_production:
        input:
            storage(
                "https://d9-wret.s3.us-west-2.amazonaws.com/assets/palladium/production/s3fs-public/media/files/myb1-2022-nitro-ert.xlsx"
            ),
        output:
            "data/myb1-2022-nitro-ert.xlsx",
        retries: 1
        run:
            move(input[0], output[0])


if config["enable"]["retrieve"]:

    rule retrieve_geological_co2_storage_potential:
        input:
            storage(
                "https://raw.githubusercontent.com/ericzhou571/Co2Storage/main/resources/complete_map_2020_unit_Mt.geojson",
                keep_local=True,
            ),
        output:
            "data/complete_map_2020_unit_Mt.geojson",
        retries: 1
        run:
            move(input[0], output[0])


if config["enable"]["retrieve"]:

    # Downloading Copernicus Global Land Cover for land cover and land use:
    # Website: https://land.copernicus.eu/global/products/lc
    rule download_copernicus_land_cover:
        input:
            storage(
                "https://zenodo.org/records/3939050/files/PROBAV_LC100_global_v3.0.1_2019-nrt_Discrete-Classification-map_EPSG-4326.tif",
            ),
        output:
            "data/Copernicus_LC100_global_v3.0.1_2019-nrt_Discrete-Classification-map_EPSG-4326.tif",
        run:
            move(input[0], output[0])
            validate_checksum(output[0], input[0])


if config["enable"]["retrieve"]:

    # Downloading LUISA Base Map for land cover and land use:
    # Website: https://ec.europa.eu/jrc/en/luisa
    rule retrieve_luisa_land_cover:
        input:
            storage(
                "https://jeodpp.jrc.ec.europa.eu/ftp/jrc-opendata/LUISA/EUROPE/Basemaps/LandUse/2018/LATEST/LUISA_basemap_020321_50m.tif",
            ),
        output:
            "data/LUISA_basemap_020321_50m.tif",
        run:
            move(input[0], output[0])


if config["enable"]["retrieve"]:

    rule retrieve_eez:
        params:
            zip="data/eez/World_EEZ_v12_20231025_LR.zip",
        output:
            gpkg="data/eez/World_EEZ_v12_20231025_LR/eez_v12_lowres.gpkg",
        run:
            import os
            import requests
            from uuid import uuid4

            name = str(uuid4())[:8]
            org = str(uuid4())[:8]

            response = requests.post(
                "https://www.marineregions.org/download_file.php",
                params={"name": "World_EEZ_v12_20231025_LR.zip"},
                data={
                    "name": name,
                    "organisation": org,
                    "email": f"{name}@{org}.org",
                    "country": "Germany",
                    "user_category": "academia",
                    "purpose_category": "Research",
                    "agree": "1",
                },
            )

            with open(params["zip"], "wb") as f:
                f.write(response.content)
            output_folder = Path(params["zip"]).parent
            unpack_archive(params["zip"], output_folder)
            os.remove(params["zip"])



if config["enable"]["retrieve"]:

    rule retrieve_worldbank_urban_population:
        params:
            zip="data/worldbank/API_SP.URB.TOTL.IN.ZS_DS2_en_csv_v2.zip",
        output:
            gpkg="data/worldbank/API_SP.URB.TOTL.IN.ZS_DS2_en_csv_v2.csv",
        run:
            import os
            import requests

            response = requests.get(
                "https://api.worldbank.org/v2/en/indicator/SP.URB.TOTL.IN.ZS?downloadformat=csv",
            )

            with open(params["zip"], "wb") as f:
                f.write(response.content)
            output_folder = Path(params["zip"]).parent
            unpack_archive(params["zip"], output_folder)

            for f in os.listdir(output_folder):
                if f.startswith(
                    "API_SP.URB.TOTL.IN.ZS_DS2_en_csv_v2_"
                ) and f.endswith(".csv"):
                    os.rename(os.path.join(output_folder, f), output.gpkg)
                    break



if config["enable"]["retrieve"]:

    rule retrieve_gem_europe_gas_tracker:
        output:
            "data/gem/Europe-Gas-Tracker-2024-05.xlsx",
        run:
            import requests

            # mirror of https://globalenergymonitor.org/wp-content/uploads/2024/05/Europe-Gas-Tracker-2024-05.xlsx
            url = "https://tubcloud.tu-berlin.de/s/LMBJQCsN6Ez5cN2/download/Europe-Gas-Tracker-2024-05.xlsx"
            response = requests.get(url)
            with open(output[0], "wb") as f:
                f.write(response.content)



if config["enable"]["retrieve"]:

    rule retrieve_gem_steel_plant_tracker:
        output:
            "data/gem/Global-Steel-Plant-Tracker-April-2024-Standard-Copy-V1.xlsx",
        run:
            import requests

            # mirror or https://globalenergymonitor.org/wp-content/uploads/2024/04/Global-Steel-Plant-Tracker-April-2024-Standard-Copy-V1.xlsx
            url = "https://tubcloud.tu-berlin.de/s/Aqebo3rrQZWKGsG/download/Global-Steel-Plant-Tracker-April-2024-Standard-Copy-V1.xlsx"
            response = requests.get(url)
            with open(output[0], "wb") as f:
                f.write(response.content)



if config["enable"]["retrieve"]:
    # Some logic to find the correct file URL
    # Sometimes files are released delayed or ahead of schedule, check which file is currently available

    def check_file_exists(url):
        response = requests.head(url)
        return response.status_code == 200

    # Basic pattern where WDPA files can be found
    url_pattern = (
        "https://d1gam3xoknrgr2.cloudfront.net/current/WDPA_{bYYYY}_Public_shp.zip"
    )

    # 3-letter month + 4 digit year for current/previous/next month to test
    current_monthyear = datetime.now().strftime("%b%Y")
    prev_monthyear = (datetime.now() - timedelta(30)).strftime("%b%Y")
    next_monthyear = (datetime.now() + timedelta(30)).strftime("%b%Y")

    # Test prioritised: current month -> previous -> next
    for bYYYY in [current_monthyear, prev_monthyear, next_monthyear]:
        if check_file_exists(url := url_pattern.format(bYYYY=bYYYY)):
            break
        else:
            # If None of the three URLs are working
            url = False

    assert (
        url
    ), f"No WDPA files found at {url_pattern} for bY='{current_monthyear}, {prev_monthyear}, or {next_monthyear}'"

    # Downloading protected area database from WDPA
    # extract the main zip and then merge the contained 3 zipped shapefiles
    # Website: https://www.protectedplanet.net/en/thematic-areas/wdpa
    rule download_wdpa:
        input:
            zip=storage(url, keep_local=True),
        params:
            zip="data/WDPA_shp.zip",
            folder=directory("data/WDPA"),
        output:
            gpkg="data/WDPA.gpkg",
        run:
            shcopy(input.zip, params.zip)
            unpack_archive(params.zip, params.folder)

            for i in range(3):
                # vsizip is special driver for directly working with zipped shapefiles in ogr2ogr
                layer_path = (
                    f"/vsizip/{params.folder}/WDPA_{bYYYY}_Public_shp_{i}.zip"
                )
                print(f"Adding layer {i+1} of 3 to combined output file.")
                shell("ogr2ogr -f gpkg -update -append {output.gpkg} {layer_path}")

    rule download_wdpa_marine:
        # Downloading Marine protected area database from WDPA
        # extract the main zip and then merge the contained 3 zipped shapefiles
        # Website: https://www.protectedplanet.net/en/thematic-areas/marine-protected-areas
        input:
            zip=storage(
                f"https://d1gam3xoknrgr2.cloudfront.net/current/WDPA_WDOECM_{bYYYY}_Public_marine_shp.zip",
                keep_local=True,
            ),
        params:
            zip="data/WDPA_WDOECM_marine.zip",
            folder=directory("data/WDPA_WDOECM_marine"),
        output:
            gpkg="data/WDPA_WDOECM_marine.gpkg",
        run:
            shcopy(input.zip, params.zip)
            unpack_archive(params.zip, params.folder)

            for i in range(3):
                # vsizip is special driver for directly working with zipped shapefiles in ogr2ogr
                layer_path = f"/vsizip/{params.folder}/WDPA_WDOECM_{bYYYY}_Public_marine_shp_{i}.zip"
                print(f"Adding layer {i+1} of 3 to combined output file.")
                shell("ogr2ogr -f gpkg -update -append {output.gpkg} {layer_path}")



if config["enable"]["retrieve"]:

    rule retrieve_monthly_co2_prices:
        input:
            storage(
                "https://public.eex-group.com/eex/eua-auction-report/emission-spot-primary-market-auction-report-2019-data.xls",
                keep_local=True,
            ),
        output:
            "data/validation/emission-spot-primary-market-auction-report-2019-data.xls",
        log:
            "logs/retrieve_monthly_co2_prices.log",
        resources:
            mem_mb=5000,
        retries: 2
        run:
            move(input[0], output[0])


if config["enable"]["retrieve"]:

    rule retrieve_monthly_fuel_prices:
        output:
            "data/validation/energy-price-trends-xlsx-5619002.xlsx",
        log:
            "logs/retrieve_monthly_fuel_prices.log",
        resources:
            mem_mb=5000,
        retries: 2
        conda:
            "../envs/environment.yaml"
        script:
            "../scripts/retrieve_monthly_fuel_prices.py"


if config["enable"]["retrieve"] and (
    config["electricity"]["base_network"] == "osm-prebuilt"
):
    OSM_VERSION = config["electricity"]["osm-prebuilt-version"]
    OSM_FILES = [
        "buses.csv",
        "converters.csv",
        "lines.csv",
        "links.csv",
        "transformers.csv",
    ]
    if OSM_VERSION >= 0.6:
        OSM_FILES.append("map.html")
    OSM_ZENODO_IDS = {
        0.1: "12799202",
        0.2: "13342577",
        0.3: "13358976",
        0.4: "13759222",
        0.5: "13981528",
        0.6: "14144752",
    }

    # update rule to use the correct version
    rule retrieve_osm_prebuilt:
        input:
            **{
                file: storage(
                    f"https://zenodo.org/records/{OSM_ZENODO_IDS[OSM_VERSION]}/files/{file}"
                )
                for file in OSM_FILES
            },
        output:
            **{file: f"data/osm-prebuilt/{OSM_VERSION}/{file}" for file in OSM_FILES},
        log:
            "logs/retrieve_osm_prebuilt.log",
        threads: 1
        resources:
            mem_mb=500,
        run:
            for key in input.keys():
                move(input[key], output[key])
                validate_checksum(output[key], input[key])



if config["enable"]["retrieve"] and (
    config["electricity"]["base_network"] == "osm-raw"
):

    rule retrieve_osm_data:
        output:
            cables_way="data/osm-raw/{country}/cables_way.json",
            lines_way="data/osm-raw/{country}/lines_way.json",
            routes_relation="data/osm-raw/{country}/routes_relation.json",
            substations_way="data/osm-raw/{country}/substations_way.json",
            substations_relation="data/osm-raw/{country}/substations_relation.json",
        log:
            "logs/retrieve_osm_data_{country}.log",
        threads: 1
        conda:
            "../envs/environment.yaml"
        script:
            "../scripts/retrieve_osm_data.py"


if config["enable"]["retrieve"] and (
    config["electricity"]["base_network"] == "osm-raw"
):

    rule retrieve_osm_data_all:
        input:
            expand(
                "data/osm-raw/{country}/cables_way.json",
                country=config_provider("countries"),
            ),
            expand(
                "data/osm-raw/{country}/lines_way.json",
                country=config_provider("countries"),
            ),
            expand(
                "data/osm-raw/{country}/routes_relation.json",
                country=config_provider("countries"),
            ),
            expand(
                "data/osm-raw/{country}/substations_way.json",
                country=config_provider("countries"),
            ),
            expand(
                "data/osm-raw/{country}/substations_relation.json",
                country=config_provider("countries"),
            ),


if config["enable"]["retrieve"]:

<<<<<<< HEAD
    rule retrieve_heat_source_utilisation_potentials:
        params:
            heat_source="{heat_source}",
            heat_utilisation_potentials=config_provider(
                "sector", "district_heating", "heat_utilisation_potentials"
            ),
        log:
            "logs/retrieve_heat_source_potentials_{heat_source}.log",
        resources:
            mem_mb=500,
        output:
            "data/heat_source_utilisation_potentials/{heat_source}.gpkg",
        script:
            "../scripts/retrieve_heat_source_utilisation_potentials.py"
=======
    rule retrieve_osm_boundaries:
        output:
            json="data/osm-boundaries/json/{country}_adm1.json",
        log:
            "logs/retrieve_osm_boundaries_{country}_adm1.log",
        threads: 1
        conda:
            "../envs/environment.yaml"
        script:
            "../scripts/retrieve_osm_boundaries.py"

    rule retrieve_geothermal_heat_utilisation_potentials:
        input:
            isi_heat_potentials=storage(
                "https://fordatis.fraunhofer.de/bitstream/fordatis/341.3/12/Results_DH_Matching_Cluster.xlsx",
                keep_local=True,
            ),
        output:
            "data/isi_heat_utilisation_potentials.xlsx",
        log:
            "logs/retrieve_geothermal_heat_utilisation_potentials.log",
        threads: 1
        retries: 2
        run:
            move(input[0], output[0])

    rule retrieve_lau_regions:
        input:
            lau_regions=storage(
                "https://gisco-services.ec.europa.eu/distribution/v2/lau/download/ref-lau-2019-01m.geojson.zip",
                keep_local=True,
            ),
        output:
            lau_regions="data/lau_regions.geojson",
        log:
            "logs/retrieve_lau_regions.log",
            lau_regions="data/lau_regions.zip",
        log:
            "logs/retrieve_lau_regions.log",
        threads: 1
        retries: 2
        run:
            move(input[0], output[0])


if config["enable"]["retrieve"]:

    rule retrieve_jrc_ardeco:
        output:
            ardeco_gdp="data/jrc-ardeco/ARDECO-SUVGDP.2021.table.csv",
            ardeco_pop="data/jrc-ardeco/ARDECO-SNPTD.2021.table.csv",
        run:
            import requests

            urls = {
                "ardeco_gdp": "https://urban.jrc.ec.europa.eu/ardeco-api-v2/rest/export/SUVGDP?version=2021&format=csv-table",
                "ardeco_pop": "https://urban.jrc.ec.europa.eu/ardeco-api-v2/rest/export/SNPTD?version=2021&format=csv-table",
            }

            for key, url in urls.items():
                response = requests.get(url)
                output_path = output[key] if key in urls else None
                if output_path:
                    with open(output_path, "wb") as f:
                        f.write(response.content)
>>>>>>> 250043ce
<|MERGE_RESOLUTION|>--- conflicted
+++ resolved
@@ -642,22 +642,6 @@
 
 if config["enable"]["retrieve"]:
 
-<<<<<<< HEAD
-    rule retrieve_heat_source_utilisation_potentials:
-        params:
-            heat_source="{heat_source}",
-            heat_utilisation_potentials=config_provider(
-                "sector", "district_heating", "heat_utilisation_potentials"
-            ),
-        log:
-            "logs/retrieve_heat_source_potentials_{heat_source}.log",
-        resources:
-            mem_mb=500,
-        output:
-            "data/heat_source_utilisation_potentials/{heat_source}.gpkg",
-        script:
-            "../scripts/retrieve_heat_source_utilisation_potentials.py"
-=======
     rule retrieve_osm_boundaries:
         output:
             json="data/osm-boundaries/json/{country}_adm1.json",
@@ -723,4 +707,3 @@
                 if output_path:
                     with open(output_path, "wb") as f:
                         f.write(response.content)
->>>>>>> 250043ce
