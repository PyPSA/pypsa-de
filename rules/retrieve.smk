--- conflicted
+++ resolved
@@ -734,9 +734,6 @@
                 output_path = output[key] if key in urls else None
                 if output_path:
                     with open(output_path, "wb") as f:
-<<<<<<< HEAD
-                        f.write(response.content)
-=======
                         f.write(response.content)
 
 
@@ -787,5 +784,4 @@
         threads: 1
         retries: 2
         run:
-            move(input[0], output[0])
->>>>>>> fe20beff
+            move(input[0], output[0])