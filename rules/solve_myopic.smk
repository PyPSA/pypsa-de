--- conflicted
+++ resolved
@@ -15,17 +15,11 @@
             "sector", "district_heating", "add_subnodes"
         ),
     input:
-<<<<<<< HEAD
-        network=(
-            RESULTS
-            + "prenetworks/base-extended_s_{clusters}_l{ll}_{opts}_{sector_opts}_{planning_horizons}.nc"
-            if config["sector"]["district_heating"].get("add_subnodes", True)
-            else RESULTS
-            + "prenetworks/base_s_{clusters}_l{ll}_{opts}_{sector_opts}_{planning_horizons}.nc"
-=======
         network=resources(
-            "networks/base_s_{clusters}_{opts}_{sector_opts}_{planning_horizons}.nc"
->>>>>>> 250043ce
+            "networks/base-extended_s_{clusters}_{opts}_{sector_opts}_{planning_horizons}.nc"
+        ) if config["sector"]["district_heating"].get("add_subnodes", True)
+            else resources(
+            "base_s_{clusters}_{opts}_{sector_opts}_{planning_horizons}.nc"
         ),
         powerplants=resources("powerplants_s_{clusters}.csv"),
         busmap_s=resources("busmap_base_s.csv"),
@@ -39,7 +33,7 @@
         cop_profiles=resources("cop_profiles_base_s_{clusters}_{planning_horizons}.nc"),
         existing_heating_distribution=(
             resources(
-                "existing_heating_distribution_base-extended_s_{clusters}_l{ll}_{opts}_{sector_opts}_{planning_horizons}.csv"
+                "existing_heating_distribution_base-extended_s_{clusters}_{opts}_{sector_opts}_{planning_horizons}.csv"
             )
             if config["sector"]["district_heating"].get("add_subnodes", True)
             else resources(
@@ -48,7 +42,7 @@
         ),
         heating_efficiencies=resources("heating_efficiencies.csv"),
         custom_powerplants=resources(
-            "german_chp_base_s_{clusters}_l{ll}_{opts}_{sector_opts}_{planning_horizons}.csv"
+            "german_chp_base_s_{clusters}_{opts}_{sector_opts}_{planning_horizons}.csv"
         ),
     output:
         resources(
@@ -99,18 +93,12 @@
         unpack(input_profile_tech_brownfield),
         simplify_busmap=resources("busmap_base_s.csv"),
         cluster_busmap=resources("busmap_base_s_{clusters}.csv"),
-<<<<<<< HEAD
-        network=(
-            RESULTS
-            + "prenetworks/base-extended_s_{clusters}_l{ll}_{opts}_{sector_opts}_{planning_horizons}.nc"
-            if config["sector"]["district_heating"].get("add_subnodes", True)
-            else RESULTS
-            + "prenetworks/base_s_{clusters}_l{ll}_{opts}_{sector_opts}_{planning_horizons}.nc"
-=======
         network=resources(
-            "networks/base_s_{clusters}_{opts}_{sector_opts}_{planning_horizons}.nc"
->>>>>>> 250043ce
-        ),
+        "prenetworks/base-extended_s_{clusters}_{opts}_{sector_opts}_{planning_horizons}.nc"
+        ) if config["sector"]["district_heating"].get("add_subnodes", True)
+            else resources(
+                "base_s_{clusters}_{opts}_{sector_opts}_{planning_horizons}.nc"
+                ),
         network_p=solved_previous_horizon,  #solved network at previous time step
         costs=resources("costs_{planning_horizons}.csv"),
         cop_profiles=resources("cop_profiles_base_s_{clusters}_{planning_horizons}.nc"),
