--- conflicted
+++ resolved
@@ -4,11 +4,7 @@
 
 # docs in https://pypsa-eur.readthedocs.io/en/latest/configuration.html#run
 run:
-<<<<<<< HEAD
-  prefix: 20250926_improve_power_limits
-=======
-  prefix: 20251015_improve_database
->>>>>>> 98a27b59
+  prefix: 20251017_improve_power_limits
   name:
   # - ExPol
   - KN2045_Mix
