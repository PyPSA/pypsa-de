--- conflicted
+++ resolved
@@ -4,11 +4,8 @@
 
 # docs in https://pypsa-eur.readthedocs.io/en/latest/configuration.html#run
 run:
-<<<<<<< HEAD
   prefix: 20250716_improve_industry_demand
-=======
-  prefix: 20250807_merge_july
->>>>>>> f26bcc56
+
   name:
   # - ExPol
   - KN2045_Mix
