# SPDX-FileCopyrightText: : 2017-2023 The PyPSA-Eur Authors
#
# SPDX-License-Identifier: CC0-1.0

# docs in https://pypsa-eur.readthedocs.io/en/latest/configuration.html#run
run:
<<<<<<< HEAD
  prefix: 20253006_fix_chp_lifetime
=======
  prefix: 20250514_dhsubnodes
>>>>>>> f9d8f523
  name:
  # - ExPol
  - KN2045_Mix
  # - KN2045_Elek
  # - KN2045_H2
  # - KN2045_NFniedrig
  # - KN2045_NFhoch
  scenarios:
    enable: true
    manual_file: config/scenarios.manual.yaml
    file: config/scenarios.automated.yaml
  shared_resources:
    policy: base #stops recalculating
    exclude:
    - existing_heating.csv   # specify files which should not be shared between scenarios
    - costs
    - retrieve_cost   # This is necessary to save retrieve_cost_data_{year}.log in the correct folder
    - industry_sector_ratios
    - build_industry_sector_ratios   # This is necessary to save build_industry_sector_ratios_data.log in the correct folder
    - modify_existing_heating
  disable_progressbar: true

iiasa_database:
  db_name: ariadne2
  leitmodelle:
    general: REMIND-EU v1.1
    buildings: REMod v1.0
    transport: Aladin v1
    industry: FORECAST v1.0
  scenarios:
  - ExPol
  - KN2045_Elek
  - KN2045_H2
  - KN2045_Mix
  - KN2045_NFniedrig
  - KN2045_NFhoch
  reference_scenario: KN2045_Mix
  region: Deutschland

# docs in https://pypsa-eur.readthedocs.io/en/latest/configuration.html#foresight
foresight: myopic

# docs in https://pypsa-eur.readthedocs.io/en/latest/configuration.html#scenario
# Wildcard docs in https://pypsa-eur.readthedocs.io/en/latest/wildcards.html
scenario:
  ll:
  - vopt
  clusters:
  - 27 #current options: 27, 49
  opts:
  - ''
  sector_opts:
  - none
  planning_horizons:
  - 2020
  - 2025
  - 2030
  - 2035
  - 2040
  - 2045
  - 2050

existing_capacities:
  grouping_years_power: [1920, 1950, 1955, 1960, 1965, 1970, 1975, 1980, 1985, 1990, 1995, 2000, 2005, 2010, 2015, 2020]
  grouping_years_heat: [1980, 1985, 1990, 1995, 2000, 2005, 2010, 2015, 2019] # heat grouping years >= baseyear will be ignored


# docs in https://pypsa-eur.readthedocs.io/en/latest/configuration.html#countries
# Germany plus 12 "Stromnachbarn"
countries: ['AT', 'BE', 'CH', 'CZ', 'DE', 'DK', 'FR', 'GB', 'LU', 'NL', 'NO', 'PL', 'SE', 'ES', 'IT']

# docs in https://pypsa-eur.readthedocs.io/en/latest/configuration.html#snapshots
snapshots:
  start: "2019-01-01"
  end: "2020-01-01"
  inclusive: 'left'

atlite:
  default_cutout: europe-2019-sarah3-era5
  cutouts:
    europe-2019-sarah3-era5:
      module: [sarah, era5] # in priority order
      x: [-12., 42.]
      y: [33., 72]
      dx: 0.3
      dy: 0.3
      time: ['2019', '2019']


renewable:
  onwind:
    capacity_per_sqkm: 1.4
    cutout: europe-2019-sarah3-era5
    correction_factor: 0.95
    resource:
      smooth: false  #this is false until correction to onshore wind speeds from GWA implemented
      #based on Vestas_V112_3MW, but changing hub_height from 80m with time
      turbine:
        2020:
          V: [0, 2, 3, 4, 5, 6, 7, 8, 9, 10, 11, 12, 13, 25, 25]
          POW: [0., 0., 0.005, 0.15, 0.3, 0.525, 0.905, 1.375, 1.95, 2.58, 2.96, 3.05, 3.06, 3.06, 0.]
          hub_height: 80.
          P: 3.06
        2030:
          V: [0, 2, 3, 4, 5, 6, 7, 8, 9, 10, 11, 12, 13, 25, 25]
          POW: [0., 0., 0.005, 0.15, 0.3, 0.525, 0.905, 1.375, 1.95, 2.58, 2.96, 3.05, 3.06, 3.06, 0.]
          hub_height: 90.
          P: 3.06
        2040:
          V: [0, 2, 3, 4, 5, 6, 7, 8, 9, 10, 11, 12, 13, 25, 25]
          POW: [0., 0., 0.005, 0.15, 0.3, 0.525, 0.905, 1.375, 1.95, 2.58, 2.96, 3.05, 3.06, 3.06, 0.]
          hub_height: 100.
          P: 3.06
  offwind-ac:
    capacity_per_sqkm: 6
    landfall_length: 30
    cutout: europe-2019-sarah3-era5
    correction_factor: 0.95
    resource:
      smooth: true
      #based on NREL_ReferenceTurbine_2020ATB_5.5MW, but changing hub_height from 80m with time
      turbine:
        2020:
          V: [3.0, 3.2, 3.5, 3.8, 4.0, 4.2, 4.5, 4.8, 5.0, 5.2, 5.5, 5.8, 6.0, 6.2, 6.5, 6.8, 7.0, 7.2, 7.5, 7.8, 8.0, 8.2, 8.5, 8.8, 9.0, 9.2, 9.5, 9.8, 10.0, 10.2, 10.5, 10.8, 11.0, 11.2, 11.5, 11.8, 12.0, 12.2, 12.5, 12.8, 13.0, 13.2, 13.5, 13.8, 14.0, 14.2, 14.5, 14.8, 15.0, 15.2, 15.5, 15.8, 16.0, 16.2, 16.5, 16.8, 17.0, 17.2, 17.5, 17.8, 18.0, 18.2, 18.5, 18.8, 19.0, 19.2, 19.5, 19.8, 20.0, 20.2, 20.5, 20.8, 21.0, 21.2, 21.5, 21.8, 22.0, 22.2, 22.5, 22.8, 23.0, 23.2, 23.5, 23.8, 24.0, 24.2, 24.5, 24.8, 25.0]
          POW: [0.0, 0.127, 0.178, 0.237, 0.305, 0.381, 0.468, 0.564, 0.671, 0.789, 0.919, 1.061, 1.216, 1.385, 1.567, 1.765, 1.977, 2.205, 2.45, 2.711, 2.99, 3.287, 3.602, 3.937, 4.291, 4.665, 5.06, 5.477, 5.5, 5.5, 5.5, 5.5, 5.5, 5.5, 5.5, 5.5, 5.5, 5.5, 5.5, 5.5, 5.5, 5.5, 5.5, 5.5, 5.5, 5.5, 5.5, 5.5, 5.5, 5.5, 5.5, 5.5, 5.5, 5.5, 5.5, 5.5, 5.5, 5.5, 5.5, 5.5, 5.5, 5.5, 5.5, 5.5, 5.5, 5.5, 5.5, 5.5, 5.5, 5.5, 5.5, 5.5, 5.5, 5.5, 5.5, 5.5, 5.5, 5.5, 5.5, 5.5, 5.5, 5.5, 5.5, 5.5, 5.5, 5.5, 5.5, 5.5, 0.0]
          hub_height: 120.
          P: 5.5
        2030:
          V: [3.0, 3.2, 3.5, 3.8, 4.0, 4.2, 4.5, 4.8, 5.0, 5.2, 5.5, 5.8, 6.0, 6.2, 6.5, 6.8, 7.0, 7.2, 7.5, 7.8, 8.0, 8.2, 8.5, 8.8, 9.0, 9.2, 9.5, 9.8, 10.0, 10.2, 10.5, 10.8, 11.0, 11.2, 11.5, 11.8, 12.0, 12.2, 12.5, 12.8, 13.0, 13.2, 13.5, 13.8, 14.0, 14.2, 14.5, 14.8, 15.0, 15.2, 15.5, 15.8, 16.0, 16.2, 16.5, 16.8, 17.0, 17.2, 17.5, 17.8, 18.0, 18.2, 18.5, 18.8, 19.0, 19.2, 19.5, 19.8, 20.0, 20.2, 20.5, 20.8, 21.0, 21.2, 21.5, 21.8, 22.0, 22.2, 22.5, 22.8, 23.0, 23.2, 23.5, 23.8, 24.0, 24.2, 24.5, 24.8, 25.0]
          POW: [0.0, 0.127, 0.178, 0.237, 0.305, 0.381, 0.468, 0.564, 0.671, 0.789, 0.919, 1.061, 1.216, 1.385, 1.567, 1.765, 1.977, 2.205, 2.45, 2.711, 2.99, 3.287, 3.602, 3.937, 4.291, 4.665, 5.06, 5.477, 5.5, 5.5, 5.5, 5.5, 5.5, 5.5, 5.5, 5.5, 5.5, 5.5, 5.5, 5.5, 5.5, 5.5, 5.5, 5.5, 5.5, 5.5, 5.5, 5.5, 5.5, 5.5, 5.5, 5.5, 5.5, 5.5, 5.5, 5.5, 5.5, 5.5, 5.5, 5.5, 5.5, 5.5, 5.5, 5.5, 5.5, 5.5, 5.5, 5.5, 5.5, 5.5, 5.5, 5.5, 5.5, 5.5, 5.5, 5.5, 5.5, 5.5, 5.5, 5.5, 5.5, 5.5, 5.5, 5.5, 5.5, 5.5, 5.5, 5.5, 0.0]
          hub_height: 130.
          P: 5.5
        2040:
          V: [3.0, 3.2, 3.5, 3.8, 4.0, 4.2, 4.5, 4.8, 5.0, 5.2, 5.5, 5.8, 6.0, 6.2, 6.5, 6.8, 7.0, 7.2, 7.5, 7.8, 8.0, 8.2, 8.5, 8.8, 9.0, 9.2, 9.5, 9.8, 10.0, 10.2, 10.5, 10.8, 11.0, 11.2, 11.5, 11.8, 12.0, 12.2, 12.5, 12.8, 13.0, 13.2, 13.5, 13.8, 14.0, 14.2, 14.5, 14.8, 15.0, 15.2, 15.5, 15.8, 16.0, 16.2, 16.5, 16.8, 17.0, 17.2, 17.5, 17.8, 18.0, 18.2, 18.5, 18.8, 19.0, 19.2, 19.5, 19.8, 20.0, 20.2, 20.5, 20.8, 21.0, 21.2, 21.5, 21.8, 22.0, 22.2, 22.5, 22.8, 23.0, 23.2, 23.5, 23.8, 24.0, 24.2, 24.5, 24.8, 25.0]
          POW: [0.0, 0.127, 0.178, 0.237, 0.305, 0.381, 0.468, 0.564, 0.671, 0.789, 0.919, 1.061, 1.216, 1.385, 1.567, 1.765, 1.977, 2.205, 2.45, 2.711, 2.99, 3.287, 3.602, 3.937, 4.291, 4.665, 5.06, 5.477, 5.5, 5.5, 5.5, 5.5, 5.5, 5.5, 5.5, 5.5, 5.5, 5.5, 5.5, 5.5, 5.5, 5.5, 5.5, 5.5, 5.5, 5.5, 5.5, 5.5, 5.5, 5.5, 5.5, 5.5, 5.5, 5.5, 5.5, 5.5, 5.5, 5.5, 5.5, 5.5, 5.5, 5.5, 5.5, 5.5, 5.5, 5.5, 5.5, 5.5, 5.5, 5.5, 5.5, 5.5, 5.5, 5.5, 5.5, 5.5, 5.5, 5.5, 5.5, 5.5, 5.5, 5.5, 5.5, 5.5, 5.5, 5.5, 5.5, 5.5, 0.0]
          hub_height: 140.
          P: 5.5
  offwind-dc:
    capacity_per_sqkm: 6
    landfall_length: 30
    cutout: europe-2019-sarah3-era5
    correction_factor: 0.95
    resource:
      smooth: true
      #based on NREL_ReferenceTurbine_2020ATB_5.5MW, but changing hub_height from 80m with time
      turbine:
        2020:
          V: [3.0, 3.2, 3.5, 3.8, 4.0, 4.2, 4.5, 4.8, 5.0, 5.2, 5.5, 5.8, 6.0, 6.2, 6.5, 6.8, 7.0, 7.2, 7.5, 7.8, 8.0, 8.2, 8.5, 8.8, 9.0, 9.2, 9.5, 9.8, 10.0, 10.2, 10.5, 10.8, 11.0, 11.2, 11.5, 11.8, 12.0, 12.2, 12.5, 12.8, 13.0, 13.2, 13.5, 13.8, 14.0, 14.2, 14.5, 14.8, 15.0, 15.2, 15.5, 15.8, 16.0, 16.2, 16.5, 16.8, 17.0, 17.2, 17.5, 17.8, 18.0, 18.2, 18.5, 18.8, 19.0, 19.2, 19.5, 19.8, 20.0, 20.2, 20.5, 20.8, 21.0, 21.2, 21.5, 21.8, 22.0, 22.2, 22.5, 22.8, 23.0, 23.2, 23.5, 23.8, 24.0, 24.2, 24.5, 24.8, 25.0]
          POW: [0.0, 0.127, 0.178, 0.237, 0.305, 0.381, 0.468, 0.564, 0.671, 0.789, 0.919, 1.061, 1.216, 1.385, 1.567, 1.765, 1.977, 2.205, 2.45, 2.711, 2.99, 3.287, 3.602, 3.937, 4.291, 4.665, 5.06, 5.477, 5.5, 5.5, 5.5, 5.5, 5.5, 5.5, 5.5, 5.5, 5.5, 5.5, 5.5, 5.5, 5.5, 5.5, 5.5, 5.5, 5.5, 5.5, 5.5, 5.5, 5.5, 5.5, 5.5, 5.5, 5.5, 5.5, 5.5, 5.5, 5.5, 5.5, 5.5, 5.5, 5.5, 5.5, 5.5, 5.5, 5.5, 5.5, 5.5, 5.5, 5.5, 5.5, 5.5, 5.5, 5.5, 5.5, 5.5, 5.5, 5.5, 5.5, 5.5, 5.5, 5.5, 5.5, 5.5, 5.5, 5.5, 5.5, 5.5, 5.5, 0.0]
          hub_height: 120.
          P: 5.5
        2030:
          V: [3.0, 3.2, 3.5, 3.8, 4.0, 4.2, 4.5, 4.8, 5.0, 5.2, 5.5, 5.8, 6.0, 6.2, 6.5, 6.8, 7.0, 7.2, 7.5, 7.8, 8.0, 8.2, 8.5, 8.8, 9.0, 9.2, 9.5, 9.8, 10.0, 10.2, 10.5, 10.8, 11.0, 11.2, 11.5, 11.8, 12.0, 12.2, 12.5, 12.8, 13.0, 13.2, 13.5, 13.8, 14.0, 14.2, 14.5, 14.8, 15.0, 15.2, 15.5, 15.8, 16.0, 16.2, 16.5, 16.8, 17.0, 17.2, 17.5, 17.8, 18.0, 18.2, 18.5, 18.8, 19.0, 19.2, 19.5, 19.8, 20.0, 20.2, 20.5, 20.8, 21.0, 21.2, 21.5, 21.8, 22.0, 22.2, 22.5, 22.8, 23.0, 23.2, 23.5, 23.8, 24.0, 24.2, 24.5, 24.8, 25.0]
          POW: [0.0, 0.127, 0.178, 0.237, 0.305, 0.381, 0.468, 0.564, 0.671, 0.789, 0.919, 1.061, 1.216, 1.385, 1.567, 1.765, 1.977, 2.205, 2.45, 2.711, 2.99, 3.287, 3.602, 3.937, 4.291, 4.665, 5.06, 5.477, 5.5, 5.5, 5.5, 5.5, 5.5, 5.5, 5.5, 5.5, 5.5, 5.5, 5.5, 5.5, 5.5, 5.5, 5.5, 5.5, 5.5, 5.5, 5.5, 5.5, 5.5, 5.5, 5.5, 5.5, 5.5, 5.5, 5.5, 5.5, 5.5, 5.5, 5.5, 5.5, 5.5, 5.5, 5.5, 5.5, 5.5, 5.5, 5.5, 5.5, 5.5, 5.5, 5.5, 5.5, 5.5, 5.5, 5.5, 5.5, 5.5, 5.5, 5.5, 5.5, 5.5, 5.5, 5.5, 5.5, 5.5, 5.5, 5.5, 5.5, 0.0]
          hub_height: 130.
          P: 5.5
        2040:
          V: [3.0, 3.2, 3.5, 3.8, 4.0, 4.2, 4.5, 4.8, 5.0, 5.2, 5.5, 5.8, 6.0, 6.2, 6.5, 6.8, 7.0, 7.2, 7.5, 7.8, 8.0, 8.2, 8.5, 8.8, 9.0, 9.2, 9.5, 9.8, 10.0, 10.2, 10.5, 10.8, 11.0, 11.2, 11.5, 11.8, 12.0, 12.2, 12.5, 12.8, 13.0, 13.2, 13.5, 13.8, 14.0, 14.2, 14.5, 14.8, 15.0, 15.2, 15.5, 15.8, 16.0, 16.2, 16.5, 16.8, 17.0, 17.2, 17.5, 17.8, 18.0, 18.2, 18.5, 18.8, 19.0, 19.2, 19.5, 19.8, 20.0, 20.2, 20.5, 20.8, 21.0, 21.2, 21.5, 21.8, 22.0, 22.2, 22.5, 22.8, 23.0, 23.2, 23.5, 23.8, 24.0, 24.2, 24.5, 24.8, 25.0]
          POW: [0.0, 0.127, 0.178, 0.237, 0.305, 0.381, 0.468, 0.564, 0.671, 0.789, 0.919, 1.061, 1.216, 1.385, 1.567, 1.765, 1.977, 2.205, 2.45, 2.711, 2.99, 3.287, 3.602, 3.937, 4.291, 4.665, 5.06, 5.477, 5.5, 5.5, 5.5, 5.5, 5.5, 5.5, 5.5, 5.5, 5.5, 5.5, 5.5, 5.5, 5.5, 5.5, 5.5, 5.5, 5.5, 5.5, 5.5, 5.5, 5.5, 5.5, 5.5, 5.5, 5.5, 5.5, 5.5, 5.5, 5.5, 5.5, 5.5, 5.5, 5.5, 5.5, 5.5, 5.5, 5.5, 5.5, 5.5, 5.5, 5.5, 5.5, 5.5, 5.5, 5.5, 5.5, 5.5, 5.5, 5.5, 5.5, 5.5, 5.5, 5.5, 5.5, 5.5, 5.5, 5.5, 5.5, 5.5, 5.5, 0.0]
          hub_height: 140.
          P: 5.5
  offwind-float: # disabled at the moment
    landfall_length: 30
    capacity_per_sqkm: 6
    cutout: europe-2019-sarah3-era5
    correction_factor: 0.95
  solar:
    cutout: europe-2019-sarah3-era5
    correction_factor: 0.9 # scaling to Abbildung 36 of https://www.ise.fraunhofer.de/de/veroeffentlichungen/studien/aktuelle-fakten-zur-photovoltaik-in-deutschland.html
  solar-hsat:
    cutout: europe-2019-sarah3-era5
    correction_factor: 0.9 # scaling to Abbildung 36 of https://www.ise.fraunhofer.de/de/veroeffentlichungen/studien/aktuelle-fakten-zur-photovoltaik-in-deutschland.html
  hydro:
    cutout: europe-2019-sarah3-era5

lines:
  dynamic_line_rating:
    cutout: europe-2019-sarah3-era5

clustering:
  # simplify_network:
  #   to_substations: true
  # Code snippet for editing focus_weights
  # fw = pd.Series(snakemake.config["clustering"]["focus_weights"])
  # fw = fw.div(fw.min()).round()
  # fw["ES"] = 1
  # print(fw.div(fw.sum()).subtract(5e-5).round(4).to_dict().__repr__().replace(",","\n"))
  focus_weights:
  # 27 nodes: 8 for Germany, 3 for Italy, 2 each for Denmark, UK and Spain, 1 per each of other 10 "Stromnachbarn"
    'DE': 0.2966
    'AT': 0.0370
    'BE': 0.0370
    'CH': 0.0370
    'CZ': 0.0370
    'DK': 0.0741
    'FR': 0.0370
    'GB': 0.0741
    'LU': 0.0370
    'NL': 0.0370
    'NO': 0.0370
    'PL': 0.0370
    'SE': 0.0370
    'ES': 0.0741
    'IT': 0.1111
  # high spatial resolution: change clusters to 49
  # 49 nodes: 30 for Germany, 3 for Italy, 2 each for Denmark, UK and Spain, 1 per each of other 10 "Stromnachbarn"
    # 'DE': 0.6124
    # 'AT': 0.0204
    # 'BE': 0.0204
    # 'CH': 0.0204
    # 'CZ': 0.0204
    # 'DK': 0.0408
    # 'FR': 0.0204
    # 'GB': 0.0408
    # 'LU': 0.0204
    # 'NL': 0.0204
    # 'NO': 0.0204
    # 'PL': 0.0204
    # 'SE': 0.0204
    # 'ES': 0.0408
    # 'IT': 0.0612
  temporal:
    resolution_sector: 365H

# docs in https://pypsa-eur.readthedocs.io/en/latest/configuration.html#co2-budget
co2_budget:
  2020: 0.720 # average emissions of 2019 to 2021 relative to 1990, excl LULUCF, EEA data, European Environment Agency. (2023a). Annual European Union greenhouse gas inventory 1990–2021 and inventory report 2023 - CRF Table. https://unfccc.int/documents/627830
  2025: 0.648 # With additional measures (WAM) projection, CO2 excl LULUCF, European Environment Agency. (2023e). Member States’ greenhouse gas (GHG) emission projections 2023. https://www.eea.europa.eu/en/datahub/datahubitem-view/4b8d94a4-aed7-4e67-a54c-0623a50f48e8
  2030: 0.450 # 55% reduction by 2030 (Ff55)
  2035: 0.250
  2040: 0.100 # 90% by 2040
  2045: 0.050
  2050: 0.000 # climate-neutral by 2050

wasserstoff_kernnetz:
  enable: true
  reload_locations: false
  divide_pipes: true
  pipes_segment_length: 50
  border_crossing: true
  aggregate_build_years: "mean"
  recalculate_length: true
  aggregate_parallel_pipes: true
  ipcei_pci_only: false
  cutoff_year: 2028
  force_all_ipcei_pci: true

new_decentral_fossil_boiler_ban:
  DE: 2029

coal_generation_ban:
  DE: 2038

nuclear_generation_ban:
  DE: 2022

first_technology_occurrence:
  Link:
    H2 pipeline: 2025
    H2 Electrolysis: 2025
    H2 pipeline retrofitted: 2025

costs:
  horizon: "mean" # "optimist", "pessimist" or "mean"
  NEP: 2023
  transmission: "overhead" # either overhead line ("overhead") or underground cable ("underground")


# docs in https://pypsa-eur.readthedocs.io/en/latest/configuration.html#sector
sector:
  v2g: false
  solar_thermal: false
  district_heating:
    potential: 0.3
    progress:
      2020: 0.0
      2025: 0.15
      2030: 0.3
      2035: 0.45
      2040: 0.6
      2045: 0.8
      2050: 1.0
    subnodes:
      enable: false
      nlargest: 40
      census_areas:
        enable: true
        min_district_heating_share: 0.01
        processing:
          min_area: [10000, 100000, 0, 1000000]
          buffer_factor: [0.01, 0.05, 0.05, 0]
      limit_ptes_potential:
        enable: true
        limit_mother_nodes: true
        excluder_resolution: 10
        osm_landcover_codes: [21, 23, 32, 33]
        max_groundwater_depth: -10
        min_area: 10000
        default_capacity: 4500
  heat_vent:
    urban central: true
    urban decentral: true
    rural: true
  co2_spatial: true
  biomass_spatial: true
  #relax so no infeasibility in 2050 with no land transport demand
  min_part_load_fischer_tropsch: 0.
  regional_oil_demand: true  #set to true if regional CO2 constraints needed
  regional_coal_demand: true  #set to true if regional CO2 constraints needed
  gas_network: false
  regional_gas_demand: true
  H2_retrofit: true
  biogas_upgrading_cc: true
  biomass_to_liquid: true
  biomass_to_liquid_cc: true
  cluster_heat_buses: true
  # calculated based on ariadne "Stock|Space Heating"
  # and then 2% of buildings renovated per year to reduce their demand by 80%
  reduce_space_heat_exogenously_factor:
    2020: 0.0
    2025: 0.07
    2030: 0.14
    2035: 0.21
    2040: 0.29
    2045: 0.36
    2050: 0.43
  land_transport_fuel_cell_share:
    2020: 0.05
    2025: 0.05
    2030: 0.05
    2035: 0.05
    2040: 0.05
    2045: 0.05
    2050: 0.05
  land_transport_electric_share:
    2020: 0.05
    2025: 0.15
    2030: 0.3
    2035: 0.45
    2040: 0.7
    2045: 0.85
    2050: 0.95
  land_transport_ice_share:
    2020: 0.9
    2025: 0.8
    2030: 0.65
    2035: 0.5
    2040: 0.25
    2045: 0.1
    2050: 0.0

# docs in https://pypsa-eur.readthedocs.io/en/latest/configuration.html#industry
industry:
  ammonia: false
  steam_biomass_fraction: 0.4
  steam_hydrogen_fraction: 0.3
  steam_electricity_fraction: 0.3
  St_primary_fraction:
    2020: 0.6
    2025: 0.55
    2030: 0.5
    2035: 0.45
    2040: 0.4
    2045: 0.35
    2050: 0.3
  DRI_fraction:
    2020: 0
    2025: 0
    2030: 0.05
    2035: 0.3
    2040: 0.6
    2045: 1
    2050: 1
#HVC primary/recycling based on values used in Neumann et al https://doi.org/10.1016/j.joule.2023.06.016, linearly interpolated between 2020 and 2050
#2020 recycling rates based on Agora https://static.agora-energiewende.de/fileadmin/Projekte/2021/2021_02_EU_CEAP/A-EW_254_Mobilising-circular-economy_study_WEB.pdf
#fractions refer to the total primary HVC production in 2020
#assumes 6.7 Mtplastics produced from recycling in 2020
  HVC_primary_fraction:
    2020: 1.0
    2025: 0.9
    2030: 0.8
    2035: 0.7
    2040: 0.6
    2045: 0.5
    2050: 0.4
  HVC_mechanical_recycling_fraction:
    2020: 0.12
    2025: 0.15
    2030: 0.18
    2035: 0.21
    2040: 0.24
    2045: 0.27
    2050: 0.30
  HVC_chemical_recycling_fraction:
    2020: 0.0
    2025: 0.0
    2030: 0.04
    2035: 0.08
    2040: 0.12
    2045: 0.16
    2050: 0.20
  # 15 Mt HVC production (from IDEES) -> 6 Mt Plastikabfälle,
  # To substitute for other waste, assume all Plastikabfall is used energetically whereas in reality ~40% is recycled
  # see https://github.com/PyPSA/pypsa-ariadne/pull/292
  HVC_environment_sequestration_fraction:
    2020: 0.6
    2025: 0.6
    2030: 0.6
    2035: 0.6
    2040: 0.6
    2045: 0.6
    2050: 0.6
  waste_to_energy: true
  waste_to_energy_cc: true

# docs in https://pypsa-eur.readthedocs.io/en/latest/configuration.html#solving
solving:
  runtime: 12h
  mem_mb: 70000 #30000 is OK for 22 nodes, 365H; 140000 for 22 nodes 3H; 400000 for 44 nodes 3H
  options:
    assign_all_duals: true
    load_shedding: false
    skip_iterations: true # settings for post-discretization: false
    min_iterations: 1 # settings for post-discretization: 1
    max_iterations: 1 # settings for post-discretization: 1
    post_discretization:
      enable: false
      line_unit_size: 1698
      line_threshold: 0.3
      link_unit_size:
        DC: 1000
        gas pipeline: 1500
        gas pipeline new: 1500
        H2 pipeline: 4700
        H2 pipeline retrofitted: 4700
      link_threshold:
        DC: 0.3
        gas pipeline: 0.3
        gas pipeline new: 0.3
        H2 pipeline: 0.05
        H2 pipeline retrofitted: 0.05
      fractional_last_unit_size: true
  constraints:
    # The default CO2 budget uses the KSG targets, and the non CO2 emissions from the REMIND model in the KN2045_Mix scenario
    co2_budget_national:
      DE:
        2020: 0.671
        2025: 0.523
        2030: 0.346
        2035: 0.216
        2040: 0.09
        2045: -0.05
        2050: -0.048
    efuel_export_ban: false
    limits_capacity_max:
      Generator:
        onwind:
          DE:
            2020: 54.5
            2025: 69
            2030: 115 # EEG2023 Ziel für 2030
            2035: 160 # EEG2023 Ziel für 2040
            2040: 250
            2045: 250
            2050: 250
        offwind:
          DE:
            2020: 7.8
            2025: 11.3
            2030: 29.3 # uba Projektionsbericht and NEP without delayed BalWin 3
            2035: 50 # Planned projects until 2035 (offshore_connection_points.csv) -1.3 GW for potential delays
            2040: 65   # Planned projects until 2040 -1.5 GW for potential retirments
            2045: 70
            2050: 70
        solar:
          DE:
            2020: 53.7
            2025: 110 # EEG2023; assumes for 2026: 128 GW, assuming a fair share reached by end of 2025
            2030: 235 # PV Ziel 2030 + 20 GW
            2035: 400
            2040: 800
            2045: 1000
            2050: 1000
      Store:
        co2 sequestered:
          DE:
            2020: 0
            2025: 0
            2030: 10000
            2035: 20000
            2040: 50000
            2045: 80000
            2050: 80000
      Link:
        methanolisation:
          DE:
            2030: 5.7
            2035: 5.7
            2040: 5.7
            2045: 5.7
            2050: 5.7
        Fischer-Tropsch:
          DE:
            2030: 2.5
            2035: 2.5
            2040: 2.5
            2045: 2.5
            2050: 2.5
        HVC to air:
          DE:
            2020: 0 # all HVC in Germany is either burned or recycled
            2025: 0
            2030: 0
            2035: 0
            2040: 0
            2045: 0
            2050: 0
    limits_capacity_min:
      Generator:
        onwind:
          DE:
            2030: 99    # Wind-an-Land Law 2028
            2035: 115   # Wind-an-Land Law 2030
            2040: 157   # target 2035
            2045: 160   # target 2040
        offwind:
          DE:
            2030: 22.5   # 75% Wind-auf-See Law
            2035: 35
            2040: 42
            2045: 50
        solar:
          DE:
              # EEG2023; Ziel for 2024: 88 GW and for 2026: 128 GW,
              # assuming at least 1/3 of difference reached in 2025
            2025: 101
        Link:
          H2 Electrolysis:
            DE:
              2030: 5
  # For reference, this are the values specified in the laws
  # limits_capacity_min:
  #     Generator:
  #       onwind:
  #         DE:
  #           2030: 115 # Wind-an-Land Law
  #           2035: 157 # Wind-an-Land Law
  #           2040: 160 # Wind-an-Land Law
  #           2045: 160
  #       offwind:
  #         DE:
  #           2030: 30 # Wind-auf-See Law
  #           2035: 40 # 40 Wind-auf-See Law
  #           # assuming at least 1/3 of difference reached in 2040
  #           2040: 50
  #           2045: 70 #70 Wind-auf-See Law
  #       solar:
  #         DE:
  #           # EEG2023; Ziel for 2024: 88 GW and for 2026: 128 GW,
  #           # assuming at least 1/3 of difference reached in 2025
  #           2025: 101
  #           2030: 215 # PV strategy
  #           2035: 309
  #           2040: 400 # PV strategy
  #           2045: 400
  #           # What about the EEG2023 "Strommengenpfad"?
    # boundary condition of maximum volumes
    limits_volume_max:
      # constrain electricity import in TWh
      electricity_import:
        DE:
          2020: -20
          2025: 0
          2030: 0
          2035: 40
          2040: 80
          2045: 125
          2050: 125
      electrolysis:
      # boundary condition lower?
        DE:
          2020: 0
          2025: 5
          2030: 45
          2035: 130
          2040: 215
          2045: 300
          2050: 300
      h2_derivate_import:
      # boundary condition lower?
        DE:
          2020: 0
          2025: 0
          2030: 10
          2035: 105
          2040: 200
          2045: 300
          2050: 300
      h2_import:
      # boundary condition lower?
        DE:
          2020: 0
          2025: 5
          2030: 15
          2035: 115
          2040: 220
          2045: 325
          2050: 325
    limits_volume_min:
      electrolysis:
        DE:
          2020: 0
          2025: 0
          2030: 0
          2035: 0
          2040: 0
          2045: 0
          2050: 0
    limits_power_max: # in GW
      DE:
        2020: 15
        2025: 15
        2030: 20
        2035: 25
        2040: 30
        2045: 35
        2050: 35
  # solver:
  #   options: gurobi-numeric-focus
  # solver_options:
  #   gurobi-default:
  #     NumericFocus: 1
  #     FeasibilityTol: 1.e-4
  #     BarHomogeneous: 1

plotting:
  tech_colors:
    load: "#111100"
    H2 pipeline (Kernnetz): '#6b3161'
    renewable oil: '#c9c9c9'
    urban central H2 retrofit CHP: '#ff0000'
    H2 retrofit OCGT: '#ff0000'
    H2 retrofit CCGT: '#ff0000'
    H2 OCGT: '#ff0000'
    H2 CCGT: '#ff0000'
    urban central H2 CHP: '#ff0000'
    renewable gas: '#e05b09'
  countries:
  - all
  - DE
  carriers:
  - electricity
  - heat
  - H2
  - urban central heat
  - urban decentral heat
  - rural heat
  carrier_groups:
    electricity: [AC, low_voltage]

# overwrite in config.default.yaml
#powerplants_filter: (DateOut >= 2019 or DateOut != DateOut)
electricity:
  renewable_carriers: [solar, solar-hsat, onwind, offwind-ac, offwind-dc, hydro] # removed offwind-float
  powerplants_filter: (DateOut >= 2019 or DateOut != DateOut) and not (Country == "DE" and Set == "CHP")
  custom_powerplants: true
  custom_file: resources/german_chp.csv
  estimate_renewable_capacities:
    year: 2019
  H2_plants_DE:
    enable: true
    start: 2030 # should be < force
    force: 2035
    cost_factor: 0.15 # repurposing cost of OCGT gas to H2 in % investment cost in EUR/MW source: Christidis et al (2023) - H2-Ready-Gaskraftwerke, Table 3 https://reiner-lemoine-institut.de/wp-content/uploads/2023/11/RLI-Studie-H2-ready_DE.pdf
    efficiency_loss: 0.05

pypsa_eur:
  Bus:
  - AC
  Link:
  - DC
  Generator:
  - onwind
  - offwind-ac
  - offwind-dc
  - solar-hsat
  - solar
  - ror
  StorageUnit:
  - PHS
  - hydro
  Store: []


co2_price_add_on_fossils:
  # 2020: 25
  # 2025: 60

must_run:
  2020:
    DE:
      lignite: 0.4
      # biogas: 0.6

transmission_projects:
  new_link_capacity: keep #keep or zero

onshore_nep_force:
  cutin_year: 2020
  cutout_year: 2030

#beware - may need to increase max offshore
#to avoid infeasibilities
offshore_nep_force:
  cutin_year: 2025
  cutout_year: 2030
  delay_years: 0

scale_capacity:
  2020:
    DE:
      CCGT: 10000
      "urban central gas CHP": 22000<|MERGE_RESOLUTION|>--- conflicted
+++ resolved
@@ -4,11 +4,7 @@
 
 # docs in https://pypsa-eur.readthedocs.io/en/latest/configuration.html#run
 run:
-<<<<<<< HEAD
   prefix: 20253006_fix_chp_lifetime
-=======
-  prefix: 20250514_dhsubnodes
->>>>>>> f9d8f523
   name:
   # - ExPol
   - KN2045_Mix
