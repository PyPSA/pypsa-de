--- conflicted
+++ resolved
@@ -4,11 +4,7 @@
 
 # docs in https://pypsa-eur.readthedocs.io/en/latest/configuration.html#run
 run:
-<<<<<<< HEAD
   prefix: 20250714_fix_neighbours
-=======
-  prefix: 20253006_fix_chp_lifetime
->>>>>>> 37c55546
   name:
   # - ExPol
   - KN2045_Mix
