# SPDX-FileCopyrightText: Contributors to PyPSA-Eur <https://github.com/pypsa/pypsa-eur>
#
# SPDX-License-Identifier: CC0-1.0

# docs in https://pypsa-eur.readthedocs.io/en/latest/configuration.html#top-level-configuration
version: v2025.01.0
tutorial: false

logging:
  level: INFO
  format: '%(levelname)s:%(name)s:%(message)s'

private:
  keys:
    entsoe_api:

remote:
  ssh: ""
  path: ""

# docs in https://pypsa-eur.readthedocs.io/en/latest/configuration.html#run
run:
  prefix: ""
  name: ""
  scenarios:
    enable: false
    file: config/scenarios.yaml
  disable_progressbar: false
  shared_resources:
    policy: false
    exclude: []
  shared_cutouts: true
  use_shadow_directory: true # Set to false if problems regarding missing directories occur

# docs in https://pypsa-eur.readthedocs.io/en/latest/configuration.html#foresight
foresight: overnight

# docs in https://pypsa-eur.readthedocs.io/en/latest/configuration.html#scenario
# Wildcard docs in https://pypsa-eur.readthedocs.io/en/latest/wildcards.html
scenario:
  clusters:
  - 39
  - 128
  - 256
  opts:
  - ''
  sector_opts:
  - ''
  planning_horizons:
  # - 2020
  # - 2030
  # - 2040
  - 2050

# docs in https://pypsa-eur.readthedocs.io/en/latest/configuration.html#countries
countries: ['AL', 'AT', 'BA', 'BE', 'BG', 'CH', 'CZ', 'DE', 'DK', 'EE', 'ES', 'FI', 'FR', 'GB', 'GR', 'HR', 'HU', 'IE', 'IT', 'LT', 'LU', 'LV', 'ME', 'MK', 'NL', 'NO', 'PL', 'PT', 'RO', 'RS', 'SE', 'SI', 'SK', 'XK']

# docs in https://pypsa-eur.readthedocs.io/en/latest/configuration.html#snapshots
snapshots:
  start: "2013-01-01"
  end: "2014-01-01"
  inclusive: 'left'

# docs in https://pypsa-eur.readthedocs.io/en/latest/configuration.html#enable
enable:
  retrieve: auto
  retrieve_databundle: true
  retrieve_cost_data: true
  build_cutout: false
  retrieve_cutout: true
  drop_leap_day: true

# docs in https://pypsa-eur.readthedocs.io/en/latest/configuration.html#co2-budget
co2_budget:
  2020: 0.720 # average emissions of 2019 to 2021 relative to 1990, CO2 excl LULUCF, EEA data, European Environment Agency. (2023a). Annual European Union greenhouse gas inventory 1990–2021 and inventory report 2023 - CRF Table. https://unfccc.int/documents/627830
  2025: 0.648 # With additional measures (WAM) projection, CO2 excl LULUCF, European Environment Agency. (2023e). Member States’ greenhouse gas (GHG) emission projections 2023. https://www.eea.europa.eu/en/datahub/datahubitem-view/4b8d94a4-aed7-4e67-a54c-0623a50f48e8
  2030: 0.450 # 55% reduction by 2030 (Ff55)
  2035: 0.250
  2040: 0.100 # 90% by 2040
  2045: 0.050
  2050: 0.000 # climate-neutral by 2050

# docs in https://pypsa-eur.readthedocs.io/en/latest/configuration.html#electricity
electricity:
  voltages: [220., 300., 330., 380., 400., 500., 750.]
  base_network: osm-prebuilt
  osm-prebuilt-version: 0.6
  gaslimit_enable: false
  gaslimit: false
  co2limit_enable: false
  co2limit: 7.75e+7
  co2base: 1.487e+9

  operational_reserve:
    activate: false
    epsilon_load: 0.02
    epsilon_vres: 0.02
    contingency: 4000

  max_hours:
    battery: 6
    H2: 168

  extendable_carriers:
    Generator: [solar, solar-hsat, onwind, offwind-ac, offwind-dc, offwind-float, OCGT, CCGT]
    StorageUnit: [] # battery, H2
    Store: [battery, H2]
    Link: [] # H2 pipeline

  powerplants_filter: (DateOut >= 2024 or DateOut != DateOut) and not (Country == 'Germany' and Fueltype == 'Nuclear')
  custom_powerplants: false
  everywhere_powerplants: []

  conventional_carriers: [nuclear, oil, OCGT, CCGT, coal, lignite, geothermal, biomass]
  renewable_carriers: [solar, solar-hsat, onwind, offwind-ac, offwind-dc, offwind-float, hydro]

  estimate_renewable_capacities:
    enable: true
    from_opsd: true
    year: 2020
    expansion_limit: false
    technology_mapping:
      Offshore: [offwind-ac, offwind-dc, offwind-float]
      Onshore: [onwind]
      PV: [solar]

  autarky:
    enable: false
    by_country: false

  transmission_limit: vopt

# docs in https://pypsa-eur.readthedocs.io/en/latest/configuration.html#atlite
atlite:
  cutout_directory: cutouts
  default_cutout: europe-2013-sarah3-era5
  nprocesses: 4
  show_progress: false
  cutouts:
    # use 'base' to determine geographical bounds and time span from config
    # base:
      # module: era5
    europe-2013-sarah3-era5:
      module: [sarah, era5] # in priority order
      x: [-12., 42.]
      y: [33., 72.]
      dx: 0.3
      dy: 0.3
      time: ['2013', '2013']

# docs in https://pypsa-eur.readthedocs.io/en/latest/configuration.html#renewable
renewable:
  onwind:
    cutout: europe-2013-sarah3-era5
    resource:
      method: wind
      turbine: Vestas_V112_3MW
      smooth: false
      add_cutout_windspeed: true
    capacity_per_sqkm: 3
    # correction_factor: 0.93
    corine:
      grid_codes: [12, 13, 14, 15, 16, 17, 18, 19, 20, 21, 22, 23, 24, 25, 26, 27, 28, 29, 31, 32]
      distance: 1000
      distance_grid_codes: [1, 2, 3, 4, 5, 6]
    luisa: false
      # grid_codes: [1111, 1121, 1122, 1123, 1130, 1210, 1221, 1222, 1230, 1241, 1242]
      # distance: 1000
      # distance_grid_codes: [1111, 1121, 1122, 1123, 1130, 1210, 1221, 1222, 1230, 1241, 1242]
    natura: true
    excluder_resolution: 100
    clip_p_max_pu: 1.e-2
  offwind-ac:
    cutout: europe-2013-sarah3-era5
    resource:
      method: wind
      turbine: NREL_ReferenceTurbine_2020ATB_5.5MW
      smooth: false
      add_cutout_windspeed: true
    capacity_per_sqkm: 2
    correction_factor: 0.8855
    corine: [44, 255]
    luisa: false # [0, 5230]
    natura: true
    ship_threshold: 400
    max_depth: 60
    max_shore_distance: 30000
    excluder_resolution: 200
    clip_p_max_pu: 1.e-2
    landfall_length: 10
  offwind-dc:
    cutout: europe-2013-sarah3-era5
    resource:
      method: wind
      turbine: NREL_ReferenceTurbine_2020ATB_5.5MW
      smooth: false
      add_cutout_windspeed: true
    capacity_per_sqkm: 2
    correction_factor: 0.8855
    corine: [44, 255]
    luisa: false # [0, 5230]
    natura: true
    ship_threshold: 400
    max_depth: 60
    min_shore_distance: 30000
    excluder_resolution: 200
    clip_p_max_pu: 1.e-2
    landfall_length: 10
  offwind-float:
    cutout: europe-2013-sarah3-era5
    resource:
      method: wind
      turbine: NREL_ReferenceTurbine_5MW_offshore
      smooth: false
      add_cutout_windspeed: true
    # ScholzPhd Tab 4.3.1: 10MW/km^2
    capacity_per_sqkm: 2
    correction_factor: 0.8855
    # proxy for wake losses
    # from 10.1016/j.energy.2018.08.153
    # until done more rigorously in #153
    corine: [44, 255]
    natura: true
    ship_threshold: 400
    excluder_resolution: 200
    min_depth: 60
    max_depth: 1000
    clip_p_max_pu: 1.e-2
    landfall_length: 10
  solar:
    cutout: europe-2013-sarah3-era5
    resource:
      method: pv
      panel: CSi
      orientation:
        slope: 35.
        azimuth: 180.
    capacity_per_sqkm: 5.1
    # correction_factor: 0.854337
    corine: [1, 2, 3, 4, 5, 6, 7, 8, 9, 10, 11, 12, 13, 14, 15, 16, 17, 18, 19, 20, 26, 31, 32]
    luisa: false # [1111, 1121, 1122, 1123, 1130, 1210, 1221, 1222, 1230, 1241, 1242, 1310, 1320, 1330, 1410, 1421, 1422, 2110, 2120, 2130, 2210, 2220, 2230, 2310, 2410, 2420, 3210, 3320, 3330]
    natura: true
    excluder_resolution: 100
    clip_p_max_pu: 1.e-2
  solar-hsat:
    cutout: europe-2013-sarah3-era5
    resource:
      method: pv
      panel: CSi
      orientation:
        slope: 35.
        azimuth: 180.
      tracking: horizontal
    capacity_per_sqkm: 4.43 # 15% higher land usage acc. to NREL
    corine: [1, 2, 3, 4, 5, 6, 7, 8, 9, 10, 11, 12, 13, 14, 15, 16, 17, 18, 19, 20, 26, 31, 32]
    luisa: false # [1111, 1121, 1122, 1123, 1130, 1210, 1221, 1222, 1230, 1241, 1242, 1310, 1320, 1330, 1410, 1421, 1422, 2110, 2120, 2130, 2210, 2220, 2230, 2310, 2410, 2420, 3210, 3320, 3330]
    natura: true
    excluder_resolution: 100
    clip_p_max_pu: 1.e-2
  hydro:
    cutout: europe-2013-sarah3-era5
    carriers: [ror, PHS, hydro]
    PHS_max_hours: 6
    hydro_max_hours: "energy_capacity_totals_by_country" # one of energy_capacity_totals_by_country, estimate_by_large_installations or a float
    flatten_dispatch: false
    flatten_dispatch_buffer: 0.2
    clip_min_inflow: 1.0
    eia_norm_year: false
    eia_correct_by_capacity: false
    eia_approximate_missing: false

# docs in https://pypsa-eur.readthedocs.io/en/latest/configuration.html#conventional
conventional:
  unit_commitment: false
  dynamic_fuel_price: false
  nuclear:
    p_max_pu: "data/nuclear_p_max_pu.csv" # float of file name

# docs in https://pypsa-eur.readthedocs.io/en/latest/configuration.html#lines
lines:
  types:
    220.: "Al/St 240/40 2-bundle 220.0"
    300.: "Al/St 240/40 3-bundle 300.0"
    330.: "Al/St 240/40 3-bundle 300.0"
    380.: "Al/St 240/40 4-bundle 380.0"
    400.: "Al/St 240/40 4-bundle 380.0"
    500.: "Al/St 240/40 4-bundle 380.0"
    750.: "Al/St 560/50 4-bundle 750.0"
  s_max_pu: 0.7
  s_nom_max: .inf
  max_extension: 20000 #MW
  length_factor: 1.25
  reconnect_crimea: true
  under_construction: 'keep' # 'zero': set capacity to zero, 'remove': remove, 'keep': with full capacity for lines in grid extract
  dynamic_line_rating:
    activate: false
    cutout: europe-2013-sarah3-era5
    correction_factor: 0.95
    max_voltage_difference: false
    max_line_rating: false

# docs in https://pypsa-eur.readthedocs.io/en/latest/configuration.html#links
links:
  p_max_pu: 1.0
  p_nom_max: .inf
  max_extension: 30000 #MW
  length_factor: 1.25
  under_construction: 'keep' # 'zero': set capacity to zero, 'remove': remove, 'keep': with full capacity for lines in grid extract

# docs in https://pypsa-eur.readthedocs.io/en/latest/configuration.html#transmission_projects
transmission_projects:
  enable: true
  include:
    nep: true
    manual: true
    tyndp2020: true
  skip:
  - upgraded_lines
  - upgraded_links
  status:
  - under_construction
  - in_permitting
  - confirmed
    #- planned_not_yet_permitted
    #- under_consideration
  new_link_capacity: zero #keep or zero

# docs in https://pypsa-eur.readthedocs.io/en/latest/configuration.html#transformers
transformers:
  x: 0.1
  s_nom: 2000.
  type: ''

# docs-load in https://pypsa-eur.readthedocs.io/en/latest/configuration.html#load
load:
  interpolate_limit: 3
  time_shift_for_large_gaps: 1w
  manual_adjustments: true # false
  scaling_factor: 1.0
  fixed_year: false # false or year (e.g. 2013)
  supplement_synthetic: true
  distribution_key:
    gdp: 0.6
    population: 0.4

# docs
# TODO: PyPSA-Eur merge issue in prepare_sector_network.py
# regulate what components with which carriers are kept from PyPSA-Eur;
# some technologies are removed because they are implemented differently
# (e.g. battery or H2 storage) or have different year-dependent costs
# in PyPSA-Eur-Sec
pypsa_eur:
  Bus:
  - AC
  Link:
  - DC
  Generator:
  - onwind
  - offwind-ac
  - offwind-dc
  - offwind-float
  - solar-hsat
  - solar
  - ror
  - nuclear
  StorageUnit:
  - PHS
  - hydro
  Store: []

# docs in https://pypsa-eur.readthedocs.io/en/latest/configuration.html#energy
energy:
  energy_totals_year: 2019
  base_emissions_year: 1990
  emissions: CO2

# docs in https://pypsa-eur.readthedocs.io/en/latest/configuration.html#biomass
biomass:
  year: 2030
  scenario: ENS_Med
  classes:
    solid biomass:
    - Agricultural waste
    - Fuelwood residues
    - Secondary Forestry residues - woodchips
    - Sawdust
    - Residues from landscape care
    not included:
    - Sugar from sugar beet
    - Rape seed
    - "Sunflower, soya seed "
    - Bioethanol barley, wheat, grain maize, oats, other cereals and rye
    - Miscanthus, switchgrass, RCG
    - Willow
    - Poplar
    - FuelwoodRW
    - C&P_RW
    biogas:
    - Manure solid, liquid
    - Sludge
    municipal solid waste:
    - Municipal waste
  share_unsustainable_use_retained:
    2020: 1
    2025: 0.66
    2030: 0.33
    2035: 0
    2040: 0
    2045: 0
    2050: 0
  share_sustainable_potential_available:
    2020: 0
    2025: 0.33
    2030: 0.66
    2035: 1
    2040: 1
    2045: 1
    2050: 1


# docs in https://pypsa-eur.readthedocs.io/en/latest/configuration.html#solar-thermal
solar_thermal:
  clearsky_model: simple  # should be "simple" or "enhanced"?
  orientation:
    slope: 45.
    azimuth: 180.
  cutout: default

# docs in https://pypsa-eur.readthedocs.io/en/latest/configuration.html#existing-capacities
existing_capacities:
  grouping_years_power: [1920, 1950, 1955, 1960, 1965, 1970, 1975, 1980, 1985, 1990, 1995, 2000, 2005, 2010, 2015, 2020, 2025]
  grouping_years_heat: [1980, 1985, 1990, 1995, 2000, 2005, 2010, 2015, 2019] # heat grouping years >= baseyear will be ignored
  threshold_capacity: 10
  default_heating_lifetime: 20
  conventional_carriers:
  - lignite
  - coal
  - oil
  - uranium

# docs in https://pypsa-eur.readthedocs.io/en/latest/configuration.html#sector
sector:
  transport: true
  heating: true
  biomass: true
  industry: true
  agriculture: true
  fossil_fuels: true
  district_heating:
    potential: 0.6
    progress:
      2020: 0.0
      2025: 0.15
      2030: 0.3
      2035: 0.45
      2040: 0.6
      2045: 0.8
      2050: 1.0
    district_heating_loss: 0.15
    supply_temperature_approximation:
      max_forward_temperature_baseyear:
        FR: 110
        DK: 75
        DE: 109
        CZ: 130
        FI: 115
        PL: 130
        SE: 102
        IT: 90
      min_forward_temperature_baseyear:
        DE: 82
      return_temperature_baseyear:
        DE: 58
      lower_threshold_ambient_temperature: 0
      upper_threshold_ambient_temperature: 10
      rolling_window_ambient_temperature: 72
      relative_annual_temperature_reduction: 0.01
    heat_source_cooling: 6 #K
    heat_pump_cop_approximation:
      refrigerant: ammonia
      heat_exchanger_pinch_point_temperature_difference: 5 #K
      isentropic_compressor_efficiency: 0.8
      heat_loss: 0.0
<<<<<<< HEAD
    heat_utilisation_potentials:
      geothermal:
        # activate for 85C hydrothermal
        # key: hydrothermal_85
        # constant_temperature_celsius: 85
        key: hydrothermal_65
        constant_temperature_celsius: 65
        column_name: Energy_TWh
        unit: TWh
        full_load_hours: 4000
=======
    limited_heat_sources:
      geothermal:
        constant_temperature_celsius: 65
>>>>>>> 250043ce
    direct_utilisation_heat_sources:
    - geothermal
  heat_pump_sources:
    urban central:
    - geothermal
    - air
    urban decentral:
    - air
    rural:
    - air
    - ground
  cluster_heat_buses: true
  heat_demand_cutout: default
  bev_dsm_restriction_value: 0.75
  bev_dsm_restriction_time: 7
  transport_heating_deadband_upper: 20.
  transport_heating_deadband_lower: 15.
  ICE_lower_degree_factor: 0.375
  ICE_upper_degree_factor: 1.6
  EV_lower_degree_factor: 0.98
  EV_upper_degree_factor: 0.63
  bev_dsm: 2030
  bev_dsm_availability: 0.5
  bev_energy: 0.05
  bev_charge_efficiency: 0.9
  bev_charge_rate: 0.011
  bev_avail_max: 0.95
  bev_avail_mean: 0.8
  v2g: true
  land_transport_fuel_cell_share:
    2020: 0
    2025: 0
    2030: 0
    2035: 0
    2040: 0
    2045: 0
    2050: 0
  land_transport_electric_share:
    2020: 0
    2025: 0.15
    2030: 0.3
    2035: 0.45
    2040: 0.7
    2045: 0.85
    2050: 1
  land_transport_ice_share:
    2020: 1
    2025: 0.85
    2030: 0.7
    2035: 0.55
    2040: 0.3
    2045: 0.15
    2050: 0
  transport_electric_efficiency: 53.19 # 1 MWh_el = 53.19*100 km
  transport_fuel_cell_efficiency: 30.003 # 1 MWh_H2 = 30.003*100 km
  transport_ice_efficiency: 16.0712 # 1 MWh_oil = 16.0712 * 100 km
  agriculture_machinery_electric_share: 0
  agriculture_machinery_oil_share: 1
  agriculture_machinery_fuel_efficiency: 0.7
  agriculture_machinery_electric_efficiency: 0.3
  MWh_MeOH_per_MWh_H2: 0.8787
  MWh_MeOH_per_tCO2: 4.0321
  MWh_MeOH_per_MWh_e: 3.6907
  shipping_hydrogen_liquefaction: false
  shipping_hydrogen_share:
    2020: 0
    2025: 0
    2030: 0
    2035: 0
    2040: 0
    2045: 0
    2050: 0
  shipping_methanol_share:
    2020: 0
    2025: 0.15
    2030: 0.3
    2035: 0.5
    2040: 0.7
    2045: 0.85
    2050: 1
  shipping_oil_share:
    2020: 1
    2025: 0.85
    2030: 0.7
    2035: 0.5
    2040: 0.3
    2045: 0.15
    2050: 0
  shipping_methanol_efficiency: 0.46
  shipping_oil_efficiency: 0.40
  aviation_demand_factor: 1.
  land_transport_demand_factor: 1.
  HVC_demand_factor: 1.
  time_dep_hp_cop: true
  heat_pump_sink_T_individual_heating: 55.
  reduce_space_heat_exogenously: true
  reduce_space_heat_exogenously_factor:
    2020: 0.10  # this results in a space heat demand reduction of 10%
    2025: 0.09  # first heat demand increases compared to 2020 because of larger floor area per capita
    2030: 0.09
    2035: 0.11
    2040: 0.16
    2045: 0.21
    2050: 0.29
  retrofitting:
    retro_endogen: false
    cost_factor: 1.0
    interest_rate: 0.04
    annualise_cost: true
    tax_weighting: false
    construction_index: true
  tes: true
  tes_tau:
    decentral: 3
    central: 180
  boilers: true
  resistive_heaters: true
  oil_boilers: false
  biomass_boiler: true
  overdimension_heat_generators:
    decentral: 1.1  #to cover demand peaks bigger than data
    central: 1.0
  chp:
    enable: true
    fuel:
    - solid biomass # For solid biomass, CHP with and without CC are added
    - gas # For all other fuels the same techno economic data from gas CHP is taken
    micro_chp: false # Only gas is used for micro_chp
  solar_thermal: true
  solar_cf_correction: 0.788457  # =  >>> 1/1.2683
  methanation: true
  coal_cc: false
  dac: true
  co2_vent: false
  heat_vent:
    urban central: true
    urban decentral: true
    rural: true
  marginal_cost_heat_vent: 0.02
  allam_cycle_gas: false
  hydrogen_fuel_cell: true
  hydrogen_turbine: false
  SMR: true
  SMR_cc: true
  regional_oil_demand: false
  regional_coal_demand: false
  regional_co2_sequestration_potential:
    enable: false
    attribute:
    - conservative estimate Mt
    - conservative estimate GAS Mt
    - conservative estimate OIL Mt
    - conservative estimate aquifer Mt
    include_onshore: false
    min_size: 3
    max_size: 25
    years_of_storage: 25
  co2_sequestration_potential:
    2020: 0
    2025: 0
    2030: 50
    2035: 100
    2040: 200
    2045: 200
    2050: 200
  co2_sequestration_cost: 10
  co2_sequestration_lifetime: 50
  co2_spatial: false
  co2_network: false
  co2_network_cost_factor: 1
  cc_fraction: 0.9
  hydrogen_underground_storage: true
  hydrogen_underground_storage_locations:
    # - onshore  # more than 50 km from sea
  - nearshore    # within 50 km of sea
    # - offshore
  methanol:
    regional_methanol_demand: false
    methanol_reforming: false
    methanol_reforming_cc: false
    methanol_to_kerosene: false
    methanol_to_power:
      ccgt: false
      ccgt_cc: false
      ocgt: false
      allam: false
    biomass_to_methanol: false
    biomass_to_methanol_cc: false
  ammonia: false
  min_part_load_fischer_tropsch: 0.5
  min_part_load_methanolisation: 0.3
  min_part_load_methanation: 0.3
  use_fischer_tropsch_waste_heat: 0.25
  use_haber_bosch_waste_heat: 0.25
  use_methanolisation_waste_heat: 0.25
  use_methanation_waste_heat: 0.25
  use_fuel_cell_waste_heat: 0.25
  use_electrolysis_waste_heat: 0.25
  electricity_transmission_grid: true
  electricity_distribution_grid: true
  electricity_grid_connection: true
  transmission_efficiency:
    DC:
      efficiency_static: 0.98
      efficiency_per_1000km: 0.977
    H2 pipeline:
      efficiency_per_1000km: 1 # 0.982
      compression_per_1000km: 0.018
    gas pipeline:
      efficiency_per_1000km: 1 #0.977
      compression_per_1000km: 0.01
    electricity distribution grid:
      efficiency_static: 0.97
  H2_network: true
  gas_network: false
  regional_gas_demand: false
  H2_retrofit: false
  H2_retrofit_capacity_per_CH4: 0.6
  gas_network_connectivity_upgrade: 1
  gas_distribution_grid: true
  gas_distribution_grid_cost_factor: 1.0
  biomass_spatial: false
  biomass_transport: false
  biogas_upgrading_cc: false
  conventional_generation:
    OCGT: gas
  biomass_to_liquid: false
  biomass_to_liquid_cc: false
  electrobiofuels: false
  biosng: false
  biosng_cc: false
  bioH2: false
  municipal_solid_waste: false
  limit_max_growth:
    enable: false
    # allowing 30% larger than max historic growth
    factor: 1.3
    max_growth:  # unit GW
      onwind: 16 # onshore max grow so far 16 GW in Europe https://www.iea.org/reports/renewables-2020/wind
      solar: 28 # solar max grow so far 28 GW in Europe https://www.iea.org/reports/renewables-2020/solar-pv
      offwind-ac: 35 # offshore max grow so far 3.5 GW in Europe https://windeurope.org/about-wind/statistics/offshore/european-offshore-wind-industry-key-trends-statistics-2019/
      offwind-dc: 35
    max_relative_growth:
      onwind: 3
      solar: 3
      offwind-ac: 3
      offwind-dc: 3
  enhanced_geothermal:
    enable: false
    flexible: true
    max_hours: 240
    max_boost: 0.25
    var_cf: true
    sustainability_factor: 0.0025
  solid_biomass_import:
    enable: false
    price: 54 #EUR/MWh
    max_amount: 1390 # TWh
    upstream_emissions_factor: .1 #share of solid biomass CO2 emissions at full combustion


# docs in https://pypsa-eur.readthedocs.io/en/latest/configuration.html#industry
industry:
  St_primary_fraction:
    2020: 0.6
    2025: 0.55
    2030: 0.5
    2035: 0.45
    2040: 0.4
    2045: 0.35
    2050: 0.3
  DRI_fraction:
    2020: 0
    2025: 0
    2030: 0.05
    2035: 0.2
    2040: 0.4
    2045: 0.7
    2050: 1
  H2_DRI: 1.7
  elec_DRI: 0.322
  Al_primary_fraction:
    2020: 0.4
    2025: 0.375
    2030: 0.35
    2035: 0.325
    2040: 0.3
    2045: 0.25
    2050: 0.2
  MWh_NH3_per_tNH3: 5.166
  MWh_CH4_per_tNH3_SMR: 10.8
  MWh_elec_per_tNH3_SMR: 0.7
  MWh_H2_per_tNH3_electrolysis: 5.93
  MWh_elec_per_tNH3_electrolysis: 0.2473
  MWh_NH3_per_MWh_H2_cracker: 1.46 # https://github.com/euronion/trace/blob/44a5ff8401762edbef80eff9cfe5a47c8d3c8be4/data/efficiencies.csv
  NH3_process_emissions: 24.5
  petrochemical_process_emissions: 25.5
  #HVC primary/recycling based on values used in Neumann et al https://doi.org/10.1016/j.joule.2023.06.016, linearly interpolated between 2020 and 2050
  #2020 recycling rates based on Agora https://static.agora-energiewende.de/fileadmin/Projekte/2021/2021_02_EU_CEAP/A-EW_254_Mobilising-circular-economy_study_WEB.pdf
  #fractions refer to the total primary HVC production in 2020
  #assumes 6.7 Mtplastics produced from recycling in 2020
  steam_biomass_fraction: 1.0
  steam_hydrogen_fraction: 0
  steam_electricity_fraction: 0
  HVC_primary_fraction:
    2020: 1.0
    2025: 0.9
    2030: 0.8
    2035: 0.7
    2040: 0.6
    2045: 0.5
    2050: 0.4
  HVC_mechanical_recycling_fraction:
    2020: 0.12
    2025: 0.15
    2030: 0.18
    2035: 0.21
    2040: 0.24
    2045: 0.27
    2050: 0.30
  HVC_chemical_recycling_fraction:
    2020: 0.0
    2025: 0.0
    2030: 0.04
    2035: 0.08
    2040: 0.12
    2045: 0.16
    2050: 0.20
  HVC_environment_sequestration_fraction: 0.
  waste_to_energy: false
  waste_to_energy_cc: false
  sector_ratios_fraction_future:
    2020: 0.0
    2025: 0.1
    2030: 0.3
    2035: 0.5
    2040: 0.7
    2045: 0.9
    2050: 1.0
  basic_chemicals_without_NH3_production_today: 69. #Mt/a, = 86 Mtethylene-equiv - 17 MtNH3
  HVC_production_today: 52.
  MWh_elec_per_tHVC_mechanical_recycling: 0.547
  MWh_elec_per_tHVC_chemical_recycling: 6.9
  chlorine_production_today: 9.58
  MWh_elec_per_tCl: 3.6
  MWh_H2_per_tCl: -0.9372
  methanol_production_today: 1.5
  MWh_elec_per_tMeOH: 0.167
  MWh_CH4_per_tMeOH: 10.25
  MWh_MeOH_per_tMeOH: 5.528
  hotmaps_locate_missing: false
  reference_year: 2019
  oil_refining_emissions: 0.013
  gas_compression_losses: 0.04

# docs in https://pypsa-eur.readthedocs.io/en/latest/configuration.html#costs
costs:
  year: 2030
<<<<<<< HEAD
  version: v0.10.0
=======
  version: v0.10.1
>>>>>>> 250043ce
  social_discountrate: 0.02
  fill_values:
    FOM: 0
    VOM: 0
    efficiency: 1
    fuel: 0
    investment: 0
    lifetime: 25
    "CO2 intensity": 0
    "discount rate": 0.07
  overwrites: {}
  marginal_cost:
    solar: 0.01
    onwind: 0.015
    offwind: 0.015
    hydro: 0.
    H2: 0.
    electrolysis: 0.
    fuel cell: 0.
    battery: 0.
    battery inverter: 0.
    home battery storage: 0
    water tank charger: 0.03
  emission_prices:
    enable: false
    co2: 0.
    co2_monthly_prices: false

# docs in https://pypsa-eur.readthedocs.io/en/latest/configuration.html#clustering
clustering:
  mode: busmap
  administrative:
    level: 1
  focus_weights: false
  simplify_network:
    to_substations: false
    remove_stubs: true
    remove_stubs_across_borders: false
  cluster_network:
    algorithm: kmeans
    hac_features:
    - wnd100m
    - influx_direct
  exclude_carriers: []
  consider_efficiency_classes: false
  aggregation_strategies:
    generators:
      committable: any
      ramp_limit_up: max
      ramp_limit_down: max
      investment: mean
      overnight_cost: mean
      connection_overnight_cost: mean
    lines:
      overnight_cost: mean
    one_ports:
      overnight_cost: mean

  temporal:
    resolution_elec: false
    resolution_sector: false

# docs in https://pypsa-eur.readthedocs.io/en/latest/configuration.html#adjustments
adjustments:
  electricity: false
  sector:
    factor:
      Link:
        electricity distribution grid:
          capital_cost: 1.0
    absolute: false

# docs in https://pypsa-eur.readthedocs.io/en/latest/configuration.html#solving
solving:
  #tmpdir: "path/to/tmp"
  options:
    clip_p_max_pu: 1.e-2
    load_shedding: false
    curtailment_mode: false
    noisy_costs: true
    skip_iterations: true
    rolling_horizon: false
    seed: 123
    custom_extra_functionality: "../scripts/pypsa-de/additional_functionality.py"
    # io_api: "direct"  # Increases performance but only supported for the highs and gurobi solvers
    # options that go into the optimize function
    track_iterations: false
    min_iterations: 2
    max_iterations: 3
    transmission_losses: 2
    linearized_unit_commitment: true
    horizon: 365
    post_discretization:
      enable: false
      line_unit_size: 1700
      line_threshold: 0.3
      link_unit_size:
        DC: 2000
        H2 pipeline: 1200
        gas pipeline: 1500
      link_threshold:
        DC: 0.3
        H2 pipeline: 0.3
        gas pipeline: 0.3
      fractional_last_unit_size: false

  agg_p_nom_limits:
    agg_offwind: false
    include_existing: false
    file: data/agg_p_nom_minmax.csv

  constraints:
    CCL: false
    EQ: false
    BAU: false
    SAFE: false

  solver:
    name: gurobi
    options: gurobi-default

  solver_options:
    highs-default:
      # refer to https://ergo-code.github.io/HiGHS/dev/options/definitions/
      threads: 1
      solver: "ipm"
      run_crossover: "off"
      small_matrix_value: 1e-6
      large_matrix_value: 1e9
      primal_feasibility_tolerance: 1e-5
      dual_feasibility_tolerance: 1e-5
      ipm_optimality_tolerance: 1e-4
      parallel: "on"
      random_seed: 123
    highs-simplex:
      solver: "simplex"
      parallel: "on"
      primal_feasibility_tolerance: 1e-5
      dual_feasibility_tolerance: 1e-5
      random_seed: 123
    gurobi-default:
      threads: 8
      method: 2 # barrier
      crossover: 0
      BarConvTol: 1.e-6
      Seed: 123
      AggFill: 0
      PreDual: 0
      GURO_PAR_BARDENSETHRESH: 200
    gurobi-numeric-focus:
      NumericFocus: 3       # Favour numeric stability over speed
      method: 2             # barrier
      crossover: 0          # do not use crossover
      BarHomogeneous: 1     # Use homogeneous barrier if standard does not converge
      BarConvTol: 1.e-5
      FeasibilityTol: 1.e-4
      OptimalityTol: 1.e-4
      ObjScale: -0.5
      threads: 8
      Seed: 123
    gurobi-fallback:        # Use gurobi defaults
      crossover: 0
      method: 2             # barrier
      BarHomogeneous: 1     # Use homogeneous barrier if standard does not converge
      BarConvTol: 1.e-5
      FeasibilityTol: 1.e-5
      OptimalityTol: 1.e-5
      Seed: 123
      threads: 8
    cplex-default:
      threads: 4
      lpmethod: 4 # barrier
      solutiontype: 2 # non basic solution, ie no crossover
      barrier.convergetol: 1.e-5
      feasopt.tolerance: 1.e-6
    copt-default:
      Threads: 8
      LpMethod: 2
      Crossover: 0
      RelGap: 1.e-6
      Dualize: 0
    copt-gpu:
      LpMethod: 6
      GPUMode: 1
      PDLPTol: 1.e-5
      Crossover: 0
    cbc-default: {} # Used in CI
    glpk-default: {} # Used in CI

  check_objective:
    enable: false
    expected_value: None
    atol: 1_000_000
    rtol: 0.01

  mem_mb: 30000 #memory in MB; 20 GB enough for 50+B+I+H2; 100 GB for 181+B+I+H2
  memory_logging_frequency: 30 # in seconds
  runtime: 6h #runtime in humanfriendly style https://humanfriendly.readthedocs.io/en/latest/


# docs in https://pypsa-eur.readthedocs.io/en/latest/configuration.html#plotting
plotting:
  map:
    boundaries: [-11, 30, 34, 71]
    color_geomap:
      ocean: white
      land: white
  projection:
    name: "EqualEarth"
    # See https://scitools.org.uk/cartopy/docs/latest/reference/projections.html for alternatives, for example:
    # name: "LambertConformal"
    # central_longitude: 10.
    # central_latitude: 50.
    # standard_parallels: [35, 65]
  eu_node_location:
    x: -5.5
    y: 46.
  costs_max: 1000
  costs_threshold: 1
  energy_max: 20000
  energy_min: -20000
  energy_threshold: 50.
  countries:
  - all
  carriers:
  - electricity
  - heat
  carrier_groups:
    electricity: [AC, low_voltage]

  nice_names:
    OCGT: "Open-Cycle Gas"
    CCGT: "Combined-Cycle Gas"
    offwind-ac: "Offshore Wind (AC)"
    offwind-dc: "Offshore Wind (DC)"
    offwind-float: "Offshore Wind (Floating)"
    onwind: "Onshore Wind"
    solar: "Solar"
    PHS: "Pumped Hydro Storage"
    hydro: "Reservoir & Dam"
    battery: "Battery Storage"
    H2: "Hydrogen Storage"
    lines: "Transmission Lines"
    ror: "Run of River"
    load: "Load Shedding"
    ac: "AC"
    dc: "DC"

  tech_colors:
    # wind
    onwind: "#235ebc"
    onshore wind: "#235ebc"
    offwind: "#6895dd"
    offshore wind: "#6895dd"
    offwind-ac: "#6895dd"
    offshore wind (AC): "#6895dd"
    offshore wind ac: "#6895dd"
    offwind-dc: "#74c6f2"
    offshore wind (DC): "#74c6f2"
    offshore wind dc: "#74c6f2"
    offwind-float: "#b5e2fa"
    offshore wind (Float): "#b5e2fa"
    offshore wind float: "#b5e2fa"
    # water
    hydro: '#298c81'
    hydro reservoir: '#298c81'
    ror: '#3dbfb0'
    run of river: '#3dbfb0'
    hydroelectricity: '#298c81'
    PHS: '#51dbcc'
    hydro+PHS: "#08ad97"
    # solar
    solar: "#f9d002"
    solar PV: "#f9d002"
    solar-hsat: "#fdb915"
    solar thermal: '#ffbf2b'
    residential rural solar thermal: '#f1c069'
    services rural solar thermal: '#eabf61'
    residential urban decentral solar thermal: '#e5bc5a'
    services urban decentral solar thermal: '#dfb953'
    urban central solar thermal: '#d7b24c'
    solar rooftop: '#ffea80'
    # gas
    OCGT: '#e0986c'
    OCGT marginal: '#e0986c'
    OCGT-heat: '#e0986c'
    gas boiler: '#db6a25'
    gas boilers: '#db6a25'
    gas boiler marginal: '#db6a25'
    residential rural gas boiler: '#d4722e'
    residential urban decentral gas boiler: '#cb7a36'
    services rural gas boiler: '#c4813f'
    services urban decentral gas boiler: '#ba8947'
    urban central gas boiler: '#b0904f'
    gas: '#e05b09'
    gas primary: '#e05b09'
    gas compressing: '#e05b09'
    fossil gas: '#e05b09'
    natural gas: '#e05b09'
    biogas to gas: '#e36311'
    biogas to gas CC: '#e51245'
    CCGT: '#a85522'
    CCGT marginal: '#a85522'
    allam: '#B98F76'
    gas for industry co2 to atmosphere: '#692e0a'
    gas for industry co2 to stored: '#8a3400'
    gas for industry: '#853403'
    gas for industry CC: '#692e0a'
    gas pipeline: '#ebbca0'
    gas pipeline new: '#a87c62'
    # oil
    oil: '#c9c9c9'
    oil primary: '#d2d2d2'
    oil refining: '#a6a6a6'
    imported oil: '#a3a3a3'
    oil boiler: '#adadad'
    residential rural oil boiler: '#a9a9a9'
    services rural oil boiler: '#a5a5a5'
    residential urban decentral oil boiler: '#a1a1a1'
    urban central oil boiler: '#9d9d9d'
    services urban decentral oil boiler: '#999999'
    agriculture machinery oil: '#949494'
    shipping oil: "#808080"
    land transport oil: '#afafaf'
    # nuclear
    Nuclear: '#ff8c00'
    Nuclear marginal: '#ff8c00'
    nuclear: '#ff8c00'
    uranium: '#ff8c00'
    # coal
    Coal: '#545454'
    coal: '#545454'
    Coal marginal: '#545454'
    coal for industry: '#343434'
    solid: '#545454'
    Lignite: '#826837'
    lignite: '#826837'
    Lignite marginal: '#826837'
    # biomass
    biogas: '#e3d37d'
    biomass: '#baa741'
    solid biomass: '#baa741'
    municipal solid waste: '#91ba41'
    solid biomass import: '#d5ca8d'
    solid biomass transport: '#baa741'
    solid biomass for industry: '#7a6d26'
    solid biomass for industry CC: '#47411c'
    solid biomass for industry co2 from atmosphere: '#736412'
    solid biomass for industry co2 to stored: '#47411c'
    urban central solid biomass CHP: '#9d9042'
    solid biomass OP: '#9d9042'
    urban central solid biomass CHP CC: '#6c5d28'
    biomass boiler: '#8A9A5B'
    residential rural biomass boiler: '#a1a066'
    residential urban decentral biomass boiler: '#b0b87b'
    services rural biomass boiler: '#c6cf98'
    services urban decentral biomass boiler: '#dde5b5'
    biomass to liquid: '#32CD32'
    biomass to liquid CC: '#32DDD2'
    unsustainable solid biomass: '#998622'
    unsustainable bioliquids: '#32CD32'
    electrobiofuels: '#de4060'
    BioSNG: '#123456'
    solid biomass to hydrogen: '#654321'
    # power transmission
    lines: '#6c9459'
    transmission lines: '#6c9459'
    electricity distribution grid: '#97ad8c'
    low voltage: '#97ad8c'
    # electricity demand
    Electric load: '#110d63'
    electric demand: '#110d63'
    electricity: '#110d63'
    industry electricity: '#2d2a66'
    industry new electricity: '#2d2a66'
    agriculture electricity: '#494778'
    # battery + EVs
    battery: '#ace37f'
    battery storage: '#ace37f'
    battery charger: '#88a75b'
    battery discharger: '#5d4e29'
    home battery: '#80c944'
    home battery storage: '#80c944'
    home battery charger: '#5e8032'
    home battery discharger: '#3c5221'
    BEV charger: '#baf238'
    V2G: '#e5ffa8'
    land transport EV: '#baf238'
    land transport demand: '#38baf2'
    EV battery: '#baf238'
    # hot water storage
    water tanks: '#e69487'
    residential rural water tanks: '#f7b7a3'
    services rural water tanks: '#f3afa3'
    residential urban decentral water tanks: '#f2b2a3'
    services urban decentral water tanks: '#f1b4a4'
    urban central water tanks: '#e9977d'
    hot water storage: '#e69487'
    hot water charging: '#e8998b'
    urban central water tanks charger: '#b57a67'
    residential rural water tanks charger: '#b4887c'
    residential urban decentral water tanks charger: '#b39995'
    services rural water tanks charger: '#b3abb0'
    services urban decentral water tanks charger: '#b3becc'
    hot water discharging: '#e99c8e'
    urban central water tanks discharger: '#b9816e'
    residential rural water tanks discharger: '#ba9685'
    residential urban decentral water tanks discharger: '#baac9e'
    services rural water tanks discharger: '#bbc2b8'
    services urban decentral water tanks discharger: '#bdd8d3'
    # heat demand
    Heat load: '#cc1f1f'
    heat: '#cc1f1f'
    heat vent: '#aa3344'
    heat demand: '#cc1f1f'
    rural heat: '#ff5c5c'
    residential rural heat: '#ff7c7c'
    services rural heat: '#ff9c9c'
    central heat: '#cc1f1f'
    urban central heat: '#d15959'
    urban central heat vent: '#a74747'
    decentral heat: '#750606'
    residential urban decentral heat: '#a33c3c'
    services urban decentral heat: '#cc1f1f'
    low-temperature heat for industry: '#8f2727'
    process heat: '#ff0000'
    agriculture heat: '#d9a5a5'
    # heat supply
    heat pumps: '#2fb537'
    heat pump: '#2fb537'
    air heat pump: '#36eb41'
    residential urban decentral air heat pump: '#48f74f'
    services urban decentral air heat pump: '#5af95d'
    services rural air heat pump: '#5af95d'
    urban central air heat pump: '#6cfb6b'
    urban central geothermal heat pump: '#4f2144'
    geothermal heat pump: '#4f2144'
    geothermal heat direct utilisation: '#ba91b1'
    ground heat pump: '#2fb537'
    residential rural ground heat pump: '#4f2144'
    residential rural air heat pump: '#48f74f'
    services rural ground heat pump: '#5af95d'
    Ambient: '#98eb9d'
    CHP: '#8a5751'
    urban central gas CHP: '#8d5e56'
    urban central lignite CHP: '#8d5e56'
    urban central coal CHP: '#8d5e56'
    CHP CC: '#634643'
    urban central gas CHP CC: '#6e4e4c'
    CHP heat: '#8a5751'
    CHP electric: '#8a5751'
    district heating: '#e8beac'
    resistive heater: '#d8f9b8'
    residential rural resistive heater: '#bef5b5'
    residential urban decentral resistive heater: '#b2f1a9'
    services rural resistive heater: '#a5ed9d'
    services urban decentral resistive heater: '#98e991'
    urban central resistive heater: '#8cdf85'
    retrofitting: '#8487e8'
    building retrofitting: '#8487e8'
    # hydrogen
    H2 for industry: "#f073da"
    H2 for shipping: "#ebaee0"
    H2: '#bf13a0'
    hydrogen: '#bf13a0'
    retrofitted H2 boiler: '#e5a0d9'
    SMR: '#870c71'
    SMR CC: '#4f1745'
    H2 liquefaction: '#d647bd'
    hydrogen storage: '#bf13a0'
    H2 Store: '#bf13a0'
    H2 storage: '#bf13a0'
    land transport fuel cell: '#6b3161'
    H2 pipeline: '#f081dc'
    H2 pipeline retrofitted: '#ba99b5'
    H2 Fuel Cell: '#c251ae'
    H2 fuel cell: '#c251ae'
    H2 turbine: '#991f83'
    H2 Electrolysis: '#ff29d9'
    H2 electrolysis: '#ff29d9'
    # ammonia
    NH3: '#46caf0'
    ammonia: '#46caf0'
    ammonia store: '#00ace0'
    ammonia cracker: '#87d0e6'
    Haber-Bosch: '#076987'
    # syngas
    Sabatier: '#9850ad'
    methanation: '#c44ce6'
    methane: '#c44ce6'
    # synfuels
    Fischer-Tropsch: '#25c49a'
    liquid: '#25c49a'
    kerosene for aviation: '#a1ffe6'
    naphtha for industry: '#57ebc4'
    methanol-to-kerosene: '#C98468'
    methanol-to-olefins/aromatics: '#FFA07A'
    Methanol steam reforming: '#FFBF00'
    Methanol steam reforming CC: '#A2EA8A'
    methanolisation: '#00FFBF'
    biomass-to-methanol: '#EAD28A'
    biomass-to-methanol CC: '#EADBAD'
    allam methanol: '#B98F76'
    CCGT methanol: '#B98F76'
    CCGT methanol CC: '#B98F76'
    OCGT methanol: '#B98F76'
    methanol: '#FF7B00'
    methanol transport: '#FF7B00'
    shipping methanol: '#468c8b'
    industry methanol: '#468c8b'
    # co2
    CC: '#f29dae'
    CCS: '#f29dae'
    CO2 sequestration: '#f29dae'
    DAC: '#ff5270'
    co2 stored: '#f2385a'
    co2 sequestered: '#f2682f'
    co2: '#f29dae'
    co2 vent: '#ffd4dc'
    CO2 pipeline: '#f5627f'
    # emissions
    process emissions CC: '#000000'
    process emissions: '#222222'
    process emissions to stored: '#444444'
    process emissions to atmosphere: '#888888'
    oil emissions: '#aaaaaa'
    shipping oil emissions: "#555555"
    shipping methanol emissions: '#666666'
    land transport oil emissions: '#777777'
    agriculture machinery oil emissions: '#333333'
    # other
    shipping: '#03a2ff'
    power-to-heat: '#2fb537'
    power-to-gas: '#c44ce6'
    power-to-H2: '#ff29d9'
    power-to-liquid: '#25c49a'
    gas-to-power/heat: '#ee8340'
    waste: '#e3d37d'
    other: '#000000'
    geothermal: '#ba91b1'
    geothermal heat: '#ba91b1'
    geothermal district heat: '#d19D00'
    geothermal organic rankine cycle: '#ffbf00'
    AC: "#70af1d"
    AC-AC: "#70af1d"
    AC line: "#70af1d"
    links: "#8a1caf"
    HVDC links: "#8a1caf"
    DC: "#8a1caf"
    DC-DC: "#8a1caf"
    DC link: "#8a1caf"
    load: "#dd2e23"
    waste CHP: '#e3d37d'
    waste CHP CC: '#e3d3ff'
    HVC to air: 'k'<|MERGE_RESOLUTION|>--- conflicted
+++ resolved
@@ -481,27 +481,13 @@
       heat_exchanger_pinch_point_temperature_difference: 5 #K
       isentropic_compressor_efficiency: 0.8
       heat_loss: 0.0
-<<<<<<< HEAD
-    heat_utilisation_potentials:
-      geothermal:
-        # activate for 85C hydrothermal
-        # key: hydrothermal_85
-        # constant_temperature_celsius: 85
-        key: hydrothermal_65
-        constant_temperature_celsius: 65
-        column_name: Energy_TWh
-        unit: TWh
-        full_load_hours: 4000
-=======
     limited_heat_sources:
       geothermal:
         constant_temperature_celsius: 65
->>>>>>> 250043ce
     direct_utilisation_heat_sources:
     - geothermal
   heat_pump_sources:
     urban central:
-    - geothermal
     - air
     urban decentral:
     - air
@@ -855,11 +841,7 @@
 # docs in https://pypsa-eur.readthedocs.io/en/latest/configuration.html#costs
 costs:
   year: 2030
-<<<<<<< HEAD
-  version: v0.10.0
-=======
   version: v0.10.1
->>>>>>> 250043ce
   social_discountrate: 0.02
   fill_values:
     FOM: 0
