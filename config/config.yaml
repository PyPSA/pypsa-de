# SPDX-FileCopyrightText: : 2017-2023 The PyPSA-Eur Authors
#
# SPDX-License-Identifier: CC0-1.0

# docs in https://pypsa-eur.readthedocs.io/en/latest/configuration.html#run
run:
  name: "240202-365H-nuclearban"
  scenarios:
    enable: true
  shared_resources: true #stops recalculating
  disable_progressbar: true


iiasa_database:
  db_name: ariadne_intern
  model_name: Hybrid
  scenario: 8Gt_EnSec
  region: Deutschland


# docs in https://pypsa-eur.readthedocs.io/en/latest/configuration.html#foresight
foresight: myopic

# docs in https://pypsa-eur.readthedocs.io/en/latest/configuration.html#scenario
# Wildcard docs in https://pypsa-eur.readthedocs.io/en/latest/wildcards.html
scenario:
  simpl:
  - ''
  ll:
  - v1.2
  clusters:
  - 22
  opts:
  - ''
  sector_opts:
    - 365H-T-H-B-I-A-solar+p3-linemaxext15
  planning_horizons:
  - 2020
  - 2030
  - 2040
  - 2050

# docs in https://pypsa-eur.readthedocs.io/en/latest/configuration.html#countries
# Germany plus 12 "Stromnachbarn"
countries: ['AT', 'BE', 'CH', 'CZ', 'DE', 'DK', 'FR', 'GB', 'LU', 'NL', 'NO', 'PL', 'SE']

# docs in https://pypsa-eur.readthedocs.io/en/latest/configuration.html#enable
enable:
  retrieve: false # set to false once initial data is retrieved
  retrieve_cutout: false # set to false once initial data is retrieved
clustering:
  focus_weights:
  # 22 nodes: 8 for Germany, 2 each for Denmark and UK, 1 per each of other 10 "Stromnachbarn"
    'DE': 0.3636 # 8/22
    'AT': 0.0455 # 1/22
    'BE': 0.0455
    'CH': 0.0455
    'CZ': 0.0455
    'DK': 0.0909 # 2/22
    'FR': 0.0454
    'GB': 0.0909 # 2/22
    'LU': 0.0454
    'NL': 0.0454
    'NO': 0.0454
    'PL': 0.0454
    'SE': 0.0454

# docs in https://pypsa-eur.readthedocs.io/en/latest/configuration.html#co2-budget
co2_budget:
  2020: 0.800 # 20% reduction by 2020
  2025: 0.600
  2030: 0.450 # 55% reduction by 2030 (Ff55)
  2035: 0.250
  2040: 0.100 # goal to be set next year
  2045: 0.050
  2050: 0.000 # climate-neutral by 2050

# calculated in workflow/scripts/_compute_co2_targets_DE.py; are
# relative to the DE emissions in 1990 *including bunkers*; also
# account for non-CO2 GHG and allow extra room for international
# bunkers which are excluded from the national targets
co2_budget_national:
  2020:
    DE: 0.728
  2025:
    DE: 0.571
  2030:
    DE: 0.396
  2035:
    DE: 0.258
  2040:
    DE: 0.118
  2045:
    DE: -0.028
  2050:
    DE: -0.024

limits_min:
  Generator:
    onwind:
      DE:
        2020: 50
        2030: 100
        2040: 160
        2050: 200
    offwind:
      DE:
        2020: 1
        2030: 20
        2040: 25
        2050: 25
    solar:
      DE:
        2020: 50
        2030: 215
        2040: 300
        2050: 400
  Link:
    H2 Electrolysis:
      DE:
        2020: 0
        2030: 10
        2040: 50
        2050: 80

h2_import_max:
  DE:
    2020: 0
    2030: 20
    2040: 100
    2050: 200

wasserstoff_kernnetz:
  enable: true
  reload_locations: false
  divide_pipes: true
  pipes_segment_length: 10

new_decentral_fossil_boiler_ban:
  DE: 2029

coal_generation_ban:
  DE: 2038

<<<<<<< HEAD
=======
nuclear_generation_ban:
  DE: 2022


>>>>>>> eacf59d1
# docs in https://pypsa-eur.readthedocs.io/en/latest/configuration.html#sector
sector:
  district_heating:
    potential: 0.4
    progress:
      2020: 0.0
      2030: 0.3
      2040: 0.6
      2050: 1.0
  co2_budget_national: true
  co2_spatial: true
  biomass_spatial: true
  #TBD what to include in config
  #relax so no infeasibility in 2050 with no land transport demand
  min_part_load_fischer_tropsch: 0.
  regional_methanol_demand: true  #set to true if regional CO2 constraints needed
  regional_oil_demand: true  #set to true if regional CO2 constraints needed
  biogas_upgrading_cc: true
  cluster_heat_buses: true
  # this needs to be taken from ariadne database
  reduce_space_heat_exogenously_factor:
    2020: 0.0
    2025: 0.05
    2030: 0.10
    2035: 0.16
    2040: 0.22
    2045: 0.25
    2050: 0.35

# docs in https://pypsa-eur.readthedocs.io/en/latest/configuration.html#industry
industry:
  St_primary_fraction:
    2020: 0.6
    2025: 0.55
    2030: 0.5
    2035: 0.45
    2040: 0.4
    2045: 0.35
    2050: 0.3
#HVC primary/recycling based on values used in Neumann et al https://doi.org/10.1016/j.joule.2023.06.016, linearly interpolated between 2020 and 2050
#2020 recycling rates based on Agora https://static.agora-energiewende.de/fileadmin/Projekte/2021/2021_02_EU_CEAP/A-EW_254_Mobilising-circular-economy_study_WEB.pdf
#fractions refer to the total primary HVC production in 2020
#assumes 6.7 Mtplastics produced from recycling in 2020
  HVC_primary_fraction:
    2020: 1.0
    2025: 0.9
    2030: 0.8
    2035: 0.7
    2040: 0.6
    2045: 0.5
    2050: 0.4
  HVC_mechanical_recycling_fraction:
    2020: 0.12
    2025: 0.15
    2030: 0.18
    2035: 0.21
    2040: 0.24
    2045: 0.27
    2050: 0.30
  HVC_chemical_recycling_fraction:
    2020: 0.0
    2025: 0.0
    2030: 0.04
    2035: 0.08
    2040: 0.12
    2045: 0.16
    2050: 0.20


# docs in https://pypsa-eur.readthedocs.io/en/latest/configuration.html#solving
solving:
  walltime: "12:00:00"
  mem: 140000 #30000 is OK for 22 nodes, 365H; 140000 for 22 nodes 3H; 400000 for 44 nodes 3H
  options:
    load_shedding: false

plotting:
  tech_colors:
    load: "#111100"
    H2 pipeline (Kernnetz): '#6b3161'<|MERGE_RESOLUTION|>--- conflicted
+++ resolved
@@ -142,13 +142,10 @@
 coal_generation_ban:
   DE: 2038
 
-<<<<<<< HEAD
-=======
 nuclear_generation_ban:
   DE: 2022
 
 
->>>>>>> eacf59d1
 # docs in https://pypsa-eur.readthedocs.io/en/latest/configuration.html#sector
 sector:
   district_heating:
