# SPDX-FileCopyrightText: : 2017-2023 The PyPSA-Eur Authors
#
# SPDX-License-Identifier: CC0-1.0

# docs in https://pypsa-eur.readthedocs.io/en/latest/configuration.html#run
run:
<<<<<<< HEAD
  name: "fixing_nuclear_biomass_2"
=======
  name: "240202-365H-wprocess"
>>>>>>> b3c47e08
  scenarios:
    enable: true
  shared_resources: true #stops recalculating
  disable_progressbar: true


iiasa_database:
  db_name: ariadne_intern
  model_name: Hybrid
  scenario: 8Gt_EnSec
  region: Deutschland

# docs in https://pypsa-eur.readthedocs.io/en/latest/configuration.html#foresight
foresight: myopic

# docs in https://pypsa-eur.readthedocs.io/en/latest/configuration.html#scenario
# Wildcard docs in https://pypsa-eur.readthedocs.io/en/latest/wildcards.html
scenario:
  simpl:
  - ''
  ll:
  - v1.2
  clusters:
  - 22
  opts:
  - ''
  sector_opts:
    - 365H-T-H-B-I-A-solar+p3-linemaxext15
  planning_horizons:
  - 2020
  - 2030
  - 2040
  - 2050

# docs in https://pypsa-eur.readthedocs.io/en/latest/configuration.html#countries
# Germany plus 12 "Stromnachbarn"
countries: ['AT', 'BE', 'CH', 'CZ', 'DE', 'DK', 'FR', 'GB', 'LU', 'NL', 'NO', 'PL', 'SE']

# docs in https://pypsa-eur.readthedocs.io/en/latest/configuration.html#enable
enable:
  retrieve: false # set to false once initial data is retrieved
  retrieve_cutout: false # set to false once initial data is retrieved
clustering:
  focus_weights:
  # 22 nodes: 8 for Germany, 2 each for Denmark and UK, 1 per each of other 10 "Stromnachbarn"
    'DE': 0.3636 # 8/22
    'AT': 0.0455 # 1/22
    'BE': 0.0455
    'CH': 0.0455
    'CZ': 0.0455
    'DK': 0.0909 # 2/22
    'FR': 0.0454
    'GB': 0.0909 # 2/22
    'LU': 0.0454
    'NL': 0.0454
    'NO': 0.0454
    'PL': 0.0454
    'SE': 0.0454

# docs in https://pypsa-eur.readthedocs.io/en/latest/configuration.html#co2-budget
co2_budget:
  2020: 0.800 # 20% reduction by 2020
  2025: 0.600
  2030: 0.450 # 55% reduction by 2030 (Ff55)
  2035: 0.250
  2040: 0.100 # goal to be set next year
  2045: 0.050
  2050: 0.000 # climate-neutral by 2050

# calculated in workflow/scripts/_compute_co2_targets_DE.py; are
# relative to the DE emissions in 1990 *including bunkers*; also
# account for non-CO2 GHG and allow extra room for international
# bunkers which are excluded from the national targets
co2_budget_national:
  2020:
    DE: 0.728
  2025:
    DE: 0.571
  2030:
    DE: 0.396
  2035:
    DE: 0.258
  2040:
    DE: 0.118
  2045:
    DE: -0.028
  2050:
    DE: -0.024

limits_min:
  Generator:
    onwind:
      DE:
        2020: 50
        2030: 100
        2040: 160
        2050: 200
    offwind:
      DE:
        2020: 1
        2030: 20
        2040: 25
        2050: 25
    solar:
      DE:
        2020: 50
        2030: 215
        2040: 300
        2050: 400
  Link:
    H2 Electrolysis:
      DE:
        2020: 0
        2030: 10
        2040: 50
        2050: 80

h2_import_max:
  DE:
    2020: 0
    2030: 20
    2040: 100
    2050: 200

new_decentral_fossil_boiler_ban:
  DE: 2029

coal_generation_ban:
  DE: 2038

nuclear_generation_ban:
  DE: 2022


# docs in https://pypsa-eur.readthedocs.io/en/latest/configuration.html#sector
sector:
  district_heating:
    potential: 0.4
    progress:
      2020: 0.0
      2030: 0.3
      2040: 0.6
      2050: 1.0
  co2_budget_national: true
  co2_spatial: true
  #TBD what to include in config
  #relax so no infeasibility in 2050 with no land transport demand
  min_part_load_fischer_tropsch: 0.
  regional_methanol_demand: true  #set to true if regional CO2 constraints needed
  regional_oil_demand: true  #set to true if regional CO2 constraints needed
  biogas_upgrading_cc: true
  cluster_heat_buses: true
  # this needs to be taken from ariadne database
  reduce_space_heat_exogenously_factor:
    2020: 0.0
    2025: 0.05
    2030: 0.10
    2035: 0.16
    2040: 0.22
    2045: 0.25
    2050: 0.35

# docs in https://pypsa-eur.readthedocs.io/en/latest/configuration.html#industry
industry:
  St_primary_fraction:
    2020: 0.6
    2025: 0.55
    2030: 0.5
    2035: 0.45
    2040: 0.4
    2045: 0.35
    2050: 0.3
#HVC primary/recycling based on values used in Neumann et al https://doi.org/10.1016/j.joule.2023.06.016, linearly interpolated between 2020 and 2050
#2020 recycling rates based on Agora https://static.agora-energiewende.de/fileadmin/Projekte/2021/2021_02_EU_CEAP/A-EW_254_Mobilising-circular-economy_study_WEB.pdf
#fractions refer to the total primary HVC production in 2020
#assumes 6.7 Mtplastics produced from recycling in 2020
  HVC_primary_fraction:
    2020: 1.0
    2025: 0.9
    2030: 0.8
    2035: 0.7
    2040: 0.6
    2045: 0.5
    2050: 0.4
  HVC_mechanical_recycling_fraction:
    2020: 0.12
    2025: 0.15
    2030: 0.18
    2035: 0.21
    2040: 0.24
    2045: 0.27
    2050: 0.30
  HVC_chemical_recycling_fraction:
    2020: 0.0
    2025: 0.0
    2030: 0.04
    2035: 0.08
    2040: 0.12
    2045: 0.16
    2050: 0.20


# docs in https://pypsa-eur.readthedocs.io/en/latest/configuration.html#solving
solving:
  walltime: "12:00:00"
  mem: 140000 #30000 is OK for 22 nodes, 365H; 140000 for 22 nodes 3H; 400000 for 44 nodes 3H
  options:
    load_shedding: false

plotting:
  tech_colors:
    load: "#111100"<|MERGE_RESOLUTION|>--- conflicted
+++ resolved
@@ -4,11 +4,7 @@
 
 # docs in https://pypsa-eur.readthedocs.io/en/latest/configuration.html#run
 run:
-<<<<<<< HEAD
-  name: "fixing_nuclear_biomass_2"
-=======
   name: "240202-365H-wprocess"
->>>>>>> b3c47e08
   scenarios:
     enable: true
   shared_resources: true #stops recalculating
