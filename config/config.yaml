--- conflicted
+++ resolved
@@ -4,11 +4,7 @@
 
 # docs in https://pypsa-eur.readthedocs.io/en/latest/configuration.html#run
 run:
-<<<<<<< HEAD
   prefix: 20250320_dhsubnodes
-=======
-  prefix: 20250403-chp_eop_conversion
->>>>>>> 651dbc08
   name:
   # - CurrentPolicies
   - KN2045_Bal_v4
@@ -295,19 +291,15 @@
       2040: 0.6
       2045: 0.8
       2050: 1.0
-<<<<<<< HEAD
     add_subnodes: false
     excluder_resolution: 10
     osm_landcover_codes: [21, 23, 32, 33]
     max_groundwater_depth: -10
     ptes_potential_scalar: 1
-  central_heat_vent: true
-=======
   heat_vent:
     urban central: true
     urban decentral: true
     rural: true
->>>>>>> 651dbc08
   co2_spatial: true
   biomass_spatial: true
   #TBD what to include in config
