--- conflicted
+++ resolved
@@ -4,11 +4,7 @@
 
 # docs in https://pypsa-eur.readthedocs.io/en/latest/configuration.html#run
 run:
-<<<<<<< HEAD
-  prefix: 20240522mastrchps
-=======
-  prefix: "20240523mergemaster"
->>>>>>> bb42fb4c
+  prefix: 20240524mastrchps
   name:
   # - CurrentPolicies
   - KN2045_Bal_v4
